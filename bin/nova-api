--- conflicted
+++ resolved
@@ -45,46 +45,8 @@
 LOG = logging.getLogger('nova.api')
 
 FLAGS = flags.FLAGS
-<<<<<<< HEAD
-=======
 flags.DEFINE_string('paste_config', "api-paste.ini",
                     'File name for the paste.deploy config for nova-api')
-flags.DEFINE_string('ec2_listen', "0.0.0.0",
-                    'IP address for EC2 API to listen')
-flags.DEFINE_integer('ec2_listen_port', 8773, 'port for ec2 api to listen')
-flags.DEFINE_string('osapi_listen', "0.0.0.0",
-                    'IP address for OpenStack API to listen')
-flags.DEFINE_integer('osapi_listen_port', 8774, 'port for os api to listen')
-flags.DEFINE_flag(flags.HelpFlag())
-flags.DEFINE_flag(flags.HelpshortFlag())
-flags.DEFINE_flag(flags.HelpXMLFlag())
-
-API_ENDPOINTS = ['ec2', 'osapi']
-
-
-def run_app(paste_config_file):
-    LOG.debug(_("Using paste.deploy config at: %s"), paste_config_file)
-    apps = []
-    for api in API_ENDPOINTS:
-        config = wsgi.load_paste_configuration(paste_config_file, api)
-        if config is None:
-            LOG.debug(_("No paste configuration for app: %s"), api)
-            continue
-        LOG.debug(_("App Config: %(api)s\n%(config)r") % locals())
-        LOG.info(_("Running %s API"), api)
-        app = wsgi.load_paste_app(paste_config_file, api)
-        apps.append((app, getattr(FLAGS, "%s_listen_port" % api),
-                     getattr(FLAGS, "%s_listen" % api)))
-    if len(apps) == 0:
-        LOG.error(_("No known API applications configured in %s."),
-                  paste_config_file)
-        return
-
-    server = wsgi.Server()
-    for app in apps:
-        server.start(*app)
-    server.wait()
->>>>>>> bb4e0c94
 
 
 if __name__ == '__main__':
@@ -97,19 +59,11 @@
     for flag in FLAGS:
         flag_get = FLAGS.get(flag, None)
         LOG.debug("%(flag)s : %(flag_get)s" % locals())
-<<<<<<< HEAD
-    conf = wsgi.paste_config_file('nova-api.conf')
+    conf = wsgi.paste_config_file(FLAGS.paste_config)
     if not conf:
-        LOG.error(_("No paste configuration found for: %s"), 'nova-api.conf')
+        LOG.error(_("No paste configuration found for: %s"),
+                  FLAGS.paste_config)
         sys.exit(1)
     else:
         service = service.serve_wsgi(service.ApiService, conf)
-        service.wait()
-=======
-    conf = wsgi.paste_config_file(FLAGS.paste_config)
-    if conf:
-        run_app(conf)
-    else:
-        LOG.error(_("No paste configuration found for: %s"),
-                  FLAGS.paste_config)
->>>>>>> bb4e0c94
+        service.wait()