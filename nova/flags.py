# vim: tabstop=4 shiftwidth=4 softtabstop=4

# Copyright 2010 United States Government as represented by the
# Administrator of the National Aeronautics and Space Administration.
# All Rights Reserved.
#
#    Licensed under the Apache License, Version 2.0 (the "License"); you may
#    not use this file except in compliance with the License. You may obtain
#    a copy of the License at
#
#         http://www.apache.org/licenses/LICENSE-2.0
#
#    Unless required by applicable law or agreed to in writing, software
#    distributed under the License is distributed on an "AS IS" BASIS, WITHOUT
#    WARRANTIES OR CONDITIONS OF ANY KIND, either express or implied. See the
#    License for the specific language governing permissions and limitations
#    under the License.

"""
Package-level global flags are defined here, the rest are defined
where they're used.
"""

import getopt
import os
import socket
import string
import sys

import gflags


class FlagValues(gflags.FlagValues):
    """Extension of gflags.FlagValues that allows undefined and runtime flags.

    Unknown flags will be ignored when parsing the command line, but the
    command line will be kept so that it can be replayed if new flags are
    defined after the initial parsing.

    """

    def __init__(self, extra_context=None):
        gflags.FlagValues.__init__(self)
        self.__dict__['__dirty'] = []
        self.__dict__['__was_already_parsed'] = False
        self.__dict__['__stored_argv'] = []
        self.__dict__['__extra_context'] = extra_context

    def __call__(self, argv):
        # We're doing some hacky stuff here so that we don't have to copy
        # out all the code of the original verbatim and then tweak a few lines.
        # We're hijacking the output of getopt so we can still return the
        # leftover args at the end
        sneaky_unparsed_args = {"value": None}
        original_argv = list(argv)

        if self.IsGnuGetOpt():
            orig_getopt = getattr(getopt, 'gnu_getopt')
            orig_name = 'gnu_getopt'
        else:
            orig_getopt = getattr(getopt, 'getopt')
            orig_name = 'getopt'

        def _sneaky(*args, **kw):
            optlist, unparsed_args = orig_getopt(*args, **kw)
            sneaky_unparsed_args['value'] = unparsed_args
            return optlist, unparsed_args

        try:
            setattr(getopt, orig_name, _sneaky)
            args = gflags.FlagValues.__call__(self, argv)
        except gflags.UnrecognizedFlagError:
            # Undefined args were found, for now we don't care so just
            # act like everything went well
            # (these three lines are copied pretty much verbatim from the end
            # of the __call__ function we are wrapping)
            unparsed_args = sneaky_unparsed_args['value']
            if unparsed_args:
                if self.IsGnuGetOpt():
                    args = argv[:1] + unparsed_args
                else:
                    args = argv[:1] + original_argv[-len(unparsed_args):]
            else:
                args = argv[:1]
        finally:
            setattr(getopt, orig_name, orig_getopt)

        # Store the arguments for later, we'll need them for new flags
        # added at runtime
        self.__dict__['__stored_argv'] = original_argv
        self.__dict__['__was_already_parsed'] = True
        self.ClearDirty()
        return args

    def Reset(self):
        gflags.FlagValues.Reset(self)
        self.__dict__['__dirty'] = []
        self.__dict__['__was_already_parsed'] = False
        self.__dict__['__stored_argv'] = []

    def SetDirty(self, name):
        """Mark a flag as dirty so that accessing it will case a reparse."""
        self.__dict__['__dirty'].append(name)

    def IsDirty(self, name):
        return name in self.__dict__['__dirty']

    def ClearDirty(self):
        self.__dict__['__is_dirty'] = []

    def WasAlreadyParsed(self):
        return self.__dict__['__was_already_parsed']

    def ParseNewFlags(self):
        if '__stored_argv' not in self.__dict__:
            return
        new_flags = FlagValues(self)
        for k in self.__dict__['__dirty']:
            new_flags[k] = gflags.FlagValues.__getitem__(self, k)

        new_flags(self.__dict__['__stored_argv'])
        for k in self.__dict__['__dirty']:
            setattr(self, k, getattr(new_flags, k))
        self.ClearDirty()

    def __setitem__(self, name, flag):
        gflags.FlagValues.__setitem__(self, name, flag)
        if self.WasAlreadyParsed():
            self.SetDirty(name)

    def __getitem__(self, name):
        if self.IsDirty(name):
            self.ParseNewFlags()
        return gflags.FlagValues.__getitem__(self, name)

    def __getattr__(self, name):
        if self.IsDirty(name):
            self.ParseNewFlags()
        val = gflags.FlagValues.__getattr__(self, name)
        if type(val) is str:
            tmpl = string.Template(val)
            context = [self, self.__dict__['__extra_context']]
            return tmpl.substitute(StrWrapper(context))
        return val


class StrWrapper(object):
    """Wrapper around FlagValues objects

    Wraps FlagValues objects for string.Template so that we're
    sure to return strings."""
    def __init__(self, context_objs):
        self.context_objs = context_objs

    def __getitem__(self, name):
        for context in self.context_objs:
            val = getattr(context, name, False)
            if val:
                return str(val)
        raise KeyError(name)


# Copied from gflags with small mods to get the naming correct.
# Originally gflags checks for the first module that is not gflags that is
# in the call chain, we want to check for the first module that is not gflags
# and not this module.
def _GetCallingModule():
    """Returns the name of the module that's calling into this module.

    We generally use this function to get the name of the module calling a
    DEFINE_foo... function.
    """
    # Walk down the stack to find the first globals dict that's not ours.
    for depth in range(1, sys.getrecursionlimit()):
        if not sys._getframe(depth).f_globals is globals():
            module_name = __GetModuleName(sys._getframe(depth).f_globals)
            if module_name == 'gflags':
                continue
            if module_name is not None:
                return module_name
    raise AssertionError("No module was found")


# Copied from gflags because it is a private function
def __GetModuleName(globals_dict):
    """Given a globals dict, returns the name of the module that defines it.

    Args:
    globals_dict: A dictionary that should correspond to an environment
      providing the values of the globals.

    Returns:
    A string (the name of the module) or None (if the module could not
    be identified.
    """
    for name, module in sys.modules.iteritems():
        if getattr(module, '__dict__', None) is globals_dict:
            if name == '__main__':
                return sys.argv[0]
            return name
    return None


def _wrapper(func):
    def _wrapped(*args, **kw):
        kw.setdefault('flag_values', FLAGS)
        func(*args, **kw)
    _wrapped.func_name = func.func_name
    return _wrapped


FLAGS = FlagValues()
gflags.FLAGS = FLAGS
gflags._GetCallingModule = _GetCallingModule


DEFINE = _wrapper(gflags.DEFINE)
DEFINE_string = _wrapper(gflags.DEFINE_string)
DEFINE_integer = _wrapper(gflags.DEFINE_integer)
DEFINE_bool = _wrapper(gflags.DEFINE_bool)
DEFINE_boolean = _wrapper(gflags.DEFINE_boolean)
DEFINE_float = _wrapper(gflags.DEFINE_float)
DEFINE_enum = _wrapper(gflags.DEFINE_enum)
DEFINE_list = _wrapper(gflags.DEFINE_list)
DEFINE_spaceseplist = _wrapper(gflags.DEFINE_spaceseplist)
DEFINE_multistring = _wrapper(gflags.DEFINE_multistring)
DEFINE_multi_int = _wrapper(gflags.DEFINE_multi_int)
DEFINE_flag = _wrapper(gflags.DEFINE_flag)
HelpFlag = gflags.HelpFlag
HelpshortFlag = gflags.HelpshortFlag
HelpXMLFlag = gflags.HelpXMLFlag


def DECLARE(name, module_string, flag_values=FLAGS):
    if module_string not in sys.modules:
        __import__(module_string, globals(), locals())
    if name not in flag_values:
        raise gflags.UnrecognizedFlag(
                "%s not defined by %s" % (name, module_string))


def _get_my_ip():
    """Returns the actual ip of the local machine."""
    try:
        csock = socket.socket(socket.AF_INET, socket.SOCK_DGRAM)
        csock.connect(('8.8.8.8', 80))
        (addr, port) = csock.getsockname()
        csock.close()
        return addr
    except socket.error as ex:
        return "127.0.0.1"


# __GLOBAL FLAGS ONLY__
# Define any app-specific flags in their own files, docs at:
# http://code.google.com/p/python-gflags/source/browse/trunk/gflags.py#a9
DEFINE_string('my_ip', _get_my_ip(), 'host ip address')
DEFINE_list('region_list',
            [],
            'list of region=fqdn pairs separated by commas')
DEFINE_string('connection_type', 'libvirt', 'libvirt, xenapi or fake')
DEFINE_string('aws_access_key_id', 'admin', 'AWS Access ID')
DEFINE_string('aws_secret_access_key', 'admin', 'AWS Access Key')
DEFINE_integer('glance_port', 9292, 'glance port')
DEFINE_string('glance_host', '$my_ip', 'glance host')
DEFINE_integer('s3_port', 3333, 's3 port')
DEFINE_string('s3_host', '$my_ip', 's3 host (for infrastructure)')
DEFINE_string('s3_dmz', '$my_ip', 's3 dmz ip (for instances)')
DEFINE_string('compute_topic', 'compute', 'the topic compute nodes listen on')
DEFINE_string('console_topic', 'console',
              'the topic console proxy nodes listen on')
DEFINE_string('scheduler_topic', 'scheduler',
              'the topic scheduler nodes listen on')
DEFINE_string('volume_topic', 'volume', 'the topic volume nodes listen on')
DEFINE_string('network_topic', 'network', 'the topic network nodes listen on')
DEFINE_string('ajax_console_proxy_topic', 'ajax_proxy',
              'the topic ajax proxy nodes listen on')
DEFINE_string('ajax_console_proxy_url',
              'http://127.0.0.1:8000',
              'location of ajax console proxy, \
               in the form "http://127.0.0.1:8000"')
DEFINE_string('ajax_console_proxy_port',
               8000, 'port that ajax_console_proxy binds')
DEFINE_bool('verbose', False, 'show debug output')
DEFINE_boolean('fake_rabbit', False, 'use a fake rabbit')
DEFINE_bool('fake_network', False,
            'should we use fake network devices and addresses')
DEFINE_string('rabbit_host', 'localhost', 'rabbit host')
DEFINE_integer('rabbit_port', 5672, 'rabbit port')
DEFINE_string('rabbit_userid', 'guest', 'rabbit userid')
DEFINE_string('rabbit_password', 'guest', 'rabbit password')
DEFINE_string('rabbit_virtual_host', '/', 'rabbit virtual host')
DEFINE_integer('rabbit_retry_interval', 10, 'rabbit connection retry interval')
DEFINE_integer('rabbit_max_retries', 12, 'rabbit connection attempts')
DEFINE_string('control_exchange', 'nova', 'the main exchange to connect to')
DEFINE_string('ec2_host', '$my_ip', 'ip of api server')
DEFINE_string('ec2_dmz_host', '$my_ip', 'internal ip of api server')
DEFINE_integer('ec2_port', 8773, 'cloud controller port')
DEFINE_string('ec2_scheme', 'http', 'prefix for ec2')
DEFINE_string('ec2_path', '/services/Cloud', 'suffix for ec2')
DEFINE_string('osapi_host', '$my_ip', 'ip of api server')
DEFINE_string('osapi_scheme', 'http', 'prefix for openstack')
DEFINE_integer('osapi_port', 8774, 'OpenStack API port')
DEFINE_string('osapi_path', '/v1.0/', 'suffix for openstack')

DEFINE_string('default_project', 'openstack', 'default project for openstack')
DEFINE_string('default_image', 'ami-11111',
              'default image to use, testing only')
DEFINE_string('default_instance_type', 'm1.small',
              'default instance type to use, testing only')
DEFINE_string('null_kernel', 'nokernel',
              'kernel image that indicates not to use a kernel,'
              ' but to use a raw disk image instead')

DEFINE_string('vpn_image_id', 'ami-cloudpipe', 'AMI for cloudpipe vpn server')
DEFINE_string('vpn_key_suffix',
              '-vpn',
              'Suffix to add to project name for vpn key and secgroups')

DEFINE_integer('auth_token_ttl', 3600, 'Seconds for auth tokens to linger')

DEFINE_string('state_path', os.path.join(os.path.dirname(__file__), '../'),
              "Top-level directory for maintaining nova's state")
DEFINE_string('lock_path', os.path.join(os.path.dirname(__file__), '../'),
              "Directory for lock files")
DEFINE_string('logdir', None, 'output to a per-service log file in named '
                              'directory')

DEFINE_string('sqlite_db', 'nova.sqlite', 'file name for sqlite')
DEFINE_string('sql_connection',
              'sqlite:///$state_path/$sqlite_db',
              'connection string for sql database')
DEFINE_integer('sql_idle_timeout',
              3600,
              'timeout for idle sql database connections')
DEFINE_integer('sql_max_retries', 12, 'sql connection attempts')
DEFINE_integer('sql_retry_interval', 10, 'sql connection retry interval')

DEFINE_string('compute_manager', 'nova.compute.manager.ComputeManager',
              'Manager for compute')
DEFINE_string('console_manager', 'nova.console.manager.ConsoleProxyManager',
              'Manager for console proxy')
DEFINE_string('network_manager', 'nova.network.manager.VlanManager',
              'Manager for network')
DEFINE_string('volume_manager', 'nova.volume.manager.VolumeManager',
              'Manager for volume')
DEFINE_string('scheduler_manager', 'nova.scheduler.manager.SchedulerManager',
              'Manager for scheduler')

# The service to use for image search and retrieval
DEFINE_string('image_service', 'nova.image.local.LocalImageService',
              'The service to use for retrieving and searching for images.')

DEFINE_string('host', socket.gethostname(),
              'name of this node')

DEFINE_string('node_availability_zone', 'nova',
              'availability zone of this node')

DEFINE_string('zone_name', 'nova', 'name of this zone')
DEFINE_list('zone_capabilities',
                ['hypervisor=xenserver;kvm', 'os=linux;windows'],
<<<<<<< HEAD
                'Key/Multi-value list representng capabilities of this zone')
=======
                 'Key/Multi-value list representng capabilities of this zone')
>>>>>>> 0d42b309
<|MERGE_RESOLUTION|>--- conflicted
+++ resolved
@@ -360,8 +360,4 @@
 DEFINE_string('zone_name', 'nova', 'name of this zone')
 DEFINE_list('zone_capabilities',
                 ['hypervisor=xenserver;kvm', 'os=linux;windows'],
-<<<<<<< HEAD
-                'Key/Multi-value list representng capabilities of this zone')
-=======
-                 'Key/Multi-value list representng capabilities of this zone')
->>>>>>> 0d42b309
+                 'Key/Multi-value list representng capabilities of this zone')