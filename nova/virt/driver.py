# Copyright 2011 Justin Santa Barbara
# All Rights Reserved.
#
#    Licensed under the Apache License, Version 2.0 (the "License"); you may
#    not use this file except in compliance with the License. You may obtain
#    a copy of the License at
#
#         http://www.apache.org/licenses/LICENSE-2.0
#
#    Unless required by applicable law or agreed to in writing, software
#    distributed under the License is distributed on an "AS IS" BASIS, WITHOUT
#    WARRANTIES OR CONDITIONS OF ANY KIND, either express or implied. See the
#    License for the specific language governing permissions and limitations
#    under the License.

"""
Driver base-classes:

    (Beginning of) the contract that compute drivers must follow, and shared
    types that support that contract
"""

import sys

import os_resource_classes as orc
import os_traits
from oslo_log import log as logging
from oslo_utils import importutils
import six

import nova.conf
from nova.i18n import _
from nova.virt import event as virtevent

CONF = nova.conf.CONF
LOG = logging.getLogger(__name__)


def get_block_device_info(instance, block_device_mapping):
    """Converts block device mappings for an instance to driver format.

    Virt drivers expect block device mapping to be presented in the format
    of a dict containing the following keys:

    - root_device_name: device name of the root disk
    - ephemerals: a (potentially empty) list of DriverEphemeralBlockDevice
                  instances
    - swap: An instance of DriverSwapBlockDevice or None
    - block_device_mapping: a (potentially empty) list of
                            DriverVolumeBlockDevice or any of it's more
                            specialized subclasses.
    """
    from nova.virt import block_device as virt_block_device

    block_device_info = {
        'root_device_name': instance.root_device_name,
        'ephemerals': virt_block_device.convert_ephemerals(
            block_device_mapping),
        'block_device_mapping':
            virt_block_device.convert_all_volumes(*block_device_mapping)
    }
    swap_list = virt_block_device.convert_swap(block_device_mapping)
    block_device_info['swap'] = virt_block_device.get_swap(swap_list)

    return block_device_info


def block_device_info_get_root_device(block_device_info):
    block_device_info = block_device_info or {}
    return block_device_info.get('root_device_name')


def block_device_info_get_swap(block_device_info):
    block_device_info = block_device_info or {}
    return block_device_info.get('swap') or {'device_name': None,
                                             'swap_size': 0}


def swap_is_usable(swap):
    return swap and swap['device_name'] and swap['swap_size'] > 0


def block_device_info_get_ephemerals(block_device_info):
    block_device_info = block_device_info or {}
    ephemerals = block_device_info.get('ephemerals') or []
    return ephemerals


def block_device_info_get_mapping(block_device_info):
    block_device_info = block_device_info or {}
    block_device_mapping = block_device_info.get('block_device_mapping') or []
    return block_device_mapping


<<<<<<< HEAD
#定义计算虚拟化驱动基类
=======
# NOTE(aspiers): When adding new capabilities, ensure they are
# mirrored in ComputeDriver.capabilities, and that the corresponding
# values should always be standard traits in os_traits.  If something
# isn't a standard trait, it doesn't need to be a compute node
# capability trait; and if it needs to be a compute node capability
# trait, it needs to be (made) standard, and must be prefixed with
# "COMPUTE_".
CAPABILITY_TRAITS_MAP = {
    # Added in os-traits 0.7.0.
    "supports_attach_interface": os_traits.COMPUTE_NET_ATTACH_INTERFACE,
    "supports_device_tagging": os_traits.COMPUTE_DEVICE_TAGGING,
    "supports_tagged_attach_interface":
        os_traits.COMPUTE_NET_ATTACH_INTERFACE_WITH_TAG,
    "supports_tagged_attach_volume": os_traits.COMPUTE_VOLUME_ATTACH_WITH_TAG,
    "supports_extend_volume": os_traits.COMPUTE_VOLUME_EXTEND,
    "supports_multiattach": os_traits.COMPUTE_VOLUME_MULTI_ATTACH,
    # Added in os-traits 0.8.0.
    "supports_trusted_certs": os_traits.COMPUTE_TRUSTED_CERTS,

    # Image type support flags, added in os-traits 0.12.0
    "supports_image_type_aki": os_traits.COMPUTE_IMAGE_TYPE_AKI,
    "supports_image_type_ami": os_traits.COMPUTE_IMAGE_TYPE_AMI,
    "supports_image_type_ari": os_traits.COMPUTE_IMAGE_TYPE_ARI,
    "supports_image_type_iso": os_traits.COMPUTE_IMAGE_TYPE_ISO,
    "supports_image_type_qcow2": os_traits.COMPUTE_IMAGE_TYPE_QCOW2,
    "supports_image_type_raw": os_traits.COMPUTE_IMAGE_TYPE_RAW,
    "supports_image_type_vdi": os_traits.COMPUTE_IMAGE_TYPE_VDI,
    "supports_image_type_vhd": os_traits.COMPUTE_IMAGE_TYPE_VHD,
    "supports_image_type_vhdx": os_traits.COMPUTE_IMAGE_TYPE_VHDX,
    "supports_image_type_vmdk": os_traits.COMPUTE_IMAGE_TYPE_VMDK,
}


>>>>>>> 43afc044
class ComputeDriver(object):
    """Base class for compute drivers.

    The interface to this class talks in terms of 'instances' (Amazon EC2 and
    internal Nova terminology), by which we mean 'running virtual machine'
    (XenAPI terminology) or domain (Xen or libvirt terminology).

    An instance has an ID, which is the identifier chosen by Nova to represent
    the instance further up the stack.  This is unfortunately also called a
    'name' elsewhere.  As far as this layer is concerned, 'instance ID' and
    'instance name' are synonyms.

    Note that the instance ID or name is not human-readable or
    customer-controlled -- it's an internal ID chosen by Nova.  At the
    nova.virt layer, instances do not have human-readable names at all -- such
    things are only known higher up the stack.

    Most virtualization platforms will also have their own identity schemes,
    to uniquely identify a VM or domain.  These IDs must stay internal to the
    platform-specific layer, and never escape the connection interface.  The
    platform-specific layer is responsible for keeping track of which instance
    ID maps to which platform-specific ID, and vice versa.

    Some methods here take an instance of nova.compute.service.Instance.  This
    is the data structure used by nova.compute to store details regarding an
    instance, and pass them into this layer.  This layer is responsible for
    translating that generic data structure into terms that are specific to the
    virtualization platform.

    """

    # NOTE(mriedem): When adding new capabilities, consider whether they
    # should also be added to CAPABILITY_TRAITS_MAP; if so, any new traits
    # must also be added to the os-traits library.
    capabilities = {
        "has_imagecache": False,
        "supports_evacuate": False,
        "supports_migrate_to_same_host": False,
        "supports_attach_interface": False,
        "supports_device_tagging": False,
        "supports_tagged_attach_interface": False,
        "supports_tagged_attach_volume": False,
        "supports_extend_volume": False,
        "supports_multiattach": False,
        "supports_trusted_certs": False,

        # Image type support flags
        "supports_image_type_aki": False,
        "supports_image_type_ami": False,
        "supports_image_type_ari": False,
        "supports_image_type_iso": False,
        "supports_image_type_qcow2": False,
        "supports_image_type_raw": False,
        "supports_image_type_vdi": False,
        "supports_image_type_vhd": False,
        "supports_image_type_vhdx": False,
        "supports_image_type_vmdk": False,
    }

    # Indicates if this driver will rebalance nodes among compute service
    # hosts. This is really here for ironic and should not be used by any
    # other driver.
    rebalances_nodes = False

    def __init__(self, virtapi):
        self.virtapi = virtapi
        self._compute_event_callback = None

    def init_host(self, host):
        """Initialize anything that is necessary for the driver to function,
        including catching up with currently running VM's on the given host.
        """
        # TODO(Vek): Need to pass context in for access to auth_token
        raise NotImplementedError()

    def cleanup_host(self, host):
        """Clean up anything that is necessary for the driver gracefully stop,
        including ending remote sessions. This is optional.
        """
        pass

    def get_info(self, instance, use_cache=True):
        """Get the current status of an instance.

        :param instance: nova.objects.instance.Instance object
        :param use_cache: boolean to indicate if the driver should be allowed
                          to use cached data to return instance status.
                          This only applies to drivers which cache instance
                          state information. For drivers that do not use a
                          cache, this parameter can be ignored.
        :returns: An InstanceInfo object
        """
        # TODO(Vek): Need to pass context in for access to auth_token
        raise NotImplementedError()

    def get_num_instances(self):
        """Return the total number of virtual machines.

        Return the number of virtual machines that the hypervisor knows
        about.

        .. note::

            This implementation works for all drivers, but it is
            not particularly efficient. Maintainers of the virt drivers are
            encouraged to override this method with something more
            efficient.
        """
        return len(self.list_instances())

    def instance_exists(self, instance):
        """Checks existence of an instance on the host.

        :param instance: The instance to lookup

        Returns True if an instance with the supplied ID exists on
        the host, False otherwise.

        .. note::

            This implementation works for all drivers, but it is
            not particularly efficient. Maintainers of the virt drivers are
            encouraged to override this method with something more
            efficient.
        """
        try:
            return instance.uuid in self.list_instance_uuids()
        except NotImplementedError:
            return instance.name in self.list_instances()

    def list_instances(self):
        """Return the names of all the instances known to the virtualization
        layer, as a list.
        """
        # TODO(Vek): Need to pass context in for access to auth_token
        raise NotImplementedError()

    def list_instance_uuids(self):
        """Return the UUIDS of all the instances known to the virtualization
        layer, as a list.
        """
        raise NotImplementedError()

    def rebuild(self, context, instance, image_meta, injected_files,
                admin_password, allocations, bdms, detach_block_devices,
                attach_block_devices, network_info=None,
                evacuate=False, block_device_info=None,
                preserve_ephemeral=False):
        """Destroy and re-make this instance.

        A 'rebuild' effectively purges all existing data from the system and
        remakes the VM with given 'metadata' and 'personalities'.

        This base class method shuts down the VM, detaches all block devices,
        then spins up the new VM afterwards. It may be overridden by
        hypervisors that need to - e.g. for optimisations, or when the 'VM'
        is actually proxied and needs to be held across the shutdown + spin
        up steps.

        :param context: security context
        :param instance: nova.objects.instance.Instance
                         This function should use the data there to guide
                         the creation of the new instance.
        :param nova.objects.ImageMeta image_meta:
            The metadata of the image of the instance.
        :param injected_files: User files to inject into instance.
        :param admin_password: Administrator password to set in instance.
        :param allocations: Information about resources allocated to the
                            instance via placement, of the form returned by
                            SchedulerReportClient.get_allocations_for_consumer.
        :param bdms: block-device-mappings to use for rebuild
        :param detach_block_devices: function to detach block devices. See
            nova.compute.manager.ComputeManager:_rebuild_default_impl for
            usage.
        :param attach_block_devices: function to attach block devices. See
            nova.compute.manager.ComputeManager:_rebuild_default_impl for
            usage.
        :param network_info: instance network information
        :param evacuate: True if the instance is being recreated on a new
            hypervisor - all the cleanup of old state is skipped.
        :param block_device_info: Information about block devices to be
                                  attached to the instance.
        :param preserve_ephemeral: True if the default ephemeral storage
                                   partition must be preserved on rebuild
        """
        raise NotImplementedError()

    def prepare_for_spawn(self, instance):
        """Prepare to spawn instance.

        Perform any pre-flight checks, tagging, etc. that the virt driver
        must perform before executing the spawn process for a new instance.

        :param instance: nova.objects.instance.Instance
                         This function should use the data there to guide
                         the creation of the new instance.
        """
        pass

    def failed_spawn_cleanup(self, instance):
        """Cleanup from the instance spawn.

        Perform any hypervisor clean-up required should the spawn operation
        fail, such as the removal of tags that were added during the
        prepare_for_spawn method.

        This method should be idempotent.

        :param instance: nova.objects.instance.Instance
                         This function should use the data there to guide
                         the creation of the new instance.

        """
        pass

    def spawn(self, context, instance, image_meta, injected_files,
              admin_password, allocations, network_info=None,
              block_device_info=None, power_on=True):
        """Create a new instance/VM/domain on the virtualization platform.

        Once this successfully completes, the instance should be
        running (power_state.RUNNING) if ``power_on`` is True, else the
        instance should be stopped (power_state.SHUTDOWN).

        If this fails, any partial instance should be completely
        cleaned up, and the virtualization platform should be in the state
        that it was before this call began.

        :param context: security context
        :param instance: nova.objects.instance.Instance
                         This function should use the data there to guide
                         the creation of the new instance.
        :param nova.objects.ImageMeta image_meta:
            The metadata of the image of the instance.
        :param injected_files: User files to inject into instance.
        :param admin_password: Administrator password to set in instance.
        :param allocations: Information about resources allocated to the
                            instance via placement, of the form returned by
                            SchedulerReportClient.get_allocations_for_consumer.
        :param network_info: instance network information
        :param block_device_info: Information about block devices to be
                                  attached to the instance.
        :param power_on: True if the instance should be powered on, False
                         otherwise
        """
        raise NotImplementedError()

    def destroy(self, context, instance, network_info, block_device_info=None,
                destroy_disks=True):
        """Destroy the specified instance from the Hypervisor.

        If the instance is not found (for example if networking failed), this
        function should still succeed.  It's probably a good idea to log a
        warning in that case.

        :param context: security context
        :param instance: Instance object as returned by DB layer.
        :param network_info: instance network information
        :param block_device_info: Information about block devices that should
                                  be detached from the instance.
        :param destroy_disks: Indicates if disks should be destroyed
        """
        raise NotImplementedError()

    def cleanup(self, context, instance, network_info, block_device_info=None,
                destroy_disks=True, migrate_data=None, destroy_vifs=True):
        """Cleanup the instance resources .

        Instance should have been destroyed from the Hypervisor before calling
        this method.

        :param context: security context
        :param instance: Instance object as returned by DB layer.
        :param network_info: instance network information
        :param block_device_info: Information about block devices that should
                                  be detached from the instance.
        :param destroy_disks: Indicates if disks should be destroyed
        :param migrate_data: implementation specific params
        """
        raise NotImplementedError()

    def reboot(self, context, instance, network_info, reboot_type,
               block_device_info=None, bad_volumes_callback=None):
        """Reboot the specified instance.

        After this is called successfully, the instance's state
        goes back to power_state.RUNNING. The virtualization
        platform should ensure that the reboot action has completed
        successfully even in cases in which the underlying domain/vm
        is paused or halted/stopped.

        :param instance: nova.objects.instance.Instance
        :param network_info: instance network information
        :param reboot_type: Either a HARD or SOFT reboot
        :param block_device_info: Info pertaining to attached volumes
        :param bad_volumes_callback: Function to handle any bad volumes
            encountered
        """
        raise NotImplementedError()

    def get_console_pool_info(self, console_type):
        # TODO(Vek): Need to pass context in for access to auth_token
        raise NotImplementedError()

    def get_console_output(self, context, instance):
        """Get console output for an instance

        :param context: security context
        :param instance: nova.objects.instance.Instance
        """
        raise NotImplementedError()

    def get_vnc_console(self, context, instance):
        """Get connection info for a vnc console.

        :param context: security context
        :param instance: nova.objects.instance.Instance

        :returns: an instance of console.type.ConsoleVNC
        """
        raise NotImplementedError()

    def get_spice_console(self, context, instance):
        """Get connection info for a spice console.

        :param context: security context
        :param instance: nova.objects.instance.Instance

        :returns: an instance of console.type.ConsoleSpice
        """
        raise NotImplementedError()

    def get_rdp_console(self, context, instance):
        """Get connection info for a rdp console.

        :param context: security context
        :param instance: nova.objects.instance.Instance

        :returns: an instance of console.type.ConsoleRDP
        """
        raise NotImplementedError()

    def get_serial_console(self, context, instance):
        """Get connection info for a serial console.

        :param context: security context
        :param instance: nova.objects.instance.Instance

        :returns: an instance of console.type.ConsoleSerial
        """
        raise NotImplementedError()

    def get_mks_console(self, context, instance):
        """Get connection info for a MKS console.

        :param context: security context
        :param instance: nova.objects.instance.Instance

        :returns an instance of console.type.ConsoleMKS
        """
        raise NotImplementedError()

    def get_diagnostics(self, instance):
        """Return diagnostics data about the given instance.

        :param nova.objects.instance.Instance instance:
            The instance to which the diagnostic data should be returned.

        :return: Has a big overlap to the return value of the newer interface
            :func:`get_instance_diagnostics`
        :rtype: dict
        """
        # TODO(Vek): Need to pass context in for access to auth_token
        raise NotImplementedError()

    def get_instance_diagnostics(self, instance):
        """Return diagnostics data about the given instance.

        :param nova.objects.instance.Instance instance:
            The instance to which the diagnostic data should be returned.

        :return: Has a big overlap to the return value of the older interface
            :func:`get_diagnostics`
        :rtype: nova.virt.diagnostics.Diagnostics
        """
        raise NotImplementedError()

    def get_all_bw_counters(self, instances):
        """Return bandwidth usage counters for each interface on each
           running VM.

        :param instances: nova.objects.instance.InstanceList
        """
        raise NotImplementedError()

    def get_all_volume_usage(self, context, compute_host_bdms):
        """Return usage info for volumes attached to vms on
           a given host.-
        """
        raise NotImplementedError()

    def get_host_ip_addr(self):
        """Retrieves the IP address of the host running compute service
        """
        # TODO(Vek): Need to pass context in for access to auth_token
        raise NotImplementedError()

    def attach_volume(self, context, connection_info, instance, mountpoint,
                      disk_bus=None, device_type=None, encryption=None):
        """Attach the disk to the instance at mountpoint using info.

        :raises TooManyDiskDevices: if the maxmimum allowed devices to attach
                                    to a single instance is exceeded.
        """
        raise NotImplementedError()

    def detach_volume(self, context, connection_info, instance, mountpoint,
                      encryption=None):
        """Detach the disk attached to the instance."""
        raise NotImplementedError()

    def swap_volume(self, context, old_connection_info, new_connection_info,
                    instance, mountpoint, resize_to):
        """Replace the volume attached to the given `instance`.

        :param context: The request context.
        :param dict old_connection_info:
            The volume for this connection gets detached from the given
            `instance`.
        :param dict new_connection_info:
            The volume for this connection gets attached to the given
            'instance'.
        :param nova.objects.instance.Instance instance:
            The instance whose volume gets replaced by another one.
        :param str mountpoint:
            The mountpoint in the instance where the volume for
            `old_connection_info` is attached to.
        :param int resize_to:
            If the new volume is larger than the old volume, it gets resized
            to the given size (in Gigabyte) of `resize_to`.

        :return: None
        """
        raise NotImplementedError()

    def extend_volume(self, connection_info, instance, requested_size):
        """Extend the disk attached to the instance.

        :param dict connection_info:
            The connection for the extended volume.
        :param nova.objects.instance.Instance instance:
            The instance whose volume gets extended.
        :param int requested_size
            The requested new size of the volume in bytes

        :return: None
        """
        raise NotImplementedError()

    def prepare_networks_before_block_device_mapping(self, instance,
                                                     network_info):
        """Prepare networks before the block devices are mapped to instance.

        Drivers who need network information for block device preparation can
        do some network preparation necessary for block device preparation.

        :param nova.objects.instance.Instance instance:
            The instance whose networks are prepared.
        :param nova.network.model.NetworkInfoAsyncWrapper network_info:
            The network information of the given `instance`.
        """
        pass

    def clean_networks_preparation(self, instance, network_info):
        """Clean networks preparation when block device mapping is failed.

        Drivers who need network information for block device preparaion should
        clean the preparation when block device mapping is failed.

        :param nova.objects.instance.Instance instance:
            The instance whose networks are prepared.
        :param nova.network.model.NetworkInfoAsyncWrapper network_info:
            The network information of the given `instance`.
        """
        pass

    def attach_interface(self, context, instance, image_meta, vif):
        """Use hotplug to add a network interface to a running instance.

        The counter action to this is :func:`detach_interface`.

        :param context: The request context.
        :param nova.objects.instance.Instance instance:
            The instance which will get an additional network interface.
        :param nova.objects.ImageMeta image_meta:
            The metadata of the image of the instance.
        :param nova.network.model.VIF vif:
            The object which has the information about the interface to attach.

        :raise nova.exception.NovaException: If the attach fails.

        :return: None
        """
        raise NotImplementedError()

    def detach_interface(self, context, instance, vif):
        """Use hotunplug to remove a network interface from a running instance.

        The counter action to this is :func:`attach_interface`.

        :param context: The request context.
        :param nova.objects.instance.Instance instance:
            The instance which gets a network interface removed.
        :param nova.network.model.VIF vif:
            The object which has the information about the interface to detach.

        :raise nova.exception.NovaException: If the detach fails.

        :return: None
        """
        raise NotImplementedError()

    def migrate_disk_and_power_off(self, context, instance, dest,
                                   flavor, network_info,
                                   block_device_info=None,
                                   timeout=0, retry_interval=0):
        """Transfers the disk of a running instance in multiple phases, turning
        off the instance before the end.

        :param nova.objects.instance.Instance instance:
            The instance whose disk should be migrated.
        :param str dest:
            The IP address of the destination host.
        :param nova.objects.flavor.Flavor flavor:
            The flavor of the instance whose disk get migrated.
        :param nova.network.model.NetworkInfo network_info:
            The network information of the given `instance`.
        :param dict block_device_info:
            Information about the block devices.
        :param int timeout:
            The time in seconds to wait for the guest OS to shutdown.
        :param int retry_interval:
            How often to signal guest while waiting for it to shutdown.

        :return: A list of disk information dicts in JSON format.
        :rtype: str
        """
        raise NotImplementedError()

    def snapshot(self, context, instance, image_id, update_task_state):
        """Snapshots the specified instance.

        :param context: security context
        :param instance: nova.objects.instance.Instance
        :param image_id: Reference to a pre-created image that will
                         hold the snapshot.
        :param update_task_state: Callback function to update the task_state
            on the instance while the snapshot operation progresses. The
            function takes a task_state argument and an optional
            expected_task_state kwarg which defaults to
            nova.compute.task_states.IMAGE_SNAPSHOT. See
            nova.objects.instance.Instance.save for expected_task_state usage.
        """
        raise NotImplementedError()

    def post_interrupted_snapshot_cleanup(self, context, instance):
        """Cleans up any resources left after an interrupted snapshot.

        :param context: security context
        :param instance: nova.objects.instance.Instance
        """
        pass

    def finish_migration(self, context, migration, instance, disk_info,
                         network_info, image_meta, resize_instance,
                         block_device_info=None, power_on=True):
        """Completes a resize/migration.

        :param context: the context for the migration/resize
        :param migration: the migrate/resize information
        :param instance: nova.objects.instance.Instance being migrated/resized
        :param disk_info: the newly transferred disk information
        :param network_info: instance network information
        :param nova.objects.ImageMeta image_meta:
            The metadata of the image of the instance.
        :param resize_instance: True if the instance is being resized,
                                False otherwise
        :param block_device_info: instance volume block device info
        :param power_on: True if the instance should be powered on, False
                         otherwise
        """
        raise NotImplementedError()

    def confirm_migration(self, context, migration, instance, network_info):
        """Confirms a resize/migration, destroying the source VM.

        :param instance: nova.objects.instance.Instance
        """
        raise NotImplementedError()

    def finish_revert_migration(self, context, instance, network_info,
                                migration, block_device_info=None,
                                power_on=True):
        """Finish reverting a resize/migration.

        :param context: the context for the finish_revert_migration
        :param instance: nova.objects.instance.Instance being migrated/resized
        :param network_info: instance network information
        :param migration: nova.objects.Migration for the migration
        :param block_device_info: instance volume block device info
        :param power_on: True if the instance should be powered on, False
                         otherwise
        """
        raise NotImplementedError()

    def pause(self, instance):
        """Pause the given instance.

        A paused instance doesn't use CPU cycles of the host anymore. The
        state of the VM could be stored in the memory or storage space of the
        host, depending on the underlying hypervisor technology.
        A "stronger" version of `pause` is :func:'suspend'.
        The counter action for `pause` is :func:`unpause`.

        :param nova.objects.instance.Instance instance:
            The instance which should be paused.

        :return: None
        """
        # TODO(Vek): Need to pass context in for access to auth_token
        raise NotImplementedError()

    def unpause(self, instance):
        """Unpause the given paused instance.

        The paused instance gets unpaused and will use CPU cycles of the
        host again. The counter action for 'unpause' is :func:`pause`.
        Depending on the underlying hypervisor technology, the guest has the
        same state as before the 'pause'.

        :param nova.objects.instance.Instance instance:
            The instance which should be unpaused.

        :return: None
        """
        # TODO(Vek): Need to pass context in for access to auth_token
        raise NotImplementedError()

    def suspend(self, context, instance):
        """Suspend the specified instance.

        A suspended instance doesn't use CPU cycles or memory of the host
        anymore. The state of the instance could be persisted on the host
        and allocate storage space this way. A "softer" way of `suspend`
        is :func:`pause`. The counter action for `suspend` is :func:`resume`.

        :param nova.context.RequestContext context:
            The context for the suspend.
        :param nova.objects.instance.Instance instance:
            The instance to suspend.

        :return: None
        """
        raise NotImplementedError()

    def resume(self, context, instance, network_info, block_device_info=None):
        """resume the specified suspended instance.

        The suspended instance gets resumed and will use CPU cycles and memory
        of the host again. The counter action for 'resume' is :func:`suspend`.
        Depending on the underlying hypervisor technology, the guest has the
        same state as before the 'suspend'.

        :param nova.context.RequestContext context:
            The context for the resume.
        :param nova.objects.instance.Instance instance:
            The suspended instance to resume.
        :param nova.network.model.NetworkInfo network_info:
            Necessary network information for the resume.
        :param dict block_device_info:
            Instance volume block device info.

        :return: None
        """
        raise NotImplementedError()

    def resume_state_on_host_boot(self, context, instance, network_info,
                                  block_device_info=None):
        """resume guest state when a host is booted.

        :param instance: nova.objects.instance.Instance
        """
        raise NotImplementedError()

    def rescue(self, context, instance, network_info, image_meta,
               rescue_password):
        """Rescue the specified instance.

        :param nova.context.RequestContext context:
            The context for the rescue.
        :param nova.objects.instance.Instance instance:
            The instance being rescued.
        :param nova.network.model.NetworkInfo network_info:
            Necessary network information for the resume.
        :param nova.objects.ImageMeta image_meta:
            The metadata of the image of the instance.
        :param rescue_password: new root password to set for rescue.
        """
        raise NotImplementedError()

    def set_bootable(self, instance, is_bootable):
        """Set the ability to power on/off an instance.

        :param instance: nova.objects.instance.Instance
        """
        raise NotImplementedError()

    def unrescue(self, instance, network_info):
        """Unrescue the specified instance.

        :param instance: nova.objects.instance.Instance
        """
        # TODO(Vek): Need to pass context in for access to auth_token
        raise NotImplementedError()

    def power_off(self, instance, timeout=0, retry_interval=0):
        """Power off the specified instance.

        :param instance: nova.objects.instance.Instance
        :param timeout: time to wait for GuestOS to shutdown
        :param retry_interval: How often to signal guest while
                               waiting for it to shutdown
        """
        raise NotImplementedError()

    def power_on(self, context, instance, network_info,
                 block_device_info=None):
        """Power on the specified instance.

        :param instance: nova.objects.instance.Instance
        """
        raise NotImplementedError()

    def power_update_event(self, instance, target_power_state):
        """Update power, vm and task states of the specified instance.

        Note that the driver is expected to set the task_state of the
        instance back to None.

        :param instance: nova.objects.instance.Instance
        :param target_power_state: The desired target power state for the
                                   instance; possible values are "POWER_ON"
                                   and "POWER_OFF".
        """
        raise NotImplementedError()

    def trigger_crash_dump(self, instance):
        """Trigger crash dump mechanism on the given instance.

        Stalling instances can be triggered to dump the crash data. How the
        guest OS reacts in details, depends on the configuration of it.

        :param nova.objects.instance.Instance instance:
            The instance where the crash dump should be triggered.

        :return: None
        """
        raise NotImplementedError()

    def soft_delete(self, instance):
        """Soft delete the specified instance.

        A soft-deleted instance doesn't allocate any resources anymore, but is
        still available as a database entry. The counter action :func:`restore`
        uses the database entry to create a new instance based on that.

        :param nova.objects.instance.Instance instance:
            The instance to soft-delete.

        :return: None
        """
        raise NotImplementedError()

    def restore(self, instance):
        """Restore the specified soft-deleted instance.

        The restored instance will be automatically booted. The counter action
        for `restore` is :func:`soft_delete`.

        :param nova.objects.instance.Instance instance:
            The soft-deleted instance which should be restored from the
            soft-deleted data.

        :return: None
        """
        raise NotImplementedError()

    @staticmethod
    def _get_reserved_host_disk_gb_from_config():
        import nova.compute.utils as compute_utils  # avoid circular import
        return compute_utils.convert_mb_to_ceil_gb(CONF.reserved_host_disk_mb)

    @staticmethod
    def _get_allocation_ratios(inventory):
        """Get the cpu/ram/disk allocation ratios for the given inventory.

        This utility method is used to get the inventory allocation ratio
        for VCPU, MEMORY_MB and DISK_GB resource classes based on the following
        precedence:

        * Use ``[DEFAULT]/*_allocation_ratio`` if set - this overrides
          everything including externally set allocation ratios on the
          inventory via the placement API
        * Use ``[DEFAULT]/initial_*_allocation_ratio`` if a value does not
          exist for a given resource class in the ``inventory`` dict
        * Use what is already in the ``inventory`` dict for the allocation
          ratio if the above conditions are false

        :param inventory: dict, keyed by resource class, of inventory
                          information.
        :returns: Return a dict, keyed by resource class, of allocation ratio
        """
        keys = {'cpu': orc.VCPU,
                'ram': orc.MEMORY_MB,
                'disk': orc.DISK_GB}
        result = {}
        for res, rc in keys.items():
            attr = '%s_allocation_ratio' % res
            conf_ratio = getattr(CONF, attr)
            if conf_ratio:
                result[rc] = conf_ratio
            elif rc not in inventory:
                result[rc] = getattr(CONF, 'initial_%s' % attr)
            else:
                result[rc] = inventory[rc]['allocation_ratio']
        return result

    def update_provider_tree(self, provider_tree, nodename, allocations=None):
        """Update a ProviderTree object with current resource provider and
        inventory information.

        When this method returns, provider_tree should represent the correct
        hierarchy of nested resource providers associated with this compute
        node, as well as the inventory, aggregates, and traits associated with
        those resource providers.

        This method supersedes get_inventory(): if this method is implemented,
        get_inventory() is not used.

        Implementors of this interface are expected to set ``allocation_ratio``
        and ``reserved`` values for inventory records, which may be based on
        configuration options, e.g. ``[DEFAULT]/cpu_allocation_ratio``,
        depending on the driver and resource class. If not provided, allocation
        ratio defaults to 1.0 and reserved defaults to 0 in placement.

        :note: Renaming the root provider (by deleting it from provider_tree
        and re-adding it with a different name) is not supported at this time.

        See the developer reference documentation for more details:

        https://docs.openstack.org/nova/latest/reference/update-provider-tree.html   # noqa

        :param nova.compute.provider_tree.ProviderTree provider_tree:
            A nova.compute.provider_tree.ProviderTree object representing all
            the providers in the tree associated with the compute node, and any
            sharing providers (those with the ``MISC_SHARES_VIA_AGGREGATE``
            trait) associated via aggregate with any of those providers (but
            not *their* tree- or aggregate-associated providers), as currently
            known by placement. This object is fully owned by the
            update_provider_tree method, and can therefore be modified without
            locking/concurrency considerations. In other words, the parameter
            is passed *by reference* with the expectation that the virt driver
            will modify the object. Note, however, that it may contain
            providers not directly owned/controlled by the compute host. Care
            must be taken not to remove or modify such providers inadvertently.
            In addition, providers may be associated with traits and/or
            aggregates maintained by outside agents. The
            `update_provider_tree`` method must therefore also be careful only
            to add/remove traits/aggregates it explicitly controls.
        :param nodename:
            String name of the compute node (i.e.
            ComputeNode.hypervisor_hostname) for which the caller is requesting
            updated provider information. Drivers may use this to help identify
            the compute node provider in the ProviderTree. Drivers managing
            more than one node (e.g. ironic) may also use it as a cue to
            indicate which node is being processed by the caller.
        :param allocations:
            Dict of allocation data of the form:
              { $CONSUMER_UUID: {
                    # The shape of each "allocations" dict below is identical
                    # to the return from GET /allocations/{consumer_uuid}
                    "allocations": {
                        $RP_UUID: {
                            "generation": $RP_GEN,
                            "resources": {
                                $RESOURCE_CLASS: $AMOUNT,
                                ...
                            },
                        },
                        ...
                    },
                    "project_id": $PROJ_ID,
                    "user_id": $USER_ID,
                    "consumer_generation": $CONSUMER_GEN,
                },
                ...
              }
            If None, and the method determines that any inventory needs to be
            moved (from one provider to another and/or to a different resource
            class), the ReshapeNeeded exception must be raised. Otherwise, this
            dict must be edited in place to indicate the desired final state of
            allocations. Drivers should *only* edit allocation records for
            providers whose inventories are being affected by the reshape
            operation.
        :raises ReshapeNeeded: If allocations is None and any inventory needs
            to be moved from one provider to another and/or to a different
            resource class.
        :raises: ReshapeFailed if the requested tree reshape fails for
            whatever reason.
        """
        raise NotImplementedError()

    def get_inventory(self, nodename):
        """Return a dict, keyed by resource class, of inventory information for
        the supplied node.
        """
        raise NotImplementedError()

    def capabilities_as_traits(self):
        """Returns this driver's capabilities dict where the keys are traits

        Traits can only be standard compute capabilities traits from
        the os-traits library.

        :returns: dict, keyed by trait, of this driver's capabilities where the
            values are booleans indicating if the driver supports the trait

        """
        traits = {}
        for capability, supported in self.capabilities.items():
            if capability in CAPABILITY_TRAITS_MAP:
                traits[CAPABILITY_TRAITS_MAP[capability]] = supported

        return traits

    def get_available_resource(self, nodename):
        """Retrieve resource information.

        This method is called when nova-compute launches, and
        as part of a periodic task that records the results in the DB.

        :param nodename:
            node which the caller want to get resources from
            a driver that manages only one node can safely ignore this
        :returns: Dictionary describing resources
        """
        raise NotImplementedError()

    def pre_live_migration(self, context, instance, block_device_info,
                           network_info, disk_info, migrate_data):
        """Prepare an instance for live migration

        :param context: security context
        :param instance: nova.objects.instance.Instance object
        :param block_device_info: instance block device information
        :param network_info: instance network information
        :param disk_info: instance disk information
        :param migrate_data: a LiveMigrateData object
        :returns: migrate_data modified by the driver
        :raises TooManyDiskDevices: if the maxmimum allowed devices to attach
                                    to a single instance is exceeded.
        """
        raise NotImplementedError()

    def live_migration(self, context, instance, dest,
                       post_method, recover_method, block_migration=False,
                       migrate_data=None):
        """Live migration of an instance to another host.

        :param context: security context
        :param instance:
            nova.db.sqlalchemy.models.Instance object
            instance object that is migrated.
        :param dest: destination host
        :param post_method:
            post operation method.
            expected nova.compute.manager._post_live_migration.
        :param recover_method:
            recovery method when any exception occurs.
            expected nova.compute.manager._rollback_live_migration.
        :param block_migration: if true, migrate VM disk.
        :param migrate_data: a LiveMigrateData object

        """
        raise NotImplementedError()

    def live_migration_force_complete(self, instance):
        """Force live migration to complete

        :param instance: Instance being live migrated

        """
        raise NotImplementedError()

    def live_migration_abort(self, instance):
        """Abort an in-progress live migration.

        :param instance: instance that is live migrating

        """
        raise NotImplementedError()

    def rollback_live_migration_at_source(self, context, instance,
                                          migrate_data):
        """Clean up source node after a failed live migration.

        :param context: security context
        :param instance: instance object that was being migrated
        :param migrate_data: a LiveMigrateData object
        """
        pass

    def rollback_live_migration_at_destination(self, context, instance,
                                               network_info,
                                               block_device_info,
                                               destroy_disks=True,
                                               migrate_data=None):
        """Clean up destination node after a failed live migration.

        :param context: security context
        :param instance: instance object that was being migrated
        :param network_info: instance network information
        :param block_device_info: instance block device information
        :param destroy_disks:
            if true, destroy disks at destination during cleanup
        :param migrate_data: a LiveMigrateData object

        """
        raise NotImplementedError()

    def post_live_migration(self, context, instance, block_device_info,
                            migrate_data=None):
        """Post operation of live migration at source host.

        :param context: security context
        :instance: instance object that was migrated
        :block_device_info: instance block device information
        :param migrate_data: a LiveMigrateData object
        """
        pass

    def post_live_migration_at_source(self, context, instance, network_info):
        """Unplug VIFs from networks at source.

        :param context: security context
        :param instance: instance object reference
        :param network_info: instance network information
        """
        raise NotImplementedError(_("Hypervisor driver does not support "
                                    "post_live_migration_at_source method"))

    def post_live_migration_at_destination(self, context, instance,
                                           network_info,
                                           block_migration=False,
                                           block_device_info=None):
        """Post operation of live migration at destination host.

        :param context: security context
        :param instance: instance object that is migrated
        :param network_info: instance network information
        :param block_migration: if true, post operation of block_migration.
        """
        raise NotImplementedError()

    def check_instance_shared_storage_local(self, context, instance):
        """Check if instance files located on shared storage.

        This runs check on the destination host, and then calls
        back to the source host to check the results.

        :param context: security context
        :param instance: nova.objects.instance.Instance object
        """
        raise NotImplementedError()

    def check_instance_shared_storage_remote(self, context, data):
        """Check if instance files located on shared storage.

        :param context: security context
        :param data: result of check_instance_shared_storage_local
        """
        raise NotImplementedError()

    def check_instance_shared_storage_cleanup(self, context, data):
        """Do cleanup on host after check_instance_shared_storage calls

        :param context: security context
        :param data: result of check_instance_shared_storage_local
        """
        pass

    def check_can_live_migrate_destination(self, context, instance,
                                           src_compute_info, dst_compute_info,
                                           block_migration=False,
                                           disk_over_commit=False):
        """Check if it is possible to execute live migration.

        This runs checks on the destination host, and then calls
        back to the source host to check the results.

        :param context: security context
        :param instance: nova.db.sqlalchemy.models.Instance
        :param src_compute_info: Info about the sending machine
        :param dst_compute_info: Info about the receiving machine
        :param block_migration: if true, prepare for block migration
        :param disk_over_commit: if true, allow disk over commit
        :returns: a LiveMigrateData object (hypervisor-dependent)
        """
        raise NotImplementedError()

    def cleanup_live_migration_destination_check(self, context,
                                                 dest_check_data):
        """Do required cleanup on dest host after check_can_live_migrate calls

        :param context: security context
        :param dest_check_data: result of check_can_live_migrate_destination
        """
        raise NotImplementedError()

    def check_can_live_migrate_source(self, context, instance,
                                      dest_check_data, block_device_info=None):
        """Check if it is possible to execute live migration.

        This checks if the live migration can succeed, based on the
        results from check_can_live_migrate_destination.

        :param context: security context
        :param instance: nova.db.sqlalchemy.models.Instance
        :param dest_check_data: result of check_can_live_migrate_destination
        :param block_device_info: result of _get_instance_block_device_info
        :returns: a LiveMigrateData object
        """
        raise NotImplementedError()

    def get_instance_disk_info(self, instance,
                               block_device_info=None):
        """Retrieve information about actual disk sizes of an instance.

        :param instance: nova.objects.Instance
        :param block_device_info:
            Optional; Can be used to filter out devices which are
            actually volumes.
        :return:
            json strings with below format::

                "[{'path':'disk',
                   'type':'raw',
                   'virt_disk_size':'10737418240',
                   'backing_file':'backing_file',
                   'disk_size':'83886080'
                   'over_committed_disk_size':'10737418240'},
                   ...]"
        """
        raise NotImplementedError()

    def refresh_security_group_rules(self, security_group_id):
        """This method is called after a change to security groups.

        All security groups and their associated rules live in the datastore,
        and calling this method should apply the updated rules to instances
        running the specified security group.

        An error should be raised if the operation cannot complete.

        """
        # TODO(Vek): Need to pass context in for access to auth_token
        raise NotImplementedError()

    def refresh_instance_security_rules(self, instance):
        """Refresh security group rules

        Gets called when an instance gets added to or removed from
        the security group the instance is a member of or if the
        group gains or loses a rule.
        """
        raise NotImplementedError()

    def reset_network(self, instance):
        """reset networking for specified instance."""
        # TODO(Vek): Need to pass context in for access to auth_token
        pass

    def ensure_filtering_rules_for_instance(self, instance, network_info):
        """Setting up filtering rules and waiting for its completion.

        To migrate an instance, filtering rules to hypervisors
        and firewalls are inevitable on destination host.
        ( Waiting only for filtering rules to hypervisor,
        since filtering rules to firewall rules can be set faster).

        Concretely, the below method must be called.
        - setup_basic_filtering (for nova-basic, etc.)
        - prepare_instance_filter(for nova-instance-instance-xxx, etc.)

        Don't use thread for this method since migration should
        not be started when setting-up filtering rules operations
        are not completed.

        :param instance: nova.objects.instance.Instance object

        """
        # TODO(Vek): Need to pass context in for access to auth_token
        raise NotImplementedError()

    def filter_defer_apply_on(self):
        """Defer application of IPTables rules."""
        pass

    def filter_defer_apply_off(self):
        """Turn off deferral of IPTables rules and apply the rules now."""
        pass

    def unfilter_instance(self, instance, network_info):
        """Stop filtering instance."""
        # TODO(Vek): Need to pass context in for access to auth_token
        raise NotImplementedError()

    def set_admin_password(self, instance, new_pass):
        """Set the root password on the specified instance.

        :param instance: nova.objects.instance.Instance
        :param new_pass: the new password
        """
        raise NotImplementedError()

    def inject_file(self, instance, b64_path, b64_contents):
        """Writes a file on the specified instance.

        The first parameter is an instance of nova.compute.service.Instance,
        and so the instance is being specified as instance.name. The second
        parameter is the base64-encoded path to which the file is to be
        written on the instance; the third is the contents of the file, also
        base64-encoded.

        NOTE(russellb) This method is deprecated and will be removed once it
        can be removed from nova.compute.manager.
        """
        # TODO(Vek): Need to pass context in for access to auth_token
        raise NotImplementedError()

    def change_instance_metadata(self, context, instance, diff):
        """Applies a diff to the instance metadata.

        This is an optional driver method which is used to publish
        changes to the instance's metadata to the hypervisor.  If the
        hypervisor has no means of publishing the instance metadata to
        the instance, then this method should not be implemented.

        :param context: security context
        :param instance: nova.objects.instance.Instance
        """
        pass

    def inject_network_info(self, instance, nw_info):
        """inject network info for specified instance."""
        # TODO(Vek): Need to pass context in for access to auth_token
        pass

    def poll_rebooting_instances(self, timeout, instances):
        """Perform a reboot on all given 'instances'.

        Reboots the given `instances` which are longer in the rebooting state
        than `timeout` seconds.

        :param int timeout:
            The timeout (in seconds) for considering rebooting instances
            to be stuck.
        :param list instances:
            A list of nova.objects.instance.Instance objects that have been
            in rebooting state longer than the configured timeout.

        :return: None
        """
        # TODO(Vek): Need to pass context in for access to auth_token
        raise NotImplementedError()

    def host_power_action(self, action):
        """Reboots, shuts down or powers up the host.

        :param str action:
            The action the host should perform. The valid actions are:
            ""startup", "shutdown" and "reboot".

        :return: The result of the power action
        :rtype: str
        """

        raise NotImplementedError()

    def host_maintenance_mode(self, host, mode):
        """Start/Stop host maintenance window.

        On start, it triggers the migration of all instances to other hosts.
        Consider the combination with :func:`set_host_enabled`.

        :param str host:
            The name of the host whose maintenance mode should be changed.
        :param bool mode:
            If `True`, go into maintenance mode. If `False`, leave the
            maintenance mode.

        :return: "on_maintenance" if switched to maintenance mode or
                 "off_maintenance" if maintenance mode got left.
        :rtype: str
        """

        raise NotImplementedError()

    def set_host_enabled(self, enabled):
        """Sets the ability of this host to accept new instances.

        :param bool enabled:
            If this is `True`, the host will accept new instances. If it is
            `False`, the host won't accept new instances.

        :return: If the host can accept further instances, return "enabled",
                 if further instances shouldn't be scheduled to this host,
                 return "disabled".
        :rtype: str
        """
        # TODO(Vek): Need to pass context in for access to auth_token
        raise NotImplementedError()

    def get_host_uptime(self):
        """Returns the result of the time since start up of this hypervisor.

        :return: A text which contains the uptime of this host since the
                 last boot.
        :rtype: str
        """
        # TODO(Vek): Need to pass context in for access to auth_token
        raise NotImplementedError()

    def plug_vifs(self, instance, network_info):
        """Plug virtual interfaces (VIFs) into the given `instance` at
        instance boot time.

        The counter action is :func:`unplug_vifs`.

        :param nova.objects.instance.Instance instance:
            The instance which gets VIFs plugged.
        :param nova.network.model.NetworkInfo network_info:
            The object which contains information about the VIFs to plug.

        :return: None
        """
        # TODO(Vek): Need to pass context in for access to auth_token
        raise NotImplementedError()

    def unplug_vifs(self, instance, network_info):
        # NOTE(markus_z): 2015-08-18
        # The compute manager doesn't use this interface, which seems odd
        # since the manager should be the controlling thing here.
        """Unplug virtual interfaces (VIFs) from networks.

        The counter action is :func:`plug_vifs`.

        :param nova.objects.instance.Instance instance:
            The instance which gets VIFs unplugged.
        :param nova.network.model.NetworkInfo network_info:
            The object which contains information about the VIFs to unplug.

        :return: None
        """
        raise NotImplementedError()

    def get_host_cpu_stats(self):
        """Get the currently known host CPU stats.

        :returns: a dict containing the CPU stat info, eg:

            | {'kernel': kern,
            |  'idle': idle,
            |  'user': user,
            |  'iowait': wait,
            |   'frequency': freq},

                  where kern and user indicate the cumulative CPU time
                  (nanoseconds) spent by kernel and user processes
                  respectively, idle indicates the cumulative idle CPU time
                  (nanoseconds), wait indicates the cumulative I/O wait CPU
                  time (nanoseconds), since the host is booting up; freq
                  indicates the current CPU frequency (MHz). All values are
                  long integers.

        """
        raise NotImplementedError()

    def block_stats(self, instance, disk_id):
        """Return performance counters associated with the given disk_id on the
        given instance.  These are returned as [rd_req, rd_bytes, wr_req,
        wr_bytes, errs], where rd indicates read, wr indicates write, req is
        the total number of I/O requests made, bytes is the total number of
        bytes transferred, and errs is the number of requests held up due to a
        full pipeline.

        All counters are long integers.

        This method is optional.  On some platforms (e.g. XenAPI) performance
        statistics can be retrieved directly in aggregate form, without Nova
        having to do the aggregation.  On those platforms, this method is
        unused.

        Note that this function takes an instance ID.

        :param instance: nova.objects.Instance to get block storage statistics
        :param disk_id: mountpoint name, e.g. "vda"
        :returns: None if block statistics could not be retrieved, otherwise a
            list of the form: [rd_req, rd_bytes, wr_req, wr_bytes, errs]
        :raises: NotImplementedError if the driver does not implement this
            method
        """
        raise NotImplementedError()

    def deallocate_networks_on_reschedule(self, instance):
        """Does the driver want networks deallocated on reschedule?"""
        return False

    def manage_image_cache(self, context, all_instances):
        """Manage the driver's local image cache.

        Some drivers chose to cache images for instances on disk. This method
        is an opportunity to do management of that cache which isn't directly
        related to other calls into the driver. The prime example is to clean
        the cache and remove images which are no longer of interest.

        :param all_instances: nova.objects.instance.InstanceList
        """
        pass

    def add_to_aggregate(self, context, aggregate, host, **kwargs):
        """Add a compute host to an aggregate.

        The counter action to this is :func:`remove_from_aggregate`

        :param nova.context.RequestContext context:
            The security context.
        :param nova.objects.aggregate.Aggregate aggregate:
            The aggregate which should add the given `host`
        :param str host:
            The name of the host to add to the given `aggregate`.
        :param dict kwargs:
            A free-form thingy...

        :return: None
        """
        # NOTE(jogo) Currently only used for XenAPI-Pool
        raise NotImplementedError()

    def remove_from_aggregate(self, context, aggregate, host, **kwargs):
        """Remove a compute host from an aggregate.

        The counter action to this is :func:`add_to_aggregate`

        :param nova.context.RequestContext context:
            The security context.
        :param nova.objects.aggregate.Aggregate aggregate:
            The aggregate which should remove the given `host`
        :param str host:
            The name of the host to remove from the given `aggregate`.
        :param dict kwargs:
            A free-form thingy...

        :return: None
        """
        raise NotImplementedError()

    def undo_aggregate_operation(self, context, op, aggregate,
                                  host, set_error=True):
        """Undo for Resource Pools."""
        raise NotImplementedError()

    def get_volume_connector(self, instance):
        """Get connector information for the instance for attaching to volumes.

        Connector information is a dictionary representing the ip of the
        machine that will be making the connection, the name of the iscsi
        initiator and the hostname of the machine as follows::

            {
                'ip': ip,
                'initiator': initiator,
                'host': hostname
            }

        """
        raise NotImplementedError()

    def get_available_nodes(self, refresh=False):
        """Returns nodenames of all nodes managed by the compute service.

        This method is for multi compute-nodes support. If a driver supports
        multi compute-nodes, this method returns a list of nodenames managed
        by the service. Otherwise, this method should return
        [hypervisor_hostname].
        """
        raise NotImplementedError()

    def node_is_available(self, nodename):
        """Return whether this compute service manages a particular node."""
        if nodename in self.get_available_nodes():
            return True
        # Refresh and check again.
        return nodename in self.get_available_nodes(refresh=True)

    def get_per_instance_usage(self):
        """Get information about instance resource usage.

        :returns: dict of  nova uuid => dict of usage info
        """
        return {}

    def instance_on_disk(self, instance):
        """Checks access of instance files on the host.

        :param instance: nova.objects.instance.Instance to lookup

        Returns True if files of an instance with the supplied ID accessible on
        the host, False otherwise.

        .. note::
            Used in rebuild for HA implementation and required for validation
            of access to instance shared disk files
        """
        return False

    def register_event_listener(self, callback):
        """Register a callback to receive events.

        Register a callback to receive asynchronous event
        notifications from hypervisors. The callback will
        be invoked with a single parameter, which will be
        an instance of the nova.virt.event.Event class.
        """

        self._compute_event_callback = callback

    def emit_event(self, event):
        """Dispatches an event to the compute manager.

        Invokes the event callback registered by the
        compute manager to dispatch the event. This
        must only be invoked from a green thread.
        """

        if not self._compute_event_callback:
            LOG.debug("Discarding event %s", six.text_type(event))
            return

        if not isinstance(event, virtevent.Event):
            raise ValueError(
                _("Event must be an instance of nova.virt.event.Event"))

        try:
            LOG.debug("Emitting event %s", six.text_type(event))
            self._compute_event_callback(event)
        except Exception as ex:
            LOG.error("Exception dispatching event %(event)s: %(ex)s",
                      {'event': event, 'ex': ex})

    def delete_instance_files(self, instance):
        """Delete any lingering instance files for an instance.

        :param instance: nova.objects.instance.Instance
        :returns: True if the instance was deleted from disk, False otherwise.
        """
        return True

    @property
    def need_legacy_block_device_info(self):
        """Tell the caller if the driver requires legacy block device info.

        Tell the caller whether we expect the legacy format of block
        device info to be passed in to methods that expect it.
        """
        return True

    def volume_snapshot_create(self, context, instance, volume_id,
                               create_info):
        """Snapshots volumes attached to a specified instance.

        The counter action to this is :func:`volume_snapshot_delete`

        :param nova.context.RequestContext context:
            The security context.
        :param nova.objects.instance.Instance  instance:
            The instance that has the volume attached
        :param uuid volume_id:
            Volume to be snapshotted
        :param create_info: The data needed for nova to be able to attach
               to the volume.  This is the same data format returned by
               Cinder's initialize_connection() API call.  In the case of
               doing a snapshot, it is the image file Cinder expects to be
               used as the active disk after the snapshot operation has
               completed.  There may be other data included as well that is
               needed for creating the snapshot.
        """
        raise NotImplementedError()

    def volume_snapshot_delete(self, context, instance, volume_id,
                               snapshot_id, delete_info):
        """Deletes a snapshot of a volume attached to a specified instance.

        The counter action to this is :func:`volume_snapshot_create`

        :param nova.context.RequestContext context:
            The security context.
        :param nova.objects.instance.Instance instance:
            The instance that has the volume attached.
        :param uuid volume_id:
            Attached volume associated with the snapshot
        :param uuid snapshot_id:
            The snapshot to delete.
        :param dict delete_info:
            Volume backend technology specific data needed to be able to
            complete the snapshot.  For example, in the case of qcow2 backed
            snapshots, this would include the file being merged, and the file
            being merged into (if appropriate).

        :return: None
        """
        raise NotImplementedError()

    def default_root_device_name(self, instance, image_meta, root_bdm):
        """Provide a default root device name for the driver.

        :param nova.objects.instance.Instance instance:
            The instance to get the root device for.
        :param nova.objects.ImageMeta image_meta:
            The metadata of the image of the instance.
        :param nova.objects.BlockDeviceMapping root_bdm:
            The description of the root device.
        :raises TooManyDiskDevices: if the maxmimum allowed devices to attach
                                    to a single instance is exceeded.
        """
        raise NotImplementedError()

    def default_device_names_for_instance(self, instance, root_device_name,
                                          *block_device_lists):
        """Default the missing device names in the block device mapping.

        :raises TooManyDiskDevices: if the maxmimum allowed devices to attach
                                    to a single instance is exceeded.
        """
        raise NotImplementedError()

    def get_device_name_for_instance(self, instance,
                                     bdms, block_device_obj):
        """Get the next device name based on the block device mapping.

        :param instance: nova.objects.instance.Instance that volume is
                         requesting a device name
        :param bdms: a nova.objects.BlockDeviceMappingList for the instance
        :param block_device_obj: A nova.objects.BlockDeviceMapping instance
                                 with all info about the requested block
                                 device. device_name does not need to be set,
                                 and should be decided by the driver
                                 implementation if not set.

        :returns: The chosen device name.
        :raises TooManyDiskDevices: if the maxmimum allowed devices to attach
                                    to a single instance is exceeded.
        """
        raise NotImplementedError()

    def is_supported_fs_format(self, fs_type):
        """Check whether the file format is supported by this driver

        :param fs_type: the file system type to be checked,
                        the validate values are defined at disk API module.
        """
        # NOTE(jichenjc): Return False here so that every hypervisor
        #                 need to define their supported file system
        #                 type and implement this function at their
        #                 virt layer.
        return False

    def quiesce(self, context, instance, image_meta):
        """Quiesce the specified instance to prepare for snapshots.

        If the specified instance doesn't support quiescing,
        InstanceQuiesceNotSupported is raised. When it fails to quiesce by
        other errors (e.g. agent timeout), NovaException is raised.

        :param context:  request context
        :param instance: nova.objects.instance.Instance to be quiesced
        :param nova.objects.ImageMeta image_meta:
            The metadata of the image of the instance.
        """
        raise NotImplementedError()

    def unquiesce(self, context, instance, image_meta):
        """Unquiesce the specified instance after snapshots.

        If the specified instance doesn't support quiescing,
        InstanceQuiesceNotSupported is raised. When it fails to quiesce by
        other errors (e.g. agent timeout), NovaException is raised.

        :param context:  request context
        :param instance: nova.objects.instance.Instance to be unquiesced
        :param nova.objects.ImageMeta image_meta:
            The metadata of the image of the instance.
        """
        raise NotImplementedError()

    def network_binding_host_id(self, context, instance):
        """Get host ID to associate with network ports.

        :param context:  request context
        :param instance: nova.objects.instance.Instance that the network
                         ports will be associated with
        :returns: a string representing the host ID
        """
        return instance.get('host')

<<<<<<< HEAD
#加载并返回计算虚拟化驱动
=======
    def manages_network_binding_host_id(self):
        """Compute driver manages port bindings.

        Used to indicate whether or not the compute driver is responsible
        for managing port binding details, such as the host_id.
        By default the ComputeManager will manage port bindings and the
        host_id associated with a binding using the network API.
        However, some backends, like Ironic, will manage the port binding
        host_id out-of-band and the compute service should not override what
        is set by the backing hypervisor.
        """
        return False


>>>>>>> 43afc044
def load_compute_driver(virtapi, compute_driver=None):
    """Load a compute driver module.

    Load the compute driver module specified by the compute_driver
    configuration option or, if supplied, the driver name supplied as an
    argument.

    Compute drivers constructors take a VirtAPI object as their first object
    and this must be supplied.

    :param virtapi: a VirtAPI instance
    :param compute_driver: a compute driver name to override the config opt
    :returns: a ComputeDriver instance
    """
    if not compute_driver:
        #加载计算虚拟化驱动，一般情况下，我们采用的是libvirt.LibvirtDriver
        compute_driver = CONF.compute_driver

    if not compute_driver:
        LOG.error("Compute driver option required, but not specified")
        sys.exit(1)

    LOG.info("Loading compute driver '%s'", compute_driver)
    try:
        #载入driver,并创建实例
        #第一个参数是要加载的类命名空间，第二个参数是构造实例的参数
        driver = importutils.import_object(
            'nova.virt.%s' % compute_driver,
            virtapi)
        if isinstance(driver, ComputeDriver):
            return driver
        raise ValueError()
    except ImportError:
        LOG.exception(_("Unable to load the virtualization driver"))
        sys.exit(1)
    except ValueError:
        LOG.exception("Compute driver '%s' from 'nova.virt' is not of type "
                      "'%s'", compute_driver, str(ComputeDriver))
        sys.exit(1)


def is_xenapi():
    return CONF.compute_driver == 'xenapi.XenAPIDriver'<|MERGE_RESOLUTION|>--- conflicted
+++ resolved
@@ -92,9 +92,6 @@
     return block_device_mapping
 
 
-<<<<<<< HEAD
-#定义计算虚拟化驱动基类
-=======
 # NOTE(aspiers): When adding new capabilities, ensure they are
 # mirrored in ComputeDriver.capabilities, and that the corresponding
 # values should always be standard traits in os_traits.  If something
@@ -128,7 +125,7 @@
 }
 
 
->>>>>>> 43afc044
+#定义计算虚拟化驱动基类
 class ComputeDriver(object):
     """Base class for compute drivers.
 
@@ -1854,9 +1851,6 @@
         """
         return instance.get('host')
 
-<<<<<<< HEAD
-#加载并返回计算虚拟化驱动
-=======
     def manages_network_binding_host_id(self):
         """Compute driver manages port bindings.
 
@@ -1871,7 +1865,7 @@
         return False
 
 
->>>>>>> 43afc044
+#加载并返回计算虚拟化驱动
 def load_compute_driver(virtapi, compute_driver=None):
     """Load a compute driver module.
 
