--- conflicted
+++ resolved
@@ -284,14 +284,9 @@
         original_parent_uuid = get_vhd_parent_uuid(session, vm_vdi_ref)
 
         task = session.call_xenapi('Async.VM.snapshot', vm_ref, label)
-<<<<<<< HEAD
         template_vm_ref = session.wait_for_task(instance_id, task)
         template_vdi_rec = cls.get_vdi_for_vm_safely(session,
                 template_vm_ref)[1]
-=======
-        template_vm_ref = session.wait_for_task(task, instance_id)
-        template_vdi_rec = get_vdi_for_vm_safely(session, template_vm_ref)[1]
->>>>>>> 458bf968
         template_vdi_uuid = template_vdi_rec["uuid"]
 
         LOG.debug(_('Created snapshot %(template_vm_ref)s from'
@@ -380,7 +375,7 @@
         task = session.async_call_plugin('glance', 'download_vhd', kwargs)
         vdi_uuid = session.wait_for_task(task, instance_id)
 
-        scan_sr(session, instance_id, sr_ref)
+        cls.scan_sr(session, instance_id, sr_ref)
 
         # Set the name-label to ease debugging
         vdi_ref = session.get_xenapi().VDI.get_by_uuid(vdi_uuid)
@@ -699,15 +694,6 @@
         return None
 
 
-<<<<<<< HEAD
-=======
-def scan_sr(session, instance_id, sr_ref):
-    LOG.debug(_("Re-scanning SR %s"), sr_ref)
-    task = session.call_xenapi('Async.SR.scan', sr_ref)
-    session.wait_for_task(task, instance_id)
-
-
->>>>>>> 458bf968
 def wait_for_vhd_coalesce(session, instance_id, sr_ref, vdi_ref,
                           original_parent_uuid):
     """ Spin until the parent VHD is coalesced into its parent VHD
