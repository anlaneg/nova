#    Copyright 2010 United States Government as represented by the
#    Administrator of the National Aeronautics and Space Administration.
#    All Rights Reserved.
#    Copyright (c) 2010 Citrix Systems, Inc.
#    Copyright (c) 2011 Piston Cloud Computing, Inc
#    Copyright (c) 2011 OpenStack Foundation
#    (c) Copyright 2013 Hewlett-Packard Development Company, L.P.
#
#    Licensed under the Apache License, Version 2.0 (the "License"); you may
#    not use this file except in compliance with the License. You may obtain
#    a copy of the License at
#
#         http://www.apache.org/licenses/LICENSE-2.0
#
#    Unless required by applicable law or agreed to in writing, software
#    distributed under the License is distributed on an "AS IS" BASIS, WITHOUT
#    WARRANTIES OR CONDITIONS OF ANY KIND, either express or implied. See the
#    License for the specific language governing permissions and limitations
#    under the License.

import errno
import os
import re

from oslo_concurrency import processutils
from oslo_log import log as logging
from oslo_utils import fileutils

import nova.conf
from nova.i18n import _
from nova.objects import fields as obj_fields
import nova.privsep.fs
import nova.privsep.idmapshift
import nova.privsep.libvirt
from nova import utils
from nova.virt import images
from nova.virt.libvirt import config as vconfig
from nova.virt.libvirt.volume import remotefs

CONF = nova.conf.CONF
LOG = logging.getLogger(__name__)

RESIZE_SNAPSHOT_NAME = 'nova-resize'

# Mapping used to convert libvirt cpu features to traits, for more details, see
# https://github.com/libvirt/libvirt/blob/master/src/cpu/cpu_map.xml.
CPU_TRAITS_MAPPING = {
    '3dnow': 'HW_CPU_X86_3DNOW',
    'abm': 'HW_CPU_X86_ABM',
    'aes': 'HW_CPU_X86_AESNI',
    'avx': 'HW_CPU_X86_AVX',
    'avx2': 'HW_CPU_X86_AVX2',
    'avx512bw': 'HW_CPU_X86_AVX512BW',
    'avx512cd': 'HW_CPU_X86_AVX512CD',
    'avx512dq': 'HW_CPU_X86_AVX512DQ',
    'avx512er': 'HW_CPU_X86_AVX512ER',
    'avx512f': 'HW_CPU_X86_AVX512F',
    'avx512pf': 'HW_CPU_X86_AVX512PF',
    'avx512vl': 'HW_CPU_X86_AVX512VL',
    'bmi1': 'HW_CPU_X86_BMI',
    'bmi2': 'HW_CPU_X86_BMI2',
    'pclmuldq': 'HW_CPU_X86_CLMUL',
    'f16c': 'HW_CPU_X86_F16C',
    'fma': 'HW_CPU_X86_FMA3',
    'fma4': 'HW_CPU_X86_FMA4',
    'mmx': 'HW_CPU_X86_MMX',
    'mpx': 'HW_CPU_X86_MPX',
    'sha-ni': 'HW_CPU_X86_SHA',
    'sse': 'HW_CPU_X86_SSE',
    'sse2': 'HW_CPU_X86_SSE2',
    'sse3': 'HW_CPU_X86_SSE3',
    'sse4.1': 'HW_CPU_X86_SSE41',
    'sse4.2': 'HW_CPU_X86_SSE42',
    'sse4a': 'HW_CPU_X86_SSE4A',
    'ssse3': 'HW_CPU_X86_SSSE3',
    'svm': 'HW_CPU_X86_SVM',
    'tbm': 'HW_CPU_X86_TBM',
    'vmx': 'HW_CPU_X86_VMX',
    'xop': 'HW_CPU_X86_XOP'
}


def create_image(disk_format, path, size):
    """Create a disk image

    :param disk_format: Disk image format (as known by qemu-img)
    :param path: Desired location of the disk image
    :param size: Desired size of disk image. May be given as an int or
                 a string. If given as an int, it will be interpreted
                 as bytes. If it's a string, it should consist of a number
                 with an optional suffix ('K' for Kibibytes,
                 M for Mebibytes, 'G' for Gibibytes, 'T' for Tebibytes).
                 If no suffix is given, it will be interpreted as bytes.
    """
    utils.execute('qemu-img', 'create', '-f', disk_format, path, size)


def create_cow_image(backing_file, path, size=None):
    """Create COW image

    Creates a COW image with the given backing file

    :param backing_file: Existing image on which to base the COW image
    :param path: Desired location of the COW image
    """
    base_cmd = ['qemu-img', 'create', '-f', 'qcow2']
    cow_opts = []
    if backing_file:
        cow_opts += ['backing_file=%s' % backing_file]
        base_details = images.qemu_img_info(backing_file)
    else:
        base_details = None
    # Explicitly inherit the value of 'cluster_size' property of a qcow2
    # overlay image from its backing file. This can be useful in cases
    # when people create a base image with a non-default 'cluster_size'
    # value or cases when images were created with very old QEMU
    # versions which had a different default 'cluster_size'.
    if base_details and base_details.cluster_size is not None:
        cow_opts += ['cluster_size=%s' % base_details.cluster_size]
    if size is not None:
        cow_opts += ['size=%s' % size]
    if cow_opts:
        # Format as a comma separated list
        csv_opts = ",".join(cow_opts)
        cow_opts = ['-o', csv_opts]
    cmd = base_cmd + cow_opts + [path]
    utils.execute(*cmd)


def create_ploop_image(disk_format, path, size, fs_type):
    """Create ploop image

    :param disk_format: Disk image format (as known by ploop)
    :param path: Desired location of the ploop image
    :param size: Desired size of ploop image. May be given as an int or
                 a string. If given as an int, it will be interpreted
                 as bytes. If it's a string, it should consist of a number
                 with an optional suffix ('K' for Kibibytes,
                 M for Mebibytes, 'G' for Gibibytes, 'T' for Tebibytes).
                 If no suffix is given, it will be interpreted as bytes.
    :param fs_type: Filesystem type
    """
    if not fs_type:
        fs_type = CONF.default_ephemeral_format or \
                  nova.privsep.fs.FS_FORMAT_EXT4
    fileutils.ensure_tree(path)
    disk_path = os.path.join(path, 'root.hds')
    nova.privsep.libvirt.ploop_init(size, disk_format, fs_type, disk_path)


def pick_disk_driver_name(hypervisor_version, is_block_dev=False):
    """Pick the libvirt primary backend driver name

    If the hypervisor supports multiple backend drivers we have to tell libvirt
    which one should be used.

    Xen supports the following drivers: "tap", "tap2", "phy", "file", or
    "qemu", being "qemu" the preferred one. Qemu only supports "qemu".

    :param is_block_dev:
    :returns: driver_name or None
    """
    if CONF.libvirt.virt_type == "xen":
        if is_block_dev:
            return "phy"
        else:
            # 4002000 == 4.2.0
            if hypervisor_version >= 4002000:
                try:
                    nova.privsep.libvirt.xend_probe()
                except OSError as exc:
                    if exc.errno == errno.ENOENT:
                        LOG.debug("xend is not found")
                        # libvirt will try to use libxl toolstack
                        return 'qemu'
                    else:
                        raise
                except processutils.ProcessExecutionError:
                    LOG.debug("xend is not started")
                    # libvirt will try to use libxl toolstack
                    return 'qemu'
            # libvirt will use xend/xm toolstack
            try:
                out, err = utils.execute('tap-ctl', 'check',
                                         check_exit_code=False)
                if out == 'ok\n':
                    # 4000000 == 4.0.0
                    if hypervisor_version > 4000000:
                        return "tap2"
                    else:
                        return "tap"
                else:
                    LOG.info("tap-ctl check: %s", out)
            except OSError as exc:
                if exc.errno == errno.ENOENT:
                    LOG.debug("tap-ctl tool is not installed")
                else:
                    raise
            return "file"
    elif CONF.libvirt.virt_type in ('kvm', 'qemu'):
        return "qemu"
    else:
        # UML doesn't want a driver_name set
        return None


def get_disk_size(path, format=None):
    """Get the (virtual) size of a disk image

    :param path: Path to the disk image
    :param format: the on-disk format of path
    :returns: Size (in bytes) of the given disk image as it would be seen
              by a virtual machine.
    """
    size = images.qemu_img_info(path, format).virtual_size
    return int(size)


def get_disk_backing_file(path, basename=True, format=None):
    """Get the backing file of a disk image

    :param path: Path to the disk image
    :returns: a path to the image's backing store
    """
    backing_file = images.qemu_img_info(path, format).backing_file
    if backing_file and basename:
        backing_file = os.path.basename(backing_file)

    return backing_file

#实现image的copy
def copy_image(src, dest, host=None, receive=False,
               on_execute=None, on_completion=None,
               compression=True):
    """Copy a disk image to an existing directory

    :param src: Source image
    :param dest: Destination path
    :param host: Remote host
    :param receive: Reverse the rsync direction
    :param on_execute: Callback method to store pid of process in cache
    :param on_completion: Callback method to remove pid of process from cache
    :param compression: Allows to use rsync operation with or without
                        compression
    """

    if not host:
        # We shell out to cp because that will intelligently copy
        # sparse files.  I.E. holes will not be written to DEST,
        # rather recreated efficiently.  In addition, since
        # coreutils 8.11, holes can be read efficiently too.
        # we add '-r' argument because ploop disks are directories
        #实现本地copy
        utils.execute('cp', '-r', src, dest)
    else:
        if receive:
            src = "%s:%s" % (utils.safe_ip_format(host), src)
        else:
            dest = "%s:%s" % (utils.safe_ip_format(host), dest)
        #实现对远程文件的copy（封装了ssh或者rsync)
        remote_filesystem_driver = remotefs.RemoteFilesystem()
        remote_filesystem_driver.copy_file(src, dest,
            on_execute=on_execute, on_completion=on_completion,
            compression=compression)


def write_to_file(path, contents, umask=None):
    """Write the given contents to a file

    :param path: Destination file
    :param contents: Desired contents of the file
    :param umask: Umask to set when creating this file (will be reset)
    """
    if umask:
        saved_umask = os.umask(umask)

    try:
        with open(path, 'w') as f:
            f.write(contents)
    finally:
        if umask:
            os.umask(saved_umask)


def chown_for_id_maps(path, id_maps):
    """Change ownership of file or directory for an id mapped
    environment

    :param path: File or directory whose ownership to change
    :param id_maps: List of type LibvirtConfigGuestIDMap
    """
    uid_maps = [id_map for id_map in id_maps if
                isinstance(id_map, vconfig.LibvirtConfigGuestUIDMap)]
    gid_maps = [id_map for id_map in id_maps if
                isinstance(id_map, vconfig.LibvirtConfigGuestGIDMap)]
    nova.privsep.idmapshift.shift(path, uid_maps, gid_maps)


def extract_snapshot(disk_path, source_fmt, out_path, dest_fmt):
    """Extract a snapshot from a disk image.
    Note that nobody should write to the disk image during this operation.

    :param disk_path: Path to disk image
    :param out_path: Desired path of extracted snapshot
    """
    # NOTE(markmc): ISO is just raw to qemu-img
    if dest_fmt == 'iso':
        dest_fmt = 'raw'
    if dest_fmt == 'ploop':
        dest_fmt = 'parallels'

    qemu_img_cmd = ('qemu-img', 'convert', '-f', source_fmt, '-O', dest_fmt)

    # Conditionally enable compression of snapshots.
    if CONF.libvirt.snapshot_compression and dest_fmt == "qcow2":
        qemu_img_cmd += ('-c',)

    qemu_img_cmd += (disk_path, out_path)
    utils.execute(*qemu_img_cmd)


def load_file(path):
    """Read contents of file

    :param path: File to read
    """
    with open(path, 'r') as fp:
        return fp.read()


def file_open(*args, **kwargs):
    """Open file

    see built-in open() documentation for more details

    Note: The reason this is kept in a separate module is to easily
          be able to provide a stub module that doesn't alter system
          state at all (for unit tests)
    """
    return open(*args, **kwargs)


def find_disk(guest):
    """Find root device path for instance

    May be file or device
    """
    guest_config = guest.get_config()

    disk_format = None
    if guest_config.virt_type == 'lxc':
        filesystem = next(d for d in guest_config.devices
                          if isinstance(d, vconfig.LibvirtConfigGuestFilesys))
        disk_path = filesystem.source_dir
        disk_path = disk_path[0:disk_path.rfind('rootfs')]
        disk_path = os.path.join(disk_path, 'disk')
    elif (guest_config.virt_type == 'parallels' and
          guest_config.os_type == obj_fields.VMMode.EXE):
        filesystem = next(d for d in guest_config.devices
                          if isinstance(d, vconfig.LibvirtConfigGuestFilesys))
        disk_format = filesystem.driver_type
        disk_path = filesystem.source_file
    else:
        disk = next(d for d in guest_config.devices
                    if isinstance(d, vconfig.LibvirtConfigGuestDisk))
        disk_format = disk.driver_format
        disk_path = disk.source_path if disk.source_type != 'mount' else None
        if not disk_path and disk.source_protocol == 'rbd':
            disk_path = disk.source_name
            if disk_path:
                disk_path = 'rbd:' + disk_path

    if not disk_path:
        raise RuntimeError(_("Can't retrieve root device path "
                             "from instance libvirt configuration"))

    # This is a legacy quirk of libvirt/xen. Everything else should
    # report the on-disk format in type.
    if disk_format == 'aio':
        disk_format = 'raw'
    return (disk_path, disk_format)


def get_disk_type_from_path(path):
    """Retrieve disk type (raw, qcow2, lvm, ploop) for given file."""
    if path.startswith('/dev'):
        return 'lvm'
    elif path.startswith('rbd:'):
        return 'rbd'
    elif (os.path.isdir(path) and
          os.path.exists(os.path.join(path, "DiskDescriptor.xml"))):
        return 'ploop'

    # We can't reliably determine the type from this path
    return None


def get_fs_info(path):
    """Get free/used/total space info for a filesystem

    :param path: Any dirent on the filesystem
    :returns: A dict containing:

             :free: How much space is free (in bytes)
             :used: How much space is used (in bytes)
             :total: How big the filesystem is (in bytes)
    """
    hddinfo = os.statvfs(path)
    total = hddinfo.f_frsize * hddinfo.f_blocks
    free = hddinfo.f_frsize * hddinfo.f_bavail
    used = hddinfo.f_frsize * (hddinfo.f_blocks - hddinfo.f_bfree)
    return {'total': total,
            'free': free,
            'used': used}

<<<<<<< HEAD
#提供image
def fetch_image(context, target, image_id):
    """Grab image."""
    images.fetch_to_raw(context, image_id, target)
=======

def fetch_image(context, target, image_id, trusted_certs=None):
    """Grab image.

    :param context: nova.context.RequestContext auth request context
    :param target: target path to put the image
    :param image_id: id of the image to fetch
    :param trusted_certs: optional objects.TrustedCerts for image validation
    """
    images.fetch_to_raw(context, image_id, target, trusted_certs)
>>>>>>> 0163b9bf


def fetch_raw_image(context, target, image_id, trusted_certs=None):
    """Grab initrd or kernel image.

    This function does not attempt raw conversion, as these images will
    already be in raw format.

    :param context: nova.context.RequestContext auth request context
    :param target: target path to put the image
    :param image_id: id of the image to fetch
    :param trusted_certs: optional objects.TrustedCerts for image validation
    """
    images.fetch(context, image_id, target, trusted_certs)


#获得实例path,默认情况下CONF.instances_path 与CONF.state_path的值相同
def get_instance_path(instance, relative=False):
    """Determine the correct path for instance storage.

    This method determines the directory name for instance storage.

    :param instance: the instance we want a path for
    :param relative: if True, just the relative path is returned

    :returns: a path to store information about that instance
    """
    if relative:
        return instance.uuid
    return os.path.join(CONF.instances_path, instance.uuid)


def get_instance_path_at_destination(instance, migrate_data=None):
    """Get the instance path on destination node while live migration.

    This method determines the directory name for instance storage on
    destination node, while live migration.

    :param instance: the instance we want a path for
    :param migrate_data: if not None, it is a dict which holds data
                         required for live migration without shared
                         storage.

    :returns: a path to store information about that instance
    """
    instance_relative_path = None
    if migrate_data:
        instance_relative_path = migrate_data.instance_relative_path
    # NOTE(mikal): this doesn't use libvirt_utils.get_instance_path
    # because we are ensuring that the same instance directory name
    # is used as was at the source
    if instance_relative_path:
        instance_dir = os.path.join(CONF.instances_path,
                                    instance_relative_path)
    else:
        instance_dir = get_instance_path(instance)
    return instance_dir


def get_arch(image_meta):
    """Determine the architecture of the guest (or host).

    This method determines the CPU architecture that must be supported by
    the hypervisor. It gets the (guest) arch info from image_meta properties,
    and it will fallback to the nova-compute (host) arch if no architecture
    info is provided in image_meta.

    :param image_meta: the metadata associated with the instance image

    :returns: guest (or host) architecture
    """
    if image_meta:
        image_arch = image_meta.properties.get('hw_architecture')
        if image_arch is not None:
            return image_arch

    return obj_fields.Architecture.from_host()


def is_mounted(mount_path, source=None):
    """Check if the given source is mounted at given destination point."""
    if not os.path.ismount(mount_path):
        return False

    if source is None:
        return True

    with open('/proc/mounts', 'r') as proc_mounts:
        mounts = [mount.split() for mount in proc_mounts.readlines()]
        return any(mnt[0] == source and mnt[1] == mount_path for mnt in mounts)


def is_valid_hostname(hostname):
    return re.match(r"^[\w\-\.:]+$", hostname)


def version_to_string(version):
    """Returns string version based on tuple"""
    return '.'.join([str(x) for x in version])


def cpu_features_to_traits(features):
    """Returns this driver's CPU traits dict where keys are trait names from
    CPU_TRAITS_MAPPING, values are boolean indicates whether the trait should
    be set in the provider tree.
    """
    traits = {trait_name: False for trait_name in CPU_TRAITS_MAPPING.values()}
    for f in features:
        if f in CPU_TRAITS_MAPPING:
            traits[CPU_TRAITS_MAPPING[f]] = True

    return traits


def get_cpu_model_from_arch(arch):
    mode = 'qemu64'
    if arch == obj_fields.Architecture.I686:
        mode = 'qemu32'
    elif arch == obj_fields.Architecture.PPC64LE:
        mode = 'POWER8'
    return mode<|MERGE_RESOLUTION|>--- conflicted
+++ resolved
@@ -413,13 +413,7 @@
             'free': free,
             'used': used}
 
-<<<<<<< HEAD
 #提供image
-def fetch_image(context, target, image_id):
-    """Grab image."""
-    images.fetch_to_raw(context, image_id, target)
-=======
-
 def fetch_image(context, target, image_id, trusted_certs=None):
     """Grab image.
 
@@ -429,7 +423,6 @@
     :param trusted_certs: optional objects.TrustedCerts for image validation
     """
     images.fetch_to_raw(context, image_id, target, trusted_certs)
->>>>>>> 0163b9bf
 
 
 def fetch_raw_image(context, target, image_id, trusted_certs=None):
