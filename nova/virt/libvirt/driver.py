--- conflicted
+++ resolved
@@ -476,13 +476,7 @@
                  {'enabled': enabled, 'reason': reason})
         self._set_host_enabled(enabled, reason)
 
-<<<<<<< HEAD
-    def _version_to_string(self, version):
-        return '.'.join([str(x) for x in version])
-
     #指定host名称或者地址，进行本机libvirt初始化,检查版本
-=======
->>>>>>> 0163b9bf
     def init_host(self, host):
         self._host.initialize()
 
@@ -495,12 +489,9 @@
         #通过检查libvirt版本，确认是否支持multattach
         self._set_multiattach_support()
 
-<<<<<<< HEAD
+        self._check_file_backed_memory_support()
+
         #lxc这种隔离
-=======
-        self._check_file_backed_memory_support()
-
->>>>>>> 0163b9bf
         if (CONF.libvirt.virt_type == 'lxc' and
                 not (CONF.libvirt.uid_maps and CONF.libvirt.gid_maps)):
             LOG.warning("Running libvirt-lxc without user namespaces is "
