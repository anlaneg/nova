--- conflicted
+++ resolved
@@ -788,11 +788,7 @@
         # conversion which will return value of type unicode.
         return uri and str(uri)
 
-<<<<<<< HEAD
     #检查指定虚机是否存在
-=======
-    #检查对应的虚拟机是否存在
->>>>>>> 6945f6ab
     def instance_exists(self, instance):
         """Efficient override of base instance_exists method."""
         try:
