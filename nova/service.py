--- conflicted
+++ resolved
@@ -129,13 +129,10 @@
         self.servicegroup_api = servicegroup.API()
         #载入对应的manager_class,并构造manager_class对应的对象
         manager_class = importutils.import_class(self.manager_class_name)
-<<<<<<< HEAD
-        #当前的manager对象，见SERVICE_MANAGERS
-=======
         if objects_base.NovaObject.indirection_api:
             conductor_api = conductor.API()
             conductor_api.wait_until_ready(context.get_admin_context())
->>>>>>> 0163b9bf
+        #当前的manager对象，见SERVICE_MANAGERS
         self.manager = manager_class(host=self.host, *args, **kwargs)
         self.rpcserver = None
         self.report_interval = report_interval #report间隔，可用于查询是否up
