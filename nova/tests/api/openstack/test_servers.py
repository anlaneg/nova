# vim: tabstop=4 shiftwidth=4 softtabstop=4

# Copyright 2010-2011 OpenStack LLC.
# All Rights Reserved.
#
#    Licensed under the Apache License, Version 2.0 (the "License"); you may
#    not use this file except in compliance with the License. You may obtain
#    a copy of the License at
#
#         http://www.apache.org/licenses/LICENSE-2.0
#
#    Unless required by applicable law or agreed to in writing, software
#    distributed under the License is distributed on an "AS IS" BASIS, WITHOUT
#    WARRANTIES OR CONDITIONS OF ANY KIND, either express or implied. See the
#    License for the specific language governing permissions and limitations
#    under the License.

import base64
import datetime
import json
import unittest
from xml.dom import minidom

import stubout
import webob

from nova import context
from nova import db
from nova import exception
from nova import flags
from nova import test
import nova.api.openstack
from nova.api.openstack import servers
from nova.compute import power_state
import nova.compute.api
from nova.compute import instance_types
from nova.compute import power_state
import nova.db.api
from nova.db.sqlalchemy.models import Instance
from nova.db.sqlalchemy.models import InstanceMetadata
import nova.rpc
from nova.tests.api.openstack import common
from nova.tests.api.openstack import fakes


FLAGS = flags.FLAGS
FLAGS.verbose = True


def return_server(context, id):
    return stub_instance(id)


def return_server_with_addresses(private, public):
    def _return_server(context, id):
        return stub_instance(id, private_address=private,
                             public_addresses=public)
    return _return_server


<<<<<<< HEAD
def return_server_with_state(state):
    def _return_server(context, id):
        return stub_instance(id, state=state)
=======
def return_server_with_power_state(power_state):
    def _return_server(context, id):
        return stub_instance(id, power_state=power_state)
>>>>>>> 65f05c40
    return _return_server


def return_servers(context, user_id=1):
    return [stub_instance(i, user_id) for i in xrange(5)]


def return_security_group(context, instance_id, security_group_id):
    pass


def instance_update(context, instance_id, kwargs):
    return stub_instance(instance_id)


def instance_address(context, instance_id):
    return None


def stub_instance(id, user_id=1, private_address=None, public_addresses=None,
<<<<<<< HEAD
                  host=None, state=0):
=======
                  host=None, power_state=0):
>>>>>>> 65f05c40
    metadata = []
    metadata.append(InstanceMetadata(key='seq', value=id))

    inst_type = instance_types.get_instance_type_by_flavor_id(1)

    if public_addresses is None:
        public_addresses = list()

    if host is not None:
        host = str(host)

    instance = {
        "id": id,
        "admin_pass": "",
        "user_id": user_id,
        "project_id": "",
        "image_id": "10",
        "kernel_id": "",
        "ramdisk_id": "",
        "launch_index": 0,
        "key_name": "",
        "key_data": "",
<<<<<<< HEAD
        "state": state,
=======
        "state": power_state,
>>>>>>> 65f05c40
        "state_description": "",
        "memory_mb": 0,
        "vcpus": 0,
        "local_gb": 0,
        "hostname": "",
        "host": host,
        "instance_type": dict(inst_type),
        "user_data": "",
        "reservation_id": "",
        "mac_address": "",
        "scheduled_at": datetime.datetime.now(),
        "launched_at": datetime.datetime.now(),
        "terminated_at": datetime.datetime.now(),
        "availability_zone": "",
        "display_name": "server%s" % id,
        "display_description": "",
        "locked": False,
        "metadata": metadata}

    instance["fixed_ip"] = {
        "address": private_address,
        "floating_ips": [{"address":ip} for ip in public_addresses]}

    return instance


def fake_compute_api(cls, req, id):
    return True


class ServersTest(test.TestCase):

    def setUp(self):
        super(ServersTest, self).setUp()
        self.stubs = stubout.StubOutForTesting()
        fakes.FakeAuthManager.reset_fake_data()
        fakes.FakeAuthDatabase.data = {}
        fakes.stub_out_networking(self.stubs)
        fakes.stub_out_rate_limiting(self.stubs)
        fakes.stub_out_auth(self.stubs)
        fakes.stub_out_key_pair_funcs(self.stubs)
        fakes.stub_out_image_service(self.stubs)
        self.stubs.Set(nova.db.api, 'instance_get_all', return_servers)
        self.stubs.Set(nova.db.api, 'instance_get', return_server)
        self.stubs.Set(nova.db.api, 'instance_get_all_by_user',
                       return_servers)
        self.stubs.Set(nova.db.api, 'instance_add_security_group',
                       return_security_group)
        self.stubs.Set(nova.db.api, 'instance_update', instance_update)
        self.stubs.Set(nova.db.api, 'instance_get_fixed_address',
                       instance_address)
        self.stubs.Set(nova.db.api, 'instance_get_floating_address',
                       instance_address)
        self.stubs.Set(nova.compute.API, 'pause', fake_compute_api)
        self.stubs.Set(nova.compute.API, 'unpause', fake_compute_api)
        self.stubs.Set(nova.compute.API, 'suspend', fake_compute_api)
        self.stubs.Set(nova.compute.API, 'resume', fake_compute_api)
        self.stubs.Set(nova.compute.API, "get_diagnostics", fake_compute_api)
        self.stubs.Set(nova.compute.API, "get_actions", fake_compute_api)
        self.allow_admin = FLAGS.allow_admin_api

        self.webreq = common.webob_factory('/v1.0/servers')

    def tearDown(self):
        self.stubs.UnsetAll()
        FLAGS.allow_admin_api = self.allow_admin
        super(ServersTest, self).tearDown()

    def test_get_server_by_id(self):
        req = webob.Request.blank('/v1.0/servers/1')
        res = req.get_response(fakes.wsgi_app())
        res_dict = json.loads(res.body)
        self.assertEqual(res_dict['server']['id'], 1)
        self.assertEqual(res_dict['server']['name'], 'server1')

    def test_get_server_by_id_v11(self):
        req = webob.Request.blank('/v1.1/servers/1')
        res = req.get_response(fakes.wsgi_app())
        res_dict = json.loads(res.body)
        self.assertEqual(res_dict['server']['id'], 1)
        self.assertEqual(res_dict['server']['name'], 'server1')

        expected_links = [
            {
                "rel": "self",
                "href": "http://localhost/v1.1/servers/1",
            },
            {
                "rel": "bookmark",
                "type": "application/json",
                "href": "http://localhost/v1.1/servers/1",
            },
            {
                "rel": "bookmark",
                "type": "application/xml",
                "href": "http://localhost/v1.1/servers/1",
            },
        ]

        print res_dict['server']
        self.assertEqual(res_dict['server']['links'], expected_links)

    def test_get_server_by_id_with_addresses_xml(self):
        private = "192.168.0.3"
        public = ["1.2.3.4"]
        new_return_server = return_server_with_addresses(private, public)
        self.stubs.Set(nova.db.api, 'instance_get', new_return_server)
        req = webob.Request.blank('/v1.0/servers/1')
        req.headers['Accept'] = 'application/xml'
        res = req.get_response(fakes.wsgi_app())
        dom = minidom.parseString(res.body)
        server = dom.childNodes[0]
        self.assertEquals(server.nodeName, 'server')
        self.assertEquals(server.getAttribute('id'), '1')
        self.assertEquals(server.getAttribute('name'), 'server1')
        (public,) = server.getElementsByTagName('public')
        (ip,) = public.getElementsByTagName('ip')
        self.assertEquals(ip.getAttribute('addr'), '1.2.3.4')
        (private,) = server.getElementsByTagName('private')
        (ip,) = private.getElementsByTagName('ip')
        self.assertEquals(ip.getAttribute('addr'),  '192.168.0.3')

    def test_get_server_by_id_with_addresses(self):
        private = "192.168.0.3"
        public = ["1.2.3.4"]
        new_return_server = return_server_with_addresses(private, public)
        self.stubs.Set(nova.db.api, 'instance_get', new_return_server)
        req = webob.Request.blank('/v1.0/servers/1')
        res = req.get_response(fakes.wsgi_app())
        res_dict = json.loads(res.body)
        self.assertEqual(res_dict['server']['id'], 1)
        self.assertEqual(res_dict['server']['name'], 'server1')
        addresses = res_dict['server']['addresses']
        self.assertEqual(len(addresses["public"]), len(public))
        self.assertEqual(addresses["public"][0], public[0])
        self.assertEqual(len(addresses["private"]), 1)
        self.assertEqual(addresses["private"][0], private)

    def test_get_server_addresses_V10(self):
        private = '192.168.0.3'
        public = ['1.2.3.4']
        new_return_server = return_server_with_addresses(private, public)
        self.stubs.Set(nova.db.api, 'instance_get', new_return_server)
        req = webob.Request.blank('/v1.0/servers/1/ips')
        res = req.get_response(fakes.wsgi_app())
        res_dict = json.loads(res.body)
        self.assertEqual(res_dict, {
            'addresses': {'public': public, 'private': [private]}})

    def test_get_server_addresses_xml_V10(self):
        private_expected = "192.168.0.3"
        public_expected = ["1.2.3.4"]
        new_return_server = return_server_with_addresses(private_expected,
                                                         public_expected)
        self.stubs.Set(nova.db.api, 'instance_get', new_return_server)
        req = webob.Request.blank('/v1.0/servers/1/ips')
        req.headers['Accept'] = 'application/xml'
        res = req.get_response(fakes.wsgi_app())
        dom = minidom.parseString(res.body)
        (addresses,) = dom.childNodes
        self.assertEquals(addresses.nodeName, 'addresses')
        (public,) = addresses.getElementsByTagName('public')
        (ip,) = public.getElementsByTagName('ip')
        self.assertEquals(ip.getAttribute('addr'), public_expected[0])
        (private,) = addresses.getElementsByTagName('private')
        (ip,) = private.getElementsByTagName('ip')
        self.assertEquals(ip.getAttribute('addr'), private_expected)

    def test_get_server_addresses_public_V10(self):
        private = "192.168.0.3"
        public = ["1.2.3.4"]
        new_return_server = return_server_with_addresses(private, public)
        self.stubs.Set(nova.db.api, 'instance_get', new_return_server)
        req = webob.Request.blank('/v1.0/servers/1/ips/public')
        res = req.get_response(fakes.wsgi_app())
        res_dict = json.loads(res.body)
        self.assertEqual(res_dict, {'public': public})

    def test_get_server_addresses_private_V10(self):
        private = "192.168.0.3"
        public = ["1.2.3.4"]
        new_return_server = return_server_with_addresses(private, public)
        self.stubs.Set(nova.db.api, 'instance_get', new_return_server)
        req = webob.Request.blank('/v1.0/servers/1/ips/private')
        res = req.get_response(fakes.wsgi_app())
        res_dict = json.loads(res.body)
        self.assertEqual(res_dict, {'private': [private]})

    def test_get_server_addresses_public_xml_V10(self):
        private = "192.168.0.3"
        public = ["1.2.3.4"]
        new_return_server = return_server_with_addresses(private, public)
        self.stubs.Set(nova.db.api, 'instance_get', new_return_server)
        req = webob.Request.blank('/v1.0/servers/1/ips/public')
        req.headers['Accept'] = 'application/xml'
        res = req.get_response(fakes.wsgi_app())
        dom = minidom.parseString(res.body)
        (public_node,) = dom.childNodes
        self.assertEquals(public_node.nodeName, 'public')
        (ip,) = public_node.getElementsByTagName('ip')
        self.assertEquals(ip.getAttribute('addr'), public[0])

    def test_get_server_addresses_private_xml_V10(self):
        private = "192.168.0.3"
        public = ["1.2.3.4"]
        new_return_server = return_server_with_addresses(private, public)
        self.stubs.Set(nova.db.api, 'instance_get', new_return_server)
        req = webob.Request.blank('/v1.0/servers/1/ips/private')
        req.headers['Accept'] = 'application/xml'
        res = req.get_response(fakes.wsgi_app())
        dom = minidom.parseString(res.body)
        (private_node,) = dom.childNodes
        self.assertEquals(private_node.nodeName, 'private')
        (ip,) = private_node.getElementsByTagName('ip')
        self.assertEquals(ip.getAttribute('addr'), private)

    def test_get_server_by_id_with_addresses_v11(self):
        private = "192.168.0.3"
        public = ["1.2.3.4"]
        new_return_server = return_server_with_addresses(private, public)
        self.stubs.Set(nova.db.api, 'instance_get', new_return_server)
        req = webob.Request.blank('/v1.1/servers/1')
        res = req.get_response(fakes.wsgi_app())
        res_dict = json.loads(res.body)
        self.assertEqual(res_dict['server']['id'], 1)
        self.assertEqual(res_dict['server']['name'], 'server1')
        addresses = res_dict['server']['addresses']
        self.assertEqual(len(addresses["public"]), len(public))
        self.assertEqual(addresses["public"][0],
            {"version": 4, "addr": public[0]})
        self.assertEqual(len(addresses["private"]), 1)
        self.assertEqual(addresses["private"][0],
            {"version": 4, "addr": private})

    def test_get_server_list(self):
        req = webob.Request.blank('/v1.0/servers')
        res = req.get_response(fakes.wsgi_app())
        res_dict = json.loads(res.body)

        i = 0
        for s in res_dict['servers']:
            self.assertEqual(s['id'], i)
            self.assertEqual(s['name'], 'server%d' % i)
            self.assertEqual(s.get('imageId', None), None)
            i += 1

    def test_get_server_list_v11(self):
        req = webob.Request.blank('/v1.1/servers')
        res = req.get_response(fakes.wsgi_app())
        res_dict = json.loads(res.body)

        for i, s in enumerate(res_dict['servers']):
            self.assertEqual(s['id'], i)
            self.assertEqual(s['name'], 'server%d' % i)
            self.assertEqual(s.get('imageId', None), None)

            expected_links = [
            {
                "rel": "self",
                "href": "http://localhost/v1.1/servers/%d" % (i,),
            },
            {
                "rel": "bookmark",
                "type": "application/json",
                "href": "http://localhost/v1.1/servers/%d" % (i,),
            },
            {
                "rel": "bookmark",
                "type": "application/xml",
                "href": "http://localhost/v1.1/servers/%d" % (i,),
            },
        ]

        self.assertEqual(s['links'], expected_links)

    def test_get_servers_with_limit(self):
        req = webob.Request.blank('/v1.0/servers?limit=3')
        res = req.get_response(fakes.wsgi_app())
        servers = json.loads(res.body)['servers']
        self.assertEqual([s['id'] for s in servers], [0, 1, 2])

        req = webob.Request.blank('/v1.0/servers?limit=aaa')
        res = req.get_response(fakes.wsgi_app())
        self.assertEqual(res.status_int, 400)
        self.assertTrue('limit' in res.body)

    def test_get_servers_with_offset(self):
        req = webob.Request.blank('/v1.0/servers?offset=2')
        res = req.get_response(fakes.wsgi_app())
        servers = json.loads(res.body)['servers']
        self.assertEqual([s['id'] for s in servers], [2, 3, 4])

        req = webob.Request.blank('/v1.0/servers?offset=aaa')
        res = req.get_response(fakes.wsgi_app())
        self.assertEqual(res.status_int, 400)
        self.assertTrue('offset' in res.body)

    def test_get_servers_with_limit_and_offset(self):
        req = webob.Request.blank('/v1.0/servers?limit=2&offset=1')
        res = req.get_response(fakes.wsgi_app())
        servers = json.loads(res.body)['servers']
        self.assertEqual([s['id'] for s in servers], [1, 2])

    def test_get_servers_with_bad_limit(self):
        req = webob.Request.blank('/v1.0/servers?limit=asdf&offset=1')
        res = req.get_response(fakes.wsgi_app())
        self.assertEqual(res.status_int, 400)
        self.assertTrue(res.body.find('limit param') > -1)

    def test_get_servers_with_bad_offset(self):
        req = webob.Request.blank('/v1.0/servers?limit=2&offset=asdf')
        res = req.get_response(fakes.wsgi_app())
        self.assertEqual(res.status_int, 400)
        self.assertTrue(res.body.find('offset param') > -1)

    def test_get_servers_with_marker(self):
        req = webob.Request.blank('/v1.1/servers?marker=2')
        res = req.get_response(fakes.wsgi_app())
        servers = json.loads(res.body)['servers']
        self.assertEqual([s['id'] for s in servers], [3, 4])

    def test_get_servers_with_limit_and_marker(self):
        req = webob.Request.blank('/v1.1/servers?limit=2&marker=1')
        res = req.get_response(fakes.wsgi_app())
        servers = json.loads(res.body)['servers']
        self.assertEqual([s['id'] for s in servers], [2, 3])

    def test_get_servers_with_bad_marker(self):
        req = webob.Request.blank('/v1.1/servers?limit=2&marker=asdf')
        res = req.get_response(fakes.wsgi_app())
        self.assertEqual(res.status_int, 400)
        self.assertTrue(res.body.find('marker param') > -1)

    def _setup_for_create_instance(self):
        """Shared implementation for tests below that create instance"""
        def instance_create(context, inst):
            return {'id': '1', 'display_name': 'server_test'}

        def server_update(context, id, params):
            return instance_create(context, id)

        def fake_method(*args, **kwargs):
            pass

        def project_get_network(context, user_id):
            return dict(id='1', host='localhost')

        def queue_get_for(context, *args):
            return 'network_topic'

        def kernel_ramdisk_mapping(*args, **kwargs):
            return (1, 1)

        def image_id_from_hash(*args, **kwargs):
            return 2

        self.stubs.Set(nova.db.api, 'project_get_network', project_get_network)
        self.stubs.Set(nova.db.api, 'instance_create', instance_create)
        self.stubs.Set(nova.rpc, 'cast', fake_method)
        self.stubs.Set(nova.rpc, 'call', fake_method)
        self.stubs.Set(nova.db.api, 'instance_update',
            server_update)
        self.stubs.Set(nova.db.api, 'queue_get_for', queue_get_for)
        self.stubs.Set(nova.network.manager.VlanManager, 'allocate_fixed_ip',
            fake_method)
        self.stubs.Set(nova.api.openstack.servers.Controller,
            "_get_kernel_ramdisk_from_image", kernel_ramdisk_mapping)
        self.stubs.Set(nova.api.openstack.common,
            "get_image_id_from_image_hash", image_id_from_hash)

    def _test_create_instance_helper(self):
        self._setup_for_create_instance()

        body = dict(server=dict(
            name='server_test', imageId=3, flavorId=2,
            metadata={'hello': 'world', 'open': 'stack'},
            personality={}))
        req = webob.Request.blank('/v1.0/servers')
        req.method = 'POST'
        req.body = json.dumps(body)
        req.headers["content-type"] = "application/json"

        res = req.get_response(fakes.wsgi_app())

        server = json.loads(res.body)['server']
        self.assertEqual(16, len(server['adminPass']))
        self.assertEqual('server_test', server['name'])
        self.assertEqual(1, server['id'])
        self.assertEqual(2, server['flavorId'])
        self.assertEqual(3, server['imageId'])
        self.assertEqual(res.status_int, 200)

    def test_create_instance(self):
        self._test_create_instance_helper()

    def test_create_instance_no_key_pair(self):
        fakes.stub_out_key_pair_funcs(self.stubs, have_key_pair=False)
        self._test_create_instance_helper()

    def test_create_instance_no_name(self):
        self._setup_for_create_instance()

        body = {
            'server': {
                'imageId': 3,
                'flavorId': 1,
                'metadata': {
                    'hello': 'world',
                    'open': 'stack',
                },
                'personality': {},
            },
        }

        req = webob.Request.blank('/v1.0/servers')
        req.method = 'POST'
        req.body = json.dumps(body)
        req.headers["content-type"] = "application/json"
        res = req.get_response(fakes.wsgi_app())
        self.assertEqual(res.status_int, 400)

    def test_create_instance_nonstring_name(self):
        self._setup_for_create_instance()

        body = {
            'server': {
                'name': 12,
                'imageId': 3,
                'flavorId': 1,
                'metadata': {
                    'hello': 'world',
                    'open': 'stack',
                },
                'personality': {},
            },
        }

        req = webob.Request.blank('/v1.0/servers')
        req.method = 'POST'
        req.body = json.dumps(body)
        req.headers["content-type"] = "application/json"
        res = req.get_response(fakes.wsgi_app())
        self.assertEqual(res.status_int, 400)

    def test_create_instance_whitespace_name(self):
        self._setup_for_create_instance()

        body = {
            'server': {
                'name': '    ',
                'imageId': 3,
                'flavorId': 1,
                'metadata': {
                    'hello': 'world',
                    'open': 'stack',
                },
                'personality': {},
            },
        }

        req = webob.Request.blank('/v1.0/servers')
        req.method = 'POST'
        req.body = json.dumps(body)
        req.headers["content-type"] = "application/json"
        res = req.get_response(fakes.wsgi_app())
        self.assertEqual(res.status_int, 400)

    def test_create_instance_v11(self):
        self._setup_for_create_instance()

        imageRef = 'http://localhost/v1.1/images/2'
        flavorRef = 'http://localhost/v1.1/flavors/3'
        body = {
            'server': {
                'name': 'server_test',
                'imageRef': imageRef,
                'flavorRef': flavorRef,
                'metadata': {
                    'hello': 'world',
                    'open': 'stack',
                },
                'personality': {},
            },
        }

        req = webob.Request.blank('/v1.1/servers')
        req.method = 'POST'
        req.body = json.dumps(body)
        req.headers["content-type"] = "application/json"

        res = req.get_response(fakes.wsgi_app())

        server = json.loads(res.body)['server']
        self.assertEqual(16, len(server['adminPass']))
        self.assertEqual('server_test', server['name'])
        self.assertEqual(1, server['id'])
        self.assertEqual(flavorRef, server['flavorRef'])
        self.assertEqual(imageRef, server['imageRef'])
        self.assertEqual(res.status_int, 200)

    def test_create_instance_v11_bad_href(self):
        self._setup_for_create_instance()

        imageRef = 'http://localhost/v1.1/images/asdf'
        flavorRef = 'http://localhost/v1.1/flavors/3'
        body = dict(server=dict(
            name='server_test', imageRef=imageRef, flavorRef=flavorRef,
            metadata={'hello': 'world', 'open': 'stack'},
            personality={}))
        req = webob.Request.blank('/v1.1/servers')
        req.method = 'POST'
        req.body = json.dumps(body)
        req.headers["content-type"] = "application/json"
        res = req.get_response(fakes.wsgi_app())
        self.assertEqual(res.status_int, 400)

    def test_create_instance_with_admin_pass_v10(self):
        self._setup_for_create_instance()

        body = {
            'server': {
                'name': 'test-server-create',
                'imageId': 3,
                'flavorId': 1,
                'adminPass': 'testpass',
            },
        }

        req = webob.Request.blank('/v1.0/servers')
        req.method = 'POST'
        req.body = json.dumps(body)
        req.headers['content-type'] = "application/json"
        res = req.get_response(fakes.wsgi_app())
        res = json.loads(res.body)
        self.assertNotEqual(res['server']['adminPass'],
                            body['server']['adminPass'])

    def test_create_instance_with_admin_pass_v11(self):
        self._setup_for_create_instance()

        imageRef = 'http://localhost/v1.1/images/2'
        flavorRef = 'http://localhost/v1.1/flavors/3'
        body = {
            'server': {
                'name': 'server_test',
                'imageRef': imageRef,
                'flavorRef': flavorRef,
                'adminPass': 'testpass',
            },
        }

        req = webob.Request.blank('/v1.1/servers')
        req.method = 'POST'
        req.body = json.dumps(body)
        req.headers['content-type'] = "application/json"
        res = req.get_response(fakes.wsgi_app())
        server = json.loads(res.body)['server']
        self.assertEqual(server['adminPass'], body['server']['adminPass'])

    def test_create_instance_with_empty_admin_pass_v11(self):
        self._setup_for_create_instance()

        imageRef = 'http://localhost/v1.1/images/2'
        flavorRef = 'http://localhost/v1.1/flavors/3'
        body = {
            'server': {
                'name': 'server_test',
                'imageRef': imageRef,
                'flavorRef': flavorRef,
                'adminPass': '',
            },
        }

        req = webob.Request.blank('/v1.1/servers')
        req.method = 'POST'
        req.body = json.dumps(body)
        req.headers['content-type'] = "application/json"
        res = req.get_response(fakes.wsgi_app())
        self.assertEqual(res.status_int, 400)

    def test_update_no_body(self):
        req = webob.Request.blank('/v1.0/servers/1')
        req.method = 'PUT'
        res = req.get_response(fakes.wsgi_app())
        self.assertEqual(res.status_int, 422)

    def test_update_nonstring_name(self):
        """ Confirm that update is filtering params """
        inst_dict = dict(name=12, adminPass='bacon')
        self.body = json.dumps(dict(server=inst_dict))

        req = webob.Request.blank('/v1.0/servers/1')
        req.method = 'PUT'
        req.content_type = "application/json"
        req.body = self.body
        res = req.get_response(fakes.wsgi_app())
        self.assertEqual(res.status_int, 400)

    def test_update_whitespace_name(self):
        """ Confirm that update is filtering params """
        inst_dict = dict(name='   ', adminPass='bacon')
        self.body = json.dumps(dict(server=inst_dict))

        req = webob.Request.blank('/v1.0/servers/1')
        req.method = 'PUT'
        req.content_type = "application/json"
        req.body = self.body
        res = req.get_response(fakes.wsgi_app())
        self.assertEqual(res.status_int, 400)

    def test_update_null_name(self):
        """ Confirm that update is filtering params """
        inst_dict = dict(name='', adminPass='bacon')
        self.body = json.dumps(dict(server=inst_dict))

        req = webob.Request.blank('/v1.0/servers/1')
        req.method = 'PUT'
        req.content_type = "application/json"
        req.body = self.body
        res = req.get_response(fakes.wsgi_app())
        self.assertEqual(res.status_int, 400)

    def test_update_server_v10(self):
        inst_dict = dict(name='server_test', adminPass='bacon')
        self.body = json.dumps(dict(server=inst_dict))

        def server_update(context, id, params):
            filtered_dict = dict(
                display_name='server_test',
                admin_pass='bacon',
            )
            self.assertEqual(params, filtered_dict)
            return filtered_dict

        self.stubs.Set(nova.db.api, 'instance_update',
            server_update)

        req = webob.Request.blank('/v1.0/servers/1')
        req.method = 'PUT'
        req.content_type = "application/json"
        req.body = self.body
        res = req.get_response(fakes.wsgi_app())
        self.assertEqual(res.status_int, 204)

    def test_update_server_adminPass_ignored_v11(self):
        inst_dict = dict(name='server_test', adminPass='bacon')
        self.body = json.dumps(dict(server=inst_dict))

        def server_update(context, id, params):
            filtered_dict = dict(display_name='server_test')
            self.assertEqual(params, filtered_dict)
            return filtered_dict

        self.stubs.Set(nova.db.api, 'instance_update',
            server_update)

        req = webob.Request.blank('/v1.1/servers/1')
        req.method = 'PUT'
        req.content_type = "application/json"
        req.body = self.body
        res = req.get_response(fakes.wsgi_app())
        self.assertEqual(res.status_int, 204)

    def test_create_backup_schedules(self):
        req = webob.Request.blank('/v1.0/servers/1/backup_schedule')
        req.method = 'POST'
        res = req.get_response(fakes.wsgi_app())
        self.assertEqual(res.status_int, 501)

    def test_delete_backup_schedules(self):
        req = webob.Request.blank('/v1.0/servers/1/backup_schedule/1')
        req.method = 'DELETE'
        res = req.get_response(fakes.wsgi_app())
        self.assertEqual(res.status_int, 501)

    def test_get_server_backup_schedules(self):
        req = webob.Request.blank('/v1.0/servers/1/backup_schedule')
        res = req.get_response(fakes.wsgi_app())
        self.assertEqual(res.status_int, 501)

    def test_get_server_backup_schedule(self):
        req = webob.Request.blank('/v1.0/servers/1/backup_schedule/1')
        res = req.get_response(fakes.wsgi_app())
        self.assertEqual(res.status_int, 501)

    def test_server_backup_schedule_deprecated_v11(self):
        req = webob.Request.blank('/v1.1/servers/1/backup_schedule')
        res = req.get_response(fakes.wsgi_app())
        self.assertEqual(res.status_int, 404)

    def test_get_all_server_details_xml_v1_0(self):
        req = webob.Request.blank('/v1.0/servers/detail')
        req.headers['Accept'] = 'application/xml'
        res = req.get_response(fakes.wsgi_app())
        print res.body
        dom = minidom.parseString(res.body)
        for i, server in enumerate(dom.getElementsByTagName('server')):
            self.assertEqual(server.getAttribute('id'), str(i))
            self.assertEqual(server.getAttribute('hostId'), '')
            self.assertEqual(server.getAttribute('name'), 'server%d' % i)
            self.assertEqual(server.getAttribute('imageId'), '10')
            self.assertEqual(server.getAttribute('status'), 'BUILD')
            (meta,) = server.getElementsByTagName('meta')
            self.assertEqual(meta.getAttribute('key'), 'seq')
            self.assertEqual(meta.firstChild.data.strip(), str(i))

    def test_get_all_server_details_v1_0(self):
        req = webob.Request.blank('/v1.0/servers/detail')
        res = req.get_response(fakes.wsgi_app())
        res_dict = json.loads(res.body)

        for i, s in enumerate(res_dict['servers']):
            self.assertEqual(s['id'], i)
            self.assertEqual(s['hostId'], '')
            self.assertEqual(s['name'], 'server%d' % i)
            self.assertEqual(s['imageId'], '10')
            self.assertEqual(s['flavorId'], 1)
            self.assertEqual(s['status'], 'BUILD')
            self.assertEqual(s['metadata']['seq'], str(i))

    def test_get_all_server_details_v1_1(self):
        req = webob.Request.blank('/v1.1/servers/detail')
        res = req.get_response(fakes.wsgi_app())
        res_dict = json.loads(res.body)

        for i, s in enumerate(res_dict['servers']):
            self.assertEqual(s['id'], i)
            self.assertEqual(s['hostId'], '')
            self.assertEqual(s['name'], 'server%d' % i)
            self.assertEqual(s['imageRef'], 'http://localhost/v1.1/images/10')
            self.assertEqual(s['flavorRef'], 'http://localhost/v1.1/flavors/1')
            self.assertEqual(s['status'], 'BUILD')
            self.assertEqual(s['metadata']['seq'], str(i))

    def test_get_all_server_details_with_host(self):
        '''
        We want to make sure that if two instances are on the same host, then
        they return the same hostId. If two instances are on different hosts,
        they should return different hostId's. In this test, there are 5
        instances - 2 on one host and 3 on another.
        '''

        def return_servers_with_host(context, user_id=1):
            return [stub_instance(i, 1, None, None, i % 2) for i in xrange(5)]

        self.stubs.Set(nova.db.api, 'instance_get_all_by_user',
            return_servers_with_host)

        req = webob.Request.blank('/v1.0/servers/detail')
        res = req.get_response(fakes.wsgi_app())
        res_dict = json.loads(res.body)

        server_list = res_dict['servers']
        host_ids = [server_list[0]['hostId'], server_list[1]['hostId']]
        self.assertTrue(host_ids[0] and host_ids[1])
        self.assertNotEqual(host_ids[0], host_ids[1])

        for i, s in enumerate(res_dict['servers']):
            self.assertEqual(s['id'], i)
            self.assertEqual(s['hostId'], host_ids[i % 2])
            self.assertEqual(s['name'], 'server%d' % i)
            self.assertEqual(s['imageId'], '10')
            self.assertEqual(s['flavorId'], 1)

    def test_server_pause(self):
        FLAGS.allow_admin_api = True
        body = dict(server=dict(
            name='server_test', imageId=2, flavorId=2, metadata={},
            personality={}))
        req = webob.Request.blank('/v1.0/servers/1/pause')
        req.method = 'POST'
        req.content_type = 'application/json'
        req.body = json.dumps(body)
        res = req.get_response(fakes.wsgi_app())
        self.assertEqual(res.status_int, 202)

    def test_server_unpause(self):
        FLAGS.allow_admin_api = True
        body = dict(server=dict(
            name='server_test', imageId=2, flavorId=2, metadata={},
            personality={}))
        req = webob.Request.blank('/v1.0/servers/1/unpause')
        req.method = 'POST'
        req.content_type = 'application/json'
        req.body = json.dumps(body)
        res = req.get_response(fakes.wsgi_app())
        self.assertEqual(res.status_int, 202)

    def test_server_suspend(self):
        FLAGS.allow_admin_api = True
        body = dict(server=dict(
            name='server_test', imageId=2, flavorId=2, metadata={},
            personality={}))
        req = webob.Request.blank('/v1.0/servers/1/suspend')
        req.method = 'POST'
        req.content_type = 'application/json'
        req.body = json.dumps(body)
        res = req.get_response(fakes.wsgi_app())
        self.assertEqual(res.status_int, 202)

    def test_server_resume(self):
        FLAGS.allow_admin_api = True
        body = dict(server=dict(
            name='server_test', imageId=2, flavorId=2, metadata={},
            personality={}))
        req = webob.Request.blank('/v1.0/servers/1/resume')
        req.method = 'POST'
        req.content_type = 'application/json'
        req.body = json.dumps(body)
        res = req.get_response(fakes.wsgi_app())
        self.assertEqual(res.status_int, 202)

    def test_server_reset_network(self):
        FLAGS.allow_admin_api = True
        body = dict(server=dict(
            name='server_test', imageId=2, flavorId=2, metadata={},
            personality={}))
        req = webob.Request.blank('/v1.0/servers/1/reset_network')
        req.method = 'POST'
        req.content_type = 'application/json'
        req.body = json.dumps(body)
        res = req.get_response(fakes.wsgi_app())
        self.assertEqual(res.status_int, 202)

    def test_server_inject_network_info(self):
        FLAGS.allow_admin_api = True
        body = dict(server=dict(
            name='server_test', imageId=2, flavorId=2, metadata={},
            personality={}))
        req = webob.Request.blank(
              '/v1.0/servers/1/inject_network_info')
        req.method = 'POST'
        req.content_type = 'application/json'
        req.body = json.dumps(body)
        res = req.get_response(fakes.wsgi_app())
        self.assertEqual(res.status_int, 202)

    def test_server_diagnostics(self):
        req = webob.Request.blank("/v1.0/servers/1/diagnostics")
        req.method = "GET"
        res = req.get_response(fakes.wsgi_app())
        self.assertEqual(res.status_int, 404)

    def test_server_actions(self):
        req = webob.Request.blank("/v1.0/servers/1/actions")
        req.method = "GET"
        res = req.get_response(fakes.wsgi_app())
        self.assertEqual(res.status_int, 404)

    def test_server_change_password(self):
        body = {'changePassword': {'adminPass': '1234pass'}}
        req = webob.Request.blank('/v1.0/servers/1/action')
        req.method = 'POST'
        req.content_type = 'application/json'
        req.body = json.dumps(body)
        res = req.get_response(fakes.wsgi_app())
        self.assertEqual(res.status_int, 501)

    def test_server_change_password_v1_1(self):

        class MockSetAdminPassword(object):
            def __init__(self):
                self.instance_id = None
                self.password = None

            def __call__(self, context, instance_id, password):
                self.instance_id = instance_id
                self.password = password

        mock_method = MockSetAdminPassword()
        self.stubs.Set(nova.compute.api.API, 'set_admin_password', mock_method)
        body = {'changePassword': {'adminPass': '1234pass'}}
        req = webob.Request.blank('/v1.1/servers/1/action')
        req.method = 'POST'
        req.content_type = 'application/json'
        req.body = json.dumps(body)
        res = req.get_response(fakes.wsgi_app())
        self.assertEqual(res.status_int, 202)
        self.assertEqual(mock_method.instance_id, '1')
        self.assertEqual(mock_method.password, '1234pass')

    def test_server_change_password_bad_request_v1_1(self):
        body = {'changePassword': {'pass': '12345'}}
        req = webob.Request.blank('/v1.1/servers/1/action')
        req.method = 'POST'
        req.content_type = 'application/json'
        req.body = json.dumps(body)
        res = req.get_response(fakes.wsgi_app())
        self.assertEqual(res.status_int, 400)

    def test_server_change_password_empty_string_v1_1(self):
        body = {'changePassword': {'adminPass': ''}}
        req = webob.Request.blank('/v1.1/servers/1/action')
        req.method = 'POST'
        req.content_type = 'application/json'
        req.body = json.dumps(body)
        res = req.get_response(fakes.wsgi_app())
        self.assertEqual(res.status_int, 400)

    def test_server_change_password_none_v1_1(self):
        body = {'changePassword': {'adminPass': None}}
        req = webob.Request.blank('/v1.1/servers/1/action')
        req.method = 'POST'
        req.content_type = 'application/json'
        req.body = json.dumps(body)
        res = req.get_response(fakes.wsgi_app())
        self.assertEqual(res.status_int, 400)

    def test_server_change_password_not_a_string_v1_1(self):
        body = {'changePassword': {'adminPass': 1234}}
        req = webob.Request.blank('/v1.1/servers/1/action')
        req.method = 'POST'
        req.content_type = 'application/json'
        req.body = json.dumps(body)
        res = req.get_response(fakes.wsgi_app())
        self.assertEqual(res.status_int, 400)

    def test_server_reboot(self):
        body = dict(server=dict(
            name='server_test', imageId=2, flavorId=2, metadata={},
            personality={}))
        req = webob.Request.blank('/v1.0/servers/1/action')
        req.method = 'POST'
        req.content_type = 'application/json'
        req.body = json.dumps(body)
        res = req.get_response(fakes.wsgi_app())

    def test_server_rebuild_accepted(self):
        body = {
            "rebuild": {
                "imageId": 2,
            },
        }

        req = webob.Request.blank('/v1.0/servers/1/action')
        req.method = 'POST'
        req.content_type = 'application/json'
        req.body = json.dumps(body)

        res = req.get_response(fakes.wsgi_app())
        self.assertEqual(res.status_int, 202)
        self.assertEqual(res.body, "")

    def test_server_rebuild_rejected_when_building(self):
        body = {
            "rebuild": {
                "imageId": 2,
            },
        }

        new_return_server = return_server_with_state(power_state.BUILDING)
        self.stubs.Set(nova.db.api, 'instance_get', new_return_server)

        req = webob.Request.blank('/v1.0/servers/1/action')
        req.method = 'POST'
        req.content_type = 'application/json'
        req.body = json.dumps(body)

        res = req.get_response(fakes.wsgi_app())
        self.assertEqual(res.status_int, 409)

    def test_server_rebuild_bad_entity(self):
        body = {
            "rebuild": {
            },
        }

        req = webob.Request.blank('/v1.0/servers/1/action')
        req.method = 'POST'
        req.content_type = 'application/json'
        req.body = json.dumps(body)

        res = req.get_response(fakes.wsgi_app())
        self.assertEqual(res.status_int, 400)

    def test_server_rebuild_accepted_minimum_v11(self):
        body = {
            "rebuild": {
                "imageRef": "http://localhost/images/2",
            },
        }

        req = webob.Request.blank('/v1.1/servers/1/action')
        req.method = 'POST'
        req.content_type = 'application/json'
        req.body = json.dumps(body)

        res = req.get_response(fakes.wsgi_app())
        self.assertEqual(res.status_int, 202)

    def test_server_rebuild_rejected_when_building_v11(self):
        body = {
            "rebuild": {
                "imageRef": "http://localhost/images/2",
            },
        }

        new_return_server = return_server_with_state(power_state.BUILDING)
        self.stubs.Set(nova.db.api, 'instance_get', new_return_server)

        req = webob.Request.blank('/v1.1/servers/1/action')
        req.method = 'POST'
        req.content_type = 'application/json'
        req.body = json.dumps(body)

        res = req.get_response(fakes.wsgi_app())
        self.assertEqual(res.status_int, 409)

    def test_server_rebuild_accepted_with_metadata_v11(self):
        body = {
            "rebuild": {
                "imageRef": "http://localhost/images/2",
                "metadata": {
                    "new": "metadata",
                },
            },
        }

        req = webob.Request.blank('/v1.1/servers/1/action')
        req.method = 'POST'
        req.content_type = 'application/json'
        req.body = json.dumps(body)

        res = req.get_response(fakes.wsgi_app())
        self.assertEqual(res.status_int, 202)

    def test_server_rebuild_accepted_with_bad_metadata_v11(self):
        body = {
            "rebuild": {
                "imageRef": "http://localhost/images/2",
                "metadata": "stack",
            },
        }

        req = webob.Request.blank('/v1.1/servers/1/action')
        req.method = 'POST'
        req.content_type = 'application/json'
        req.body = json.dumps(body)

        res = req.get_response(fakes.wsgi_app())
        self.assertEqual(res.status_int, 400)

    def test_server_rebuild_bad_entity_v11(self):
        body = {
            "rebuild": {
                "imageId": 2,
            },
        }

        req = webob.Request.blank('/v1.1/servers/1/action')
        req.method = 'POST'
        req.content_type = 'application/json'
        req.body = json.dumps(body)

        res = req.get_response(fakes.wsgi_app())
        self.assertEqual(res.status_int, 400)

    def test_server_rebuild_bad_personality_v11(self):
        body = {
            "rebuild": {
                "imageRef": "http://localhost/images/2",
                "personality": [{
                    "path": "/path/to/file",
                    "contents": "INVALID b64",
                }]
            },
        }

        req = webob.Request.blank('/v1.1/servers/1/action')
        req.method = 'POST'
        req.content_type = 'application/json'
        req.body = json.dumps(body)

        res = req.get_response(fakes.wsgi_app())
        self.assertEqual(res.status_int, 400)

    def test_server_rebuild_personality_v11(self):
        body = {
            "rebuild": {
                "imageRef": "http://localhost/images/2",
                "personality": [{
                    "path": "/path/to/file",
                    "contents": base64.b64encode("Test String"),
                }]
            },
        }

        req = webob.Request.blank('/v1.1/servers/1/action')
        req.method = 'POST'
        req.content_type = 'application/json'
        req.body = json.dumps(body)

        res = req.get_response(fakes.wsgi_app())
        self.assertEqual(res.status_int, 202)

    def test_delete_server_instance(self):
        req = webob.Request.blank('/v1.0/servers/1')
        req.method = 'DELETE'

        self.server_delete_called = False

        def instance_destroy_mock(context, id):
            self.server_delete_called = True

        self.stubs.Set(nova.db.api, 'instance_destroy',
            instance_destroy_mock)

        res = req.get_response(fakes.wsgi_app())
        self.assertEqual(res.status, '202 Accepted')
        self.assertEqual(self.server_delete_called, True)

    def test_resize_server(self):
        req = self.webreq('/1/action', 'POST', dict(resize=dict(flavorId=3)))

        self.resize_called = False

        def resize_mock(*args):
            self.resize_called = True

        self.stubs.Set(nova.compute.api.API, 'resize', resize_mock)

        res = req.get_response(fakes.wsgi_app())
        self.assertEqual(res.status_int, 202)
        self.assertEqual(self.resize_called, True)

    def test_resize_bad_flavor_fails(self):
        req = self.webreq('/1/action', 'POST', dict(resize=dict(derp=3)))

        self.resize_called = False

        def resize_mock(*args):
            self.resize_called = True

        self.stubs.Set(nova.compute.api.API, 'resize', resize_mock)

        res = req.get_response(fakes.wsgi_app())
        self.assertEqual(res.status_int, 422)
        self.assertEqual(self.resize_called, False)

    def test_resize_raises_fails(self):
        req = self.webreq('/1/action', 'POST', dict(resize=dict(flavorId=3)))

        def resize_mock(*args):
            raise Exception('hurr durr')

        self.stubs.Set(nova.compute.api.API, 'resize', resize_mock)

        res = req.get_response(fakes.wsgi_app())
        self.assertEqual(res.status_int, 400)

    def test_resized_server_has_correct_status(self):
        req = self.webreq('/1', 'GET', dict(resize=dict(flavorId=3)))

        def fake_migration_get(*args):
            return {}

        self.stubs.Set(nova.db, 'migration_get_by_instance_and_status',
                fake_migration_get)
        res = req.get_response(fakes.wsgi_app())
        body = json.loads(res.body)
        self.assertEqual(body['server']['status'], 'RESIZE-CONFIRM')

    def test_confirm_resize_server(self):
        req = self.webreq('/1/action', 'POST', dict(confirmResize=None))

        self.resize_called = False

        def confirm_resize_mock(*args):
            self.resize_called = True

        self.stubs.Set(nova.compute.api.API, 'confirm_resize',
                confirm_resize_mock)

        res = req.get_response(fakes.wsgi_app())
        self.assertEqual(res.status_int, 204)
        self.assertEqual(self.resize_called, True)

    def test_confirm_resize_server_fails(self):
        req = self.webreq('/1/action', 'POST', dict(confirmResize=None))

        def confirm_resize_mock(*args):
            raise Exception('hurr durr')

        self.stubs.Set(nova.compute.api.API, 'confirm_resize',
                confirm_resize_mock)

        res = req.get_response(fakes.wsgi_app())
        self.assertEqual(res.status_int, 400)

    def test_revert_resize_server(self):
        req = self.webreq('/1/action', 'POST', dict(revertResize=None))

        self.resize_called = False

        def revert_resize_mock(*args):
            self.resize_called = True

        self.stubs.Set(nova.compute.api.API, 'revert_resize',
                revert_resize_mock)

        res = req.get_response(fakes.wsgi_app())
        self.assertEqual(res.status_int, 202)
        self.assertEqual(self.resize_called, True)

    def test_revert_resize_server_fails(self):
        req = self.webreq('/1/action', 'POST', dict(revertResize=None))

        def revert_resize_mock(*args):
            raise Exception('hurr durr')

        self.stubs.Set(nova.compute.api.API, 'revert_resize',
                revert_resize_mock)

        res = req.get_response(fakes.wsgi_app())
        self.assertEqual(res.status_int, 400)

    def test_shutdown_status(self):
        new_server = return_server_with_power_state(power_state.SHUTDOWN)
        self.stubs.Set(nova.db.api, 'instance_get', new_server)
        req = webob.Request.blank('/v1.0/servers/1')
        res = req.get_response(fakes.wsgi_app())
        self.assertEqual(res.status_int, 200)
        res_dict = json.loads(res.body)
        self.assertEqual(res_dict['server']['status'], 'SHUTDOWN')

    def test_shutoff_status(self):
        new_server = return_server_with_power_state(power_state.SHUTOFF)
        self.stubs.Set(nova.db.api, 'instance_get', new_server)
        req = webob.Request.blank('/v1.0/servers/1')
        res = req.get_response(fakes.wsgi_app())
        self.assertEqual(res.status_int, 200)
        res_dict = json.loads(res.body)
        self.assertEqual(res_dict['server']['status'], 'SHUTOFF')


class TestServerCreateRequestXMLDeserializer(unittest.TestCase):

    def setUp(self):
        self.deserializer = servers.ServerCreateRequestXMLDeserializer()

    def test_minimal_request(self):
        serial_request = """
<server xmlns="http://docs.rackspacecloud.com/servers/api/v1.0"
 name="new-server-test" imageId="1" flavorId="1"/>"""
        request = self.deserializer.deserialize(serial_request)
        expected = {"server": {
                "name": "new-server-test",
                "imageId": "1",
                "flavorId": "1",
                }}
        self.assertEquals(request, expected)

    def test_request_with_empty_metadata(self):
        serial_request = """
<server xmlns="http://docs.rackspacecloud.com/servers/api/v1.0"
 name="new-server-test" imageId="1" flavorId="1">
    <metadata/>
</server>"""
        request = self.deserializer.deserialize(serial_request)
        expected = {"server": {
                "name": "new-server-test",
                "imageId": "1",
                "flavorId": "1",
                "metadata": {},
                }}
        self.assertEquals(request, expected)

    def test_request_with_empty_personality(self):
        serial_request = """
<server xmlns="http://docs.rackspacecloud.com/servers/api/v1.0"
 name="new-server-test" imageId="1" flavorId="1">
    <personality/>
</server>"""
        request = self.deserializer.deserialize(serial_request)
        expected = {"server": {
                "name": "new-server-test",
                "imageId": "1",
                "flavorId": "1",
                "personality": [],
                }}
        self.assertEquals(request, expected)

    def test_request_with_empty_metadata_and_personality(self):
        serial_request = """
<server xmlns="http://docs.rackspacecloud.com/servers/api/v1.0"
 name="new-server-test" imageId="1" flavorId="1">
    <metadata/>
    <personality/>
</server>"""
        request = self.deserializer.deserialize(serial_request)
        expected = {"server": {
                "name": "new-server-test",
                "imageId": "1",
                "flavorId": "1",
                "metadata": {},
                "personality": [],
                }}
        self.assertEquals(request, expected)

    def test_request_with_empty_metadata_and_personality_reversed(self):
        serial_request = """
<server xmlns="http://docs.rackspacecloud.com/servers/api/v1.0"
 name="new-server-test" imageId="1" flavorId="1">
    <personality/>
    <metadata/>
</server>"""
        request = self.deserializer.deserialize(serial_request)
        expected = {"server": {
                "name": "new-server-test",
                "imageId": "1",
                "flavorId": "1",
                "metadata": {},
                "personality": [],
                }}
        self.assertEquals(request, expected)

    def test_request_with_one_personality(self):
        serial_request = """
<server xmlns="http://docs.rackspacecloud.com/servers/api/v1.0"
 name="new-server-test" imageId="1" flavorId="1">
    <personality>
        <file path="/etc/conf">aabbccdd</file>
    </personality>
</server>"""
        request = self.deserializer.deserialize(serial_request)
        expected = [{"path": "/etc/conf", "contents": "aabbccdd"}]
        self.assertEquals(request["server"]["personality"], expected)

    def test_request_with_two_personalities(self):
        serial_request = """
<server xmlns="http://docs.rackspacecloud.com/servers/api/v1.0"
 name="new-server-test" imageId="1" flavorId="1">
<personality><file path="/etc/conf">aabbccdd</file>
<file path="/etc/sudoers">abcd</file></personality></server>"""
        request = self.deserializer.deserialize(serial_request)
        expected = [{"path": "/etc/conf", "contents": "aabbccdd"},
                    {"path": "/etc/sudoers", "contents": "abcd"}]
        self.assertEquals(request["server"]["personality"], expected)

    def test_request_second_personality_node_ignored(self):
        serial_request = """
<server xmlns="http://docs.rackspacecloud.com/servers/api/v1.0"
 name="new-server-test" imageId="1" flavorId="1">
    <personality>
        <file path="/etc/conf">aabbccdd</file>
    </personality>
    <personality>
        <file path="/etc/ignoreme">anything</file>
    </personality>
</server>"""
        request = self.deserializer.deserialize(serial_request)
        expected = [{"path": "/etc/conf", "contents": "aabbccdd"}]
        self.assertEquals(request["server"]["personality"], expected)

    def test_request_with_one_personality_missing_path(self):
        serial_request = """
<server xmlns="http://docs.rackspacecloud.com/servers/api/v1.0"
 name="new-server-test" imageId="1" flavorId="1">
<personality><file>aabbccdd</file></personality></server>"""
        request = self.deserializer.deserialize(serial_request)
        expected = [{"contents": "aabbccdd"}]
        self.assertEquals(request["server"]["personality"], expected)

    def test_request_with_one_personality_empty_contents(self):
        serial_request = """
<server xmlns="http://docs.rackspacecloud.com/servers/api/v1.0"
 name="new-server-test" imageId="1" flavorId="1">
<personality><file path="/etc/conf"></file></personality></server>"""
        request = self.deserializer.deserialize(serial_request)
        expected = [{"path": "/etc/conf", "contents": ""}]
        self.assertEquals(request["server"]["personality"], expected)

    def test_request_with_one_personality_empty_contents_variation(self):
        serial_request = """
<server xmlns="http://docs.rackspacecloud.com/servers/api/v1.0"
 name="new-server-test" imageId="1" flavorId="1">
<personality><file path="/etc/conf"/></personality></server>"""
        request = self.deserializer.deserialize(serial_request)
        expected = [{"path": "/etc/conf", "contents": ""}]
        self.assertEquals(request["server"]["personality"], expected)

    def test_request_with_one_metadata(self):
        serial_request = """
<server xmlns="http://docs.rackspacecloud.com/servers/api/v1.0"
 name="new-server-test" imageId="1" flavorId="1">
    <metadata>
        <meta key="alpha">beta</meta>
    </metadata>
</server>"""
        request = self.deserializer.deserialize(serial_request)
        expected = {"alpha": "beta"}
        self.assertEquals(request["server"]["metadata"], expected)

    def test_request_with_two_metadata(self):
        serial_request = """
<server xmlns="http://docs.rackspacecloud.com/servers/api/v1.0"
 name="new-server-test" imageId="1" flavorId="1">
    <metadata>
        <meta key="alpha">beta</meta>
        <meta key="foo">bar</meta>
    </metadata>
</server>"""
        request = self.deserializer.deserialize(serial_request)
        expected = {"alpha": "beta", "foo": "bar"}
        self.assertEquals(request["server"]["metadata"], expected)

    def test_request_with_metadata_missing_value(self):
        serial_request = """
<server xmlns="http://docs.rackspacecloud.com/servers/api/v1.0"
 name="new-server-test" imageId="1" flavorId="1">
    <metadata>
        <meta key="alpha"></meta>
    </metadata>
</server>"""
        request = self.deserializer.deserialize(serial_request)
        expected = {"alpha": ""}
        self.assertEquals(request["server"]["metadata"], expected)

    def test_request_with_two_metadata_missing_value(self):
        serial_request = """
<server xmlns="http://docs.rackspacecloud.com/servers/api/v1.0"
 name="new-server-test" imageId="1" flavorId="1">
    <metadata>
        <meta key="alpha"/>
        <meta key="delta"/>
    </metadata>
</server>"""
        request = self.deserializer.deserialize(serial_request)
        expected = {"alpha": "", "delta": ""}
        self.assertEquals(request["server"]["metadata"], expected)

    def test_request_with_metadata_missing_key(self):
        serial_request = """
<server xmlns="http://docs.rackspacecloud.com/servers/api/v1.0"
 name="new-server-test" imageId="1" flavorId="1">
    <metadata>
        <meta>beta</meta>
    </metadata>
</server>"""
        request = self.deserializer.deserialize(serial_request)
        expected = {"": "beta"}
        self.assertEquals(request["server"]["metadata"], expected)

    def test_request_with_two_metadata_missing_key(self):
        serial_request = """
<server xmlns="http://docs.rackspacecloud.com/servers/api/v1.0"
 name="new-server-test" imageId="1" flavorId="1">
    <metadata>
        <meta>beta</meta>
        <meta>gamma</meta>
    </metadata>
</server>"""
        request = self.deserializer.deserialize(serial_request)
        expected = {"": "gamma"}
        self.assertEquals(request["server"]["metadata"], expected)

    def test_request_with_metadata_duplicate_key(self):
        serial_request = """
<server xmlns="http://docs.rackspacecloud.com/servers/api/v1.0"
 name="new-server-test" imageId="1" flavorId="1">
    <metadata>
        <meta key="foo">bar</meta>
        <meta key="foo">baz</meta>
    </metadata>
</server>"""
        request = self.deserializer.deserialize(serial_request)
        expected = {"foo": "baz"}
        self.assertEquals(request["server"]["metadata"], expected)

    def test_canonical_request_from_docs(self):
        serial_request = """
<server xmlns="http://docs.rackspacecloud.com/servers/api/v1.0"
 name="new-server-test" imageId="1" flavorId="1">
    <metadata>
        <meta key="My Server Name">Apache1</meta>
    </metadata>
    <personality>
        <file path="/etc/banner.txt">\
ICAgICAgDQoiQSBjbG91ZCBkb2VzIG5vdCBrbm93IHdoeSBp\
dCBtb3ZlcyBpbiBqdXN0IHN1Y2ggYSBkaXJlY3Rpb24gYW5k\
IGF0IHN1Y2ggYSBzcGVlZC4uLkl0IGZlZWxzIGFuIGltcHVs\
c2lvbi4uLnRoaXMgaXMgdGhlIHBsYWNlIHRvIGdvIG5vdy4g\
QnV0IHRoZSBza3kga25vd3MgdGhlIHJlYXNvbnMgYW5kIHRo\
ZSBwYXR0ZXJucyBiZWhpbmQgYWxsIGNsb3VkcywgYW5kIHlv\
dSB3aWxsIGtub3csIHRvbywgd2hlbiB5b3UgbGlmdCB5b3Vy\
c2VsZiBoaWdoIGVub3VnaCB0byBzZWUgYmV5b25kIGhvcml6\
b25zLiINCg0KLVJpY2hhcmQgQmFjaA==</file>
    </personality>
</server>"""
        expected = {"server": {
            "name": "new-server-test",
            "imageId": "1",
            "flavorId": "1",
            "metadata": {
                "My Server Name": "Apache1",
            },
            "personality": [
                {
                    "path": "/etc/banner.txt",
                    "contents": """\
ICAgICAgDQoiQSBjbG91ZCBkb2VzIG5vdCBrbm93IHdoeSBp\
dCBtb3ZlcyBpbiBqdXN0IHN1Y2ggYSBkaXJlY3Rpb24gYW5k\
IGF0IHN1Y2ggYSBzcGVlZC4uLkl0IGZlZWxzIGFuIGltcHVs\
c2lvbi4uLnRoaXMgaXMgdGhlIHBsYWNlIHRvIGdvIG5vdy4g\
QnV0IHRoZSBza3kga25vd3MgdGhlIHJlYXNvbnMgYW5kIHRo\
ZSBwYXR0ZXJucyBiZWhpbmQgYWxsIGNsb3VkcywgYW5kIHlv\
dSB3aWxsIGtub3csIHRvbywgd2hlbiB5b3UgbGlmdCB5b3Vy\
c2VsZiBoaWdoIGVub3VnaCB0byBzZWUgYmV5b25kIGhvcml6\
b25zLiINCg0KLVJpY2hhcmQgQmFjaA==""",
                },
            ],
        }}
        request = self.deserializer.deserialize(serial_request)
        self.assertEqual(request, expected)


class TestServerInstanceCreation(test.TestCase):

    def setUp(self):
        super(TestServerInstanceCreation, self).setUp()
        self.stubs = stubout.StubOutForTesting()
        fakes.FakeAuthManager.auth_data = {}
        fakes.FakeAuthDatabase.data = {}
        fakes.stub_out_auth(self.stubs)
        fakes.stub_out_key_pair_funcs(self.stubs)
        self.allow_admin = FLAGS.allow_admin_api

    def tearDown(self):
        self.stubs.UnsetAll()
        FLAGS.allow_admin_api = self.allow_admin
        super(TestServerInstanceCreation, self).tearDown()

    def _setup_mock_compute_api_for_personality(self):

        class MockComputeAPI(nova.compute.API):

            def __init__(self):
                self.injected_files = None

            def create(self, *args, **kwargs):
                if 'injected_files' in kwargs:
                    self.injected_files = kwargs['injected_files']
                else:
                    self.injected_files = None
                return [{'id': '1234', 'display_name': 'fakeinstance'}]

            def set_admin_password(self, *args, **kwargs):
                pass

        def make_stub_method(canned_return):
            def stub_method(*args, **kwargs):
                return canned_return
            return stub_method

        compute_api = MockComputeAPI()
        self.stubs.Set(nova.compute, 'API', make_stub_method(compute_api))
        self.stubs.Set(nova.api.openstack.servers.Controller,
            '_get_kernel_ramdisk_from_image', make_stub_method((1, 1)))
        self.stubs.Set(nova.api.openstack.common,
            'get_image_id_from_image_hash', make_stub_method(2))
        return compute_api

    def _create_personality_request_dict(self, personality_files):
        server = {}
        server['name'] = 'new-server-test'
        server['imageId'] = 1
        server['flavorId'] = 1
        if personality_files is not None:
            personalities = []
            for path, contents in personality_files:
                personalities.append({'path': path, 'contents': contents})
            server['personality'] = personalities
        return {'server': server}

    def _get_create_request_json(self, body_dict):
        req = webob.Request.blank('/v1.0/servers')
        req.content_type = 'application/json'
        req.method = 'POST'
        req.body = json.dumps(body_dict)
        return req

    def _run_create_instance_with_mock_compute_api(self, request):
        compute_api = self._setup_mock_compute_api_for_personality()
        response = request.get_response(fakes.wsgi_app())
        return compute_api, response

    def _format_xml_request_body(self, body_dict):
        server = body_dict['server']
        body_parts = []
        body_parts.extend([
            '<?xml version="1.0" encoding="UTF-8"?>',
            '<server xmlns="http://docs.rackspacecloud.com/servers/api/v1.0"',
            ' name="%s" imageId="%s" flavorId="%s">' % (
                    server['name'], server['imageId'], server['flavorId'])])
        if 'metadata' in server:
            metadata = server['metadata']
            body_parts.append('<metadata>')
            for item in metadata.iteritems():
                body_parts.append('<meta key="%s">%s</meta>' % item)
            body_parts.append('</metadata>')
        if 'personality' in server:
            personalities = server['personality']
            body_parts.append('<personality>')
            for file in personalities:
                item = (file['path'], file['contents'])
                body_parts.append('<file path="%s">%s</file>' % item)
            body_parts.append('</personality>')
        body_parts.append('</server>')
        return ''.join(body_parts)

    def _get_create_request_xml(self, body_dict):
        req = webob.Request.blank('/v1.0/servers')
        req.content_type = 'application/xml'
        req.accept = 'application/xml'
        req.method = 'POST'
        req.body = self._format_xml_request_body(body_dict)
        return req

    def _create_instance_with_personality_json(self, personality):
        body_dict = self._create_personality_request_dict(personality)
        request = self._get_create_request_json(body_dict)
        compute_api, response = \
            self._run_create_instance_with_mock_compute_api(request)
        return request, response, compute_api.injected_files

    def _create_instance_with_personality_xml(self, personality):
        body_dict = self._create_personality_request_dict(personality)
        request = self._get_create_request_xml(body_dict)
        compute_api, response = \
            self._run_create_instance_with_mock_compute_api(request)
        return request, response, compute_api.injected_files

    def test_create_instance_with_no_personality(self):
        request, response, injected_files = \
                self._create_instance_with_personality_json(personality=None)
        self.assertEquals(response.status_int, 200)
        self.assertEquals(injected_files, [])

    def test_create_instance_with_no_personality_xml(self):
        request, response, injected_files = \
                self._create_instance_with_personality_xml(personality=None)
        self.assertEquals(response.status_int, 200)
        self.assertEquals(injected_files, [])

    def test_create_instance_with_personality(self):
        path = '/my/file/path'
        contents = '#!/bin/bash\necho "Hello, World!"\n'
        b64contents = base64.b64encode(contents)
        personality = [(path, b64contents)]
        request, response, injected_files = \
            self._create_instance_with_personality_json(personality)
        self.assertEquals(response.status_int, 200)
        self.assertEquals(injected_files, [(path, contents)])

    def test_create_instance_with_personality_xml(self):
        path = '/my/file/path'
        contents = '#!/bin/bash\necho "Hello, World!"\n'
        b64contents = base64.b64encode(contents)
        personality = [(path, b64contents)]
        request, response, injected_files = \
            self._create_instance_with_personality_xml(personality)
        self.assertEquals(response.status_int, 200)
        self.assertEquals(injected_files, [(path, contents)])

    def test_create_instance_with_personality_no_path(self):
        personality = [('/remove/this/path',
            base64.b64encode('my\n\file\ncontents'))]
        body_dict = self._create_personality_request_dict(personality)
        del body_dict['server']['personality'][0]['path']
        request = self._get_create_request_json(body_dict)
        compute_api, response = \
            self._run_create_instance_with_mock_compute_api(request)
        self.assertEquals(response.status_int, 400)
        self.assertEquals(compute_api.injected_files, None)

    def _test_create_instance_with_personality_no_path_xml(self):
        personality = [('/remove/this/path',
            base64.b64encode('my\n\file\ncontents'))]
        body_dict = self._create_personality_request_dict(personality)
        request = self._get_create_request_xml(body_dict)
        request.body = request.body.replace(' path="/remove/this/path"', '')
        compute_api, response = \
            self._run_create_instance_with_mock_compute_api(request)
        self.assertEquals(response.status_int, 400)
        self.assertEquals(compute_api.injected_files, None)

    def test_create_instance_with_personality_no_contents(self):
        personality = [('/test/path',
            base64.b64encode('remove\nthese\ncontents'))]
        body_dict = self._create_personality_request_dict(personality)
        del body_dict['server']['personality'][0]['contents']
        request = self._get_create_request_json(body_dict)
        compute_api, response = \
            self._run_create_instance_with_mock_compute_api(request)
        self.assertEquals(response.status_int, 400)
        self.assertEquals(compute_api.injected_files, None)

    def test_create_instance_with_personality_not_a_list(self):
        personality = [('/test/path', base64.b64encode('test\ncontents\n'))]
        body_dict = self._create_personality_request_dict(personality)
        body_dict['server']['personality'] = \
            body_dict['server']['personality'][0]
        request = self._get_create_request_json(body_dict)
        compute_api, response = \
            self._run_create_instance_with_mock_compute_api(request)
        self.assertEquals(response.status_int, 400)
        self.assertEquals(compute_api.injected_files, None)

    def test_create_instance_with_personality_with_non_b64_content(self):
        path = '/my/file/path'
        contents = '#!/bin/bash\necho "Oh no!"\n'
        personality = [(path, contents)]
        request, response, injected_files = \
            self._create_instance_with_personality_json(personality)
        self.assertEquals(response.status_int, 400)
        self.assertEquals(injected_files, None)

    def test_create_instance_with_null_personality(self):
        personality = None
        body_dict = self._create_personality_request_dict(personality)
        body_dict['server']['personality'] = None
        request = self._get_create_request_json(body_dict)
        compute_api, response = \
            self._run_create_instance_with_mock_compute_api(request)
        self.assertEquals(response.status_int, 200)

    def test_create_instance_with_three_personalities(self):
        files = [
            ('/etc/sudoers', 'ALL ALL=NOPASSWD: ALL\n'),
            ('/etc/motd', 'Enjoy your root access!\n'),
            ('/etc/dovecot.conf', 'dovecot\nconfig\nstuff\n'),
            ]
        personality = []
        for path, content in files:
            personality.append((path, base64.b64encode(content)))
        request, response, injected_files = \
            self._create_instance_with_personality_json(personality)
        self.assertEquals(response.status_int, 200)
        self.assertEquals(injected_files, files)

    def test_create_instance_personality_empty_content(self):
        path = '/my/file/path'
        contents = ''
        personality = [(path, contents)]
        request, response, injected_files = \
            self._create_instance_with_personality_json(personality)
        self.assertEquals(response.status_int, 200)
        self.assertEquals(injected_files, [(path, contents)])

    def test_create_instance_admin_pass_json(self):
        request, response, dummy = \
            self._create_instance_with_personality_json(None)
        self.assertEquals(response.status_int, 200)
        response = json.loads(response.body)
        self.assertTrue('adminPass' in response['server'])
        self.assertEqual(16, len(response['server']['adminPass']))

    def test_create_instance_admin_pass_xml(self):
        request, response, dummy = \
            self._create_instance_with_personality_xml(None)
        self.assertEquals(response.status_int, 200)
        dom = minidom.parseString(response.body)
        server = dom.childNodes[0]
        self.assertEquals(server.nodeName, 'server')
        self.assertEqual(16, len(server.getAttribute('adminPass')))


class TestGetKernelRamdiskFromImage(test.TestCase):
    """
    If we're building from an AMI-style image, we need to be able to fetch the
    kernel and ramdisk associated with the machine image. This information is
    stored with the image metadata and return via the ImageService.

    These tests ensure that we parse the metadata return the ImageService
    correctly and that we handle failure modes appropriately.
    """

    def test_status_not_active(self):
        """We should only allow fetching of kernel and ramdisk information if
        we have a 'fully-formed' image, aka 'active'
        """
        image_meta = {'id': 1, 'status': 'queued'}
        self.assertRaises(exception.Invalid, self._get_k_r, image_meta)

    def test_not_ami(self):
        """Anything other than ami should return no kernel and no ramdisk"""
        image_meta = {'id': 1, 'status': 'active', 'container_format': 'vhd'}
        kernel_id, ramdisk_id = self._get_k_r(image_meta)
        self.assertEqual(kernel_id, None)
        self.assertEqual(ramdisk_id, None)

    def test_ami_no_kernel(self):
        """If an ami is missing a kernel it should raise NotFound"""
        image_meta = {'id': 1, 'status': 'active', 'container_format': 'ami',
                      'properties': {'ramdisk_id': 1}}
        self.assertRaises(exception.NotFound, self._get_k_r, image_meta)

    def test_ami_no_ramdisk(self):
        """If an ami is missing a ramdisk it should raise NotFound"""
        image_meta = {'id': 1, 'status': 'active', 'container_format': 'ami',
                      'properties': {'kernel_id': 1}}
        self.assertRaises(exception.NotFound, self._get_k_r, image_meta)

    def test_ami_kernel_ramdisk_present(self):
        """Return IDs if both kernel and ramdisk are present"""
        image_meta = {'id': 1, 'status': 'active', 'container_format': 'ami',
                      'properties': {'kernel_id': 1, 'ramdisk_id': 2}}
        kernel_id, ramdisk_id = self._get_k_r(image_meta)
        self.assertEqual(kernel_id, 1)
        self.assertEqual(ramdisk_id, 2)

    @staticmethod
    def _get_k_r(image_meta):
        """Rebinding function to a shorter name for convenience"""
        kernel_id, ramdisk_id = \
            servers.Controller._do_get_kernel_ramdisk_from_image(image_meta)
        return kernel_id, ramdisk_id<|MERGE_RESOLUTION|>--- conflicted
+++ resolved
@@ -31,7 +31,6 @@
 from nova import test
 import nova.api.openstack
 from nova.api.openstack import servers
-from nova.compute import power_state
 import nova.compute.api
 from nova.compute import instance_types
 from nova.compute import power_state
@@ -58,15 +57,9 @@
     return _return_server
 
 
-<<<<<<< HEAD
-def return_server_with_state(state):
-    def _return_server(context, id):
-        return stub_instance(id, state=state)
-=======
 def return_server_with_power_state(power_state):
     def _return_server(context, id):
         return stub_instance(id, power_state=power_state)
->>>>>>> 65f05c40
     return _return_server
 
 
@@ -87,11 +80,7 @@
 
 
 def stub_instance(id, user_id=1, private_address=None, public_addresses=None,
-<<<<<<< HEAD
-                  host=None, state=0):
-=======
                   host=None, power_state=0):
->>>>>>> 65f05c40
     metadata = []
     metadata.append(InstanceMetadata(key='seq', value=id))
 
@@ -114,11 +103,7 @@
         "launch_index": 0,
         "key_name": "",
         "key_data": "",
-<<<<<<< HEAD
-        "state": state,
-=======
         "state": power_state,
->>>>>>> 65f05c40
         "state_description": "",
         "memory_mb": 0,
         "vcpus": 0,
@@ -1069,7 +1054,8 @@
             },
         }
 
-        new_return_server = return_server_with_state(power_state.BUILDING)
+        state = power_state.BUILDING
+        new_return_server = return_server_with_power_state(state)
         self.stubs.Set(nova.db.api, 'instance_get', new_return_server)
 
         req = webob.Request.blank('/v1.0/servers/1/action')
@@ -1116,7 +1102,8 @@
             },
         }
 
-        new_return_server = return_server_with_state(power_state.BUILDING)
+        state = power_state.BUILDING
+        new_return_server = return_server_with_power_state(state)
         self.stubs.Set(nova.db.api, 'instance_get', new_return_server)
 
         req = webob.Request.blank('/v1.1/servers/1/action')
