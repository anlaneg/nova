--- conflicted
+++ resolved
@@ -84,16 +84,10 @@
     return _return_server
 
 
-<<<<<<< HEAD
-def return_server_with_interfaces(interfaces, **kwargs):
-    def _return_server(context, id):
-        return stub_instance(id, interfaces=interfaces, **kwargs)
-=======
 def return_server_with_addresses(private, public):
     def _return_server(context, id):
         return stub_instance(id, private_address=private,
                              public_addresses=public)
->>>>>>> 8e087df9
     return _return_server
 
 
@@ -331,12 +325,8 @@
                 ],
             },
         ]
-<<<<<<< HEAD
-        new_return_server = return_server_with_interfaces(interfaces)
-=======
         new_return_server = return_server_with_attributes(
             interfaces=interfaces)
->>>>>>> 8e087df9
         self.stubs.Set(nova.db.api, 'instance_get', new_return_server)
 
         req = webob.Request.blank('/v1.1/servers/1')
@@ -402,7 +392,6 @@
         }
 
         self.assertDictMatch(res_dict, expected_server)
-<<<<<<< HEAD
 
     def test_get_server_by_id_v1_1_xml(self):
         image_bookmark = "http://localhost/images/10"
@@ -414,16 +403,6 @@
 
         public_ip = '192.168.0.3'
         private_ip = '172.19.0.1'
-=======
-
-    def test_get_server_with_active_status_by_id_v1_1(self):
-        image_bookmark = "http://localhost/images/10"
-        flavor_ref = "http://localhost/v1.1/flavors/1"
-        flavor_id = "1"
-        flavor_bookmark = "http://localhost/flavors/1"
-        private_ip = "192.168.0.3"
-        public_ip = "1.2.3.4"
-
         interfaces = [
             {
                 'network': {'label': 'public'},
@@ -439,98 +418,7 @@
             },
         ]
         new_return_server = return_server_with_attributes(
-            interfaces=interfaces, power_state=1)
-        self.stubs.Set(nova.db.api, 'instance_get', new_return_server)
-
-        req = webob.Request.blank('/v1.1/servers/1')
-        res = req.get_response(fakes.wsgi_app())
-        res_dict = json.loads(res.body)
-        expected_server = {
-            "server": {
-                "id": 1,
-                "uuid": FAKE_UUID,
-                "updated": "2010-11-11T11:00:00Z",
-                "created": "2010-10-10T12:00:00Z",
-                "progress": 100,
-                "name": "server1",
-                "status": "ACTIVE",
-                "hostId": '',
-                "image": {
-                    "id": "10",
-                    "links": [
-                        {
-                            "rel": "bookmark",
-                            "href": image_bookmark,
-                        },
-                    ],
-                },
-                "flavor": {
-                    "id": "1",
-                  "links": [
-                      {
-                          "rel": "bookmark",
-                          "href": flavor_bookmark,
-                      },
-                  ],
-                },
-                "addresses": {
-                    "public": [
-                        {
-                            "version": 4,
-                            "addr": public_ip,
-                        },
-                    ],
-                    "private": [
-                        {
-                            "version": 4,
-                            "addr": private_ip,
-                        },
-                    ],
-                },
-                "metadata": {
-                    "seq": "1",
-                },
-                "links": [
-                    {
-                        "rel": "self",
-                        "href": "http://localhost/v1.1/servers/1",
-                    },
-                    {
-                        "rel": "bookmark",
-                        "href": "http://localhost/servers/1",
-                    },
-                ],
-            }
-        }
-
-        self.assertDictMatch(res_dict, expected_server)
-
-    def test_get_server_with_id_image_ref_by_id_v1_1(self):
-        image_ref = "10"
-        image_bookmark = "http://localhost/images/10"
-        flavor_ref = "http://localhost/v1.1/flavors/1"
-        flavor_id = "1"
-        flavor_bookmark = "http://localhost/flavors/1"
-        private_ip = "192.168.0.3"
-        public_ip = "1.2.3.4"
-
->>>>>>> 8e087df9
-        interfaces = [
-            {
-                'network': {'label': 'public'},
-                'fixed_ips': [
-                    {'address': public_ip},
-                ],
-            },
-            {
-                'network': {'label': 'private'},
-                'fixed_ips': [
-                    {'address': private_ip},
-                ],
-            },
-        ]
-<<<<<<< HEAD
-        new_return_server = return_server_with_interfaces(interfaces)
+            interfaces=interfaces)
         self.stubs.Set(nova.db.api, 'instance_get', new_return_server)
 
         req = webob.Request.blank('/v1.1/servers/1')
@@ -599,8 +487,8 @@
                 ],
             },
         ]
-        new_return_server = return_server_with_interfaces(interfaces,
-                                                          power_state=1)
+        new_return_server = return_server_with_attributes(
+            interfaces=interfaces, power_state=1)
         self.stubs.Set(nova.db.api, 'instance_get', new_return_server)
 
         req = webob.Request.blank('/v1.1/servers/1')
@@ -689,21 +577,12 @@
                 ],
             },
         ]
-        new_return_server = return_server_with_interfaces(interfaces,
-                                                          power_state=1,
-                                                          image_ref=image_ref,
-                                                          flavor_id=flavor_id)
-        self.stubs.Set(nova.db.api, 'instance_get', new_return_server)
-
-        req = webob.Request.blank('/v1.1/servers/1')
-=======
         new_return_server = return_server_with_attributes(
             interfaces=interfaces, power_state=1, image_ref=image_ref,
             flavor_id=flavor_id)
         self.stubs.Set(nova.db.api, 'instance_get', new_return_server)
 
         req = webob.Request.blank('/v1.1/servers/1')
->>>>>>> 8e087df9
         res = req.get_response(fakes.wsgi_app())
         res_dict = json.loads(res.body)
         expected_server = {
@@ -3133,12 +3012,8 @@
             address_builder,
             flavor_builder,
             image_builder,
-<<<<<<< HEAD
-            base_url)
-=======
-            base_url
+            base_url,
             )
->>>>>>> 8e087df9
         return view_builder
 
     def test_build_server(self):
@@ -3293,21 +3168,12 @@
                 },
                 "flavor": {
                     "id": "1",
-<<<<<<< HEAD
                     "links": [
                                               {
                             "rel": "bookmark",
                             "href": flavor_bookmark,
                         },
                     ],
-=======
-                  "links": [
-                                            {
-                          "rel": "bookmark",
-                          "href": flavor_bookmark,
-                      },
-                  ],
->>>>>>> 8e087df9
                 },
                 "addresses": {},
                 "metadata": {
@@ -3328,7 +3194,6 @@
         }
 
         output = self.view_builder.build(self.instance, True)
-<<<<<<< HEAD
         self.assertDictMatch(output, expected_server)
 
 
@@ -3833,7 +3698,4 @@
         </servers>
         """.replace("  ", "") % (locals()))
 
-        self.assertEqual(expected.toxml(), actual.toxml())
-=======
-        self.assertDictMatch(output, expected_server)
->>>>>>> 8e087df9
+        self.assertEqual(expected.toxml(), actual.toxml())