--- conflicted
+++ resolved
@@ -47,13 +47,9 @@
 
 
 class BaseImageServiceTests(object):
-<<<<<<< HEAD
     """
     Tasks to test for all image services.
     """
-=======
-    """Tasks to test for all image services"""
->>>>>>> e26e3601
 
     def test_create(self):
         fixture = self._make_fixture('test image')
@@ -192,37 +188,6 @@
                    'is_public': False,
                    'properties': {'instance_id': '42', 'user_id': '1'}}
 
-<<<<<<< HEAD
-class ImageControllerWithGlanceServiceTest(test.TestCase):
-    """
-    Test of the OpenStack API /images application controller w/Glance.
-    """
-    # Registered images at start of each test.
-    now = datetime.datetime.utcnow()
-    formated_date = now.strftime('%Y-%m-%dT%H:%M:%SZ')
-    IMAGE_FIXTURES = [
-        {'id': '23g2ogk23k4hhkk4k42l',
-         'imageId': '23g2ogk23k4hhkk4k42l',
-         'name': 'public image #1',
-         'created_at': now.isoformat(),
-         'updated_at': now.isoformat(),
-         'deleted_at': None,
-         'deleted': False,
-         'is_public': True,
-         'status': 'available',
-         'image_type': 'kernel'},
-        {'id': 'slkduhfas73kkaskgdas',
-         'imageId': 'slkduhfas73kkaskgdas',
-         'name': 'public image #2',
-         'created_at': now.isoformat(),
-         'updated_at': now.isoformat(),
-         'deleted_at': None,
-         'deleted': False,
-         'is_public': True,
-         'status': 'available',
-         'image_type': 'ramdisk'},
-    ]
-=======
         image_id = self.service.create(self.context, fixture)['id']
         expected = fixture
         self.assertDictMatch(self.sent_to_glance['metadata'], expected)
@@ -251,13 +216,14 @@
 
 
 class ImageControllerWithGlanceServiceTest(test.TestCase):
-    """Test of the OpenStack API /images application controller"""
-
+    """
+    Test of the OpenStack API /images application controller w/Glance.
+    """
     NOW_GLANCE_FORMAT = "2010-10-11T10:30:22"
     NOW_API_FORMAT = "2010-10-11T10:30:22Z"
->>>>>>> e26e3601
 
     def setUp(self):
+        """Run before each test."""
         super(ImageControllerWithGlanceServiceTest, self).setUp()
         self.orig_image_service = FLAGS.image_service
         FLAGS.image_service = 'nova.image.glance.GlanceImageService'
@@ -268,66 +234,74 @@
         fakes.stub_out_rate_limiting(self.stubs)
         fakes.stub_out_auth(self.stubs)
         fakes.stub_out_key_pair_funcs(self.stubs)
-        fixtures = self._make_image_fixtures()
-        fakes.stub_out_glance(self.stubs, initial_fixtures=fixtures)
+        self.fixtures = self._make_image_fixtures()
+        fakes.stub_out_glance(self.stubs, initial_fixtures=self.fixtures)
 
     def tearDown(self):
+        """Run after each test."""
         self.stubs.UnsetAll()
         FLAGS.image_service = self.orig_image_service
         super(ImageControllerWithGlanceServiceTest, self).tearDown()
 
+    def _applicable_fixture(self, fixture, user_id):
+        """Determine if this fixture is applicable for given user id."""
+        is_public = fixture["is_public"]
+        try:
+            uid = int(fixture["properties"]["user_id"])
+        except KeyError:
+            uid = None
+        return uid == user_id or is_public
+
     def test_get_image_index(self):
-<<<<<<< HEAD
         request = webob.Request.blank('/v1.0/images')
         response = request.get_response(fakes.wsgi_app())
 
         response_dict = json.loads(response.body)
         response_list = response_dict["images"]
 
-        for image in self.IMAGE_FIXTURES:
-            test_image = {
-                "id": image["id"],
-                "name": image["name"],
-            }
-            self.assertTrue(test_image in response_list)
-
-        self.assertEqual(len(response_list), len(self.IMAGE_FIXTURES))
+        expected = [{'id': 123, 'name': 'public image'},
+                    {'id': 124, 'name': 'queued backup'},
+                    {'id': 125, 'name': 'saving backup'},
+                    {'id': 126, 'name': 'active backup'},
+                    {'id': 127, 'name': 'killed backup'}]
+
+        self.assertDictListMatch(response_list, expected)
 
     def test_get_image(self):
-        request = webob.Request.blank('/v1.0/images/23g2ogk23k4hhkk4k42l')
-        response = request.get_response(fakes.wsgi_app())
+        request = webob.Request.blank('/v1.0/images/123')
+        response = request.get_response(fakes.wsgi_app())
+
+        self.assertEqual(200, response.status_int)
 
         actual_image = json.loads(response.body)
 
-        expected = copy.copy(self.IMAGE_FIXTURES[0])
         expected_image = {
             "image": {
-                "id": expected["id"],
-                "name": expected["name"],
-                "updated": self.formated_date,
-                "created": self.formated_date,
-                "status": expected["status"],
+                "id": 123,
+                "name": "public image",
+                "updated": self.NOW_API_FORMAT,
+                "created": self.NOW_API_FORMAT,
+                "status": "ACTIVE",
             },
         }
 
         self.assertEqual(expected_image, actual_image)
 
     def test_get_image_v1_1(self):
-        request = webob.Request.blank('/v1.1/images/23g2ogk23k4hhkk4k42l')
+        request = webob.Request.blank('/v1.1/images/123')
         response = request.get_response(fakes.wsgi_app())
 
         actual_image = json.loads(response.body)
 
-        expected = copy.copy(self.IMAGE_FIXTURES[0])
-        href = "http://localhost/v1.1/images/%s" % expected["id"]
+        href = "http://localhost/v1.1/images/123"
 
         expected_image = {
             "image": {
-                "id": expected["id"],
-                "name": expected["name"],
-                "updated": self.formated_date,
-                "created": self.formated_date,
-                "status": expected["status"],
+                "id": 123,
+                "name": "public image",
+                "updated": self.NOW_API_FORMAT,
+                "created": self.NOW_API_FORMAT,
+                "status": "ACTIVE",
                 "links": [{
                     "rel": "self",
                     "href": href,
@@ -348,49 +322,47 @@
         self.assertEqual(expected_image, actual_image)
 
     def test_get_image_xml(self):
-        request = webob.Request.blank('/v1.0/images/23g2ogk23k4hhkk4k42l')
+        request = webob.Request.blank('/v1.0/images/123')
         request.accept = "application/xml"
         response = request.get_response(fakes.wsgi_app())
 
         actual_image = parseString(response.body.replace("  ", ""))
 
-        expected = copy.copy(self.IMAGE_FIXTURES[0])
-        expected["updated_at"] = self.formated_date
-        expected["created_at"] = self.formated_date
+        expected_now = self.NOW_API_FORMAT
         expected_image = parseString("""
-            <image id="%(id)s"
-                    name="%(name)s"
-                    updated="%(updated_at)s"
-                    created="%(created_at)s"
-                    status="%(status)s" />
-        """ % (expected))
+            <image id="123"
+                    name="public image"
+                    updated="%(expected_now)s"
+                    created="%(expected_now)s"
+                    status="ACTIVE" />
+        """ % (locals()))
 
         self.assertEqual(expected_image.toxml(), actual_image.toxml())
 
     def test_get_image_v1_1_xml(self):
-        request = webob.Request.blank('/v1.1/images/23g2ogk23k4hhkk4k42l')
+        request = webob.Request.blank('/v1.1/images/123')
         request.accept = "application/xml"
         response = request.get_response(fakes.wsgi_app())
 
         actual_image = parseString(response.body.replace("  ", ""))
 
-        expected = copy.copy(self.IMAGE_FIXTURES[0])
-        expected["href"] = "http://localhost/v1.1/images/23g2ogk23k4hhkk4k42l"
-        expected["updated_at"] = self.formated_date
-        expected["created_at"] = self.formated_date
+        expected_href = "http://localhost/v1.1/images/123"
+        expected_now = self.NOW_API_FORMAT
         expected_image = parseString("""
-        <image id="%(id)s"
-                name="%(name)s"
-                updated="%(updated_at)s"
-                created="%(created_at)s"
-                status="%(status)s">
+        <image id="123"
+                name="public image"
+                updated="%(expected_now)s"
+                created="%(expected_now)s"
+                status="ACTIVE">
             <links>
-                <link href="%(href)s" rel="self"/>
-                <link href="%(href)s" rel="bookmark" type="application/json" />
-                <link href="%(href)s" rel="bookmark" type="application/xml" />
+                <link href="%(expected_href)s" rel="self"/>
+                <link href="%(expected_href)s" rel="bookmark"
+                    type="application/json" />
+                <link href="%(expected_href)s" rel="bookmark"
+                    type="application/xml" />
             </links>
         </image>
-        """.replace("  ", "") % (expected))
+        """.replace("  ", "") % (locals()))
 
         self.assertEqual(expected_image.toxml(), actual_image.toxml())
 
@@ -469,7 +441,13 @@
         response_dict = json.loads(response.body)
         response_list = response_dict["images"]
 
-        for image in self.IMAGE_FIXTURES:
+        fixtures = copy.copy(self.fixtures)
+
+        for image in fixtures:
+            if not self._applicable_fixture(image, 1):
+                fixtures.remove(image)
+                continue
+
             href = "http://localhost/v1.1/images/%s" % image["id"]
             test_image = {
                 "id": image["id"],
@@ -491,7 +469,7 @@
             }
             self.assertTrue(test_image in response_list)
 
-        self.assertEqual(len(response_list), len(self.IMAGE_FIXTURES))
+        self.assertEqual(len(response_list), len(fixtures))
 
     def test_get_image_details(self):
         request = webob.Request.blank('/v1.0/images/detail')
@@ -500,17 +478,47 @@
         response_dict = json.loads(response.body)
         response_list = response_dict["images"]
 
-        for image in self.IMAGE_FIXTURES:
-            test_image = {
-                "id": image["id"],
-                "name": image["name"],
-                "updated": self.formated_date,
-                "created": self.formated_date,
-                "status": image["status"],
-            }
-            self.assertTrue(test_image in response_list)
-
-        self.assertEqual(len(response_list), len(self.IMAGE_FIXTURES))
+        expected = [{
+            'id': 123,
+            'name': 'public image',
+            'updated': self.NOW_API_FORMAT,
+            'created': self.NOW_API_FORMAT,
+            'status': 'ACTIVE',
+        },
+        {
+            'id': 124,
+            'name': 'queued backup',
+            'serverId': 42,
+            'updated': self.NOW_API_FORMAT,
+            'created': self.NOW_API_FORMAT,
+            'status': 'QUEUED',
+        },
+        {
+            'id': 125,
+            'name': 'saving backup',
+            'serverId': 42,
+            'updated': self.NOW_API_FORMAT,
+            'created': self.NOW_API_FORMAT,
+            'status': 'SAVING',
+            'progress': 0,
+        },
+        {
+            'id': 126,
+            'name': 'active backup',
+            'serverId': 42,
+            'updated': self.NOW_API_FORMAT,
+            'created': self.NOW_API_FORMAT,
+            'status': 'ACTIVE'
+        },
+        {
+            'id': 127,
+            'name': 'killed backup', 'serverId': 42,
+            'updated': self.NOW_API_FORMAT,
+            'created': self.NOW_API_FORMAT,
+            'status': 'FAILED',
+        }]
+
+        self.assertDictListMatch(expected, response_list)
 
     def test_get_image_details_v1_1(self):
         request = webob.Request.blank('/v1.1/images/detail')
@@ -519,73 +527,122 @@
         response_dict = json.loads(response.body)
         response_list = response_dict["images"]
 
-        for image in self.IMAGE_FIXTURES:
-            href = "http://localhost/v1.1/images/%s" % image["id"]
-            test_image = {
-                "id": image["id"],
-                "name": image["name"],
-                "updated": self.formated_date,
-                "created": self.formated_date,
-                "status": image["status"],
-                "links": [{
-                    "rel": "self",
-                    "href": href,
-                },
-                {
-                    "rel": "bookmark",
-                    "type": "application/json",
-                    "href": href,
-                },
-                {
-                    "rel": "bookmark",
-                    "type": "application/xml",
-                    "href": href,
-                }],
-            }
-            self.assertTrue(test_image in response_list)
-
-        self.assertEqual(len(response_list), len(self.IMAGE_FIXTURES))
-=======
-        req = webob.Request.blank('/v1.0/images')
-        res = req.get_response(fakes.wsgi_app())
-        image_metas = json.loads(res.body)['images']
-
-        expected = [{'id': 123, 'name': 'public image'},
-                    {'id': 124, 'name': 'queued backup'},
-                    {'id': 125, 'name': 'saving backup'},
-                    {'id': 126, 'name': 'active backup'},
-                    {'id': 127, 'name': 'killed backup'}]
-
-        self.assertDictListMatch(image_metas, expected)
-
-    def test_get_image_details(self):
-        req = webob.Request.blank('/v1.0/images/detail')
-        res = req.get_response(fakes.wsgi_app())
-        image_metas = json.loads(res.body)['images']
-
-        now = self.NOW_API_FORMAT
-        expected = [
-            {'id': 123, 'name': 'public image', 'updated': now,
-             'created': now, 'status': 'ACTIVE'},
-            {'id': 124, 'name': 'queued backup', 'serverId': 42,
-             'updated': now, 'created': now,
-             'status': 'QUEUED'},
-            {'id': 125, 'name': 'saving backup', 'serverId': 42,
-             'updated': now, 'created': now,
-             'status': 'SAVING', 'progress': 0},
-            {'id': 126, 'name': 'active backup', 'serverId': 42,
-             'updated': now, 'created': now,
-             'status': 'ACTIVE'},
-            {'id': 127, 'name': 'killed backup', 'serverId': 42,
-             'updated': now, 'created': now,
-             'status': 'FAILED'}
-        ]
-
-        self.assertDictListMatch(image_metas, expected)
+        expected = [{
+            'id': 123,
+            'name': 'public image',
+            'updated': self.NOW_API_FORMAT,
+            'created': self.NOW_API_FORMAT,
+            'status': 'ACTIVE',
+            "links": [{
+                "rel": "self",
+                "href": "http://localhost/v1.1/images/123",
+            },
+            {
+                "rel": "bookmark",
+                "type": "application/json",
+                "href": "http://localhost/v1.1/images/123",
+            },
+            {
+                "rel": "bookmark",
+                "type": "application/xml",
+                "href": "http://localhost/v1.1/images/123",
+            }],
+        },
+        {
+            'id': 124,
+            'name': 'queued backup',
+            'serverId': 42,
+            'updated': self.NOW_API_FORMAT,
+            'created': self.NOW_API_FORMAT,
+            'status': 'QUEUED',
+            "links": [{
+                "rel": "self",
+                "href": "http://localhost/v1.1/images/124",
+            },
+            {
+                "rel": "bookmark",
+                "type": "application/json",
+                "href": "http://localhost/v1.1/images/124",
+            },
+            {
+                "rel": "bookmark",
+                "type": "application/xml",
+                "href": "http://localhost/v1.1/images/124",
+            }],
+        },
+        {
+            'id': 125,
+            'name': 'saving backup',
+            'serverId': 42,
+            'updated': self.NOW_API_FORMAT,
+            'created': self.NOW_API_FORMAT,
+            'status': 'SAVING',
+            'progress': 0,
+            "links": [{
+                "rel": "self",
+                "href": "http://localhost/v1.1/images/125",
+            },
+            {
+                "rel": "bookmark",
+                "type": "application/json",
+                "href": "http://localhost/v1.1/images/125",
+            },
+            {
+                "rel": "bookmark",
+                "type": "application/xml",
+                "href": "http://localhost/v1.1/images/125",
+            }],
+        },
+        {
+            'id': 126,
+            'name': 'active backup',
+            'serverId': 42,
+            'updated': self.NOW_API_FORMAT,
+            'created': self.NOW_API_FORMAT,
+            'status': 'ACTIVE',
+            "links": [{
+                "rel": "self",
+                "href": "http://localhost/v1.1/images/126",
+            },
+            {
+                "rel": "bookmark",
+                "type": "application/json",
+                "href": "http://localhost/v1.1/images/126",
+            },
+            {
+                "rel": "bookmark",
+                "type": "application/xml",
+                "href": "http://localhost/v1.1/images/126",
+            }],
+        },
+        {
+            'id': 127,
+            'name': 'killed backup', 'serverId': 42,
+            'updated': self.NOW_API_FORMAT,
+            'created': self.NOW_API_FORMAT,
+            'status': 'FAILED',
+            "links": [{
+                "rel": "self",
+                "href": "http://localhost/v1.1/images/127",
+            },
+            {
+                "rel": "bookmark",
+                "type": "application/json",
+                "href": "http://localhost/v1.1/images/127",
+            },
+            {
+                "rel": "bookmark",
+                "type": "application/xml",
+                "href": "http://localhost/v1.1/images/127",
+            }],
+        }]
+
+        self.assertDictListMatch(expected, response_list)
 
     def test_get_image_found(self):
         req = webob.Request.blank('/v1.0/images/123')
         res = req.get_response(fakes.wsgi_app())
+        print self.fixtures
         image_meta = json.loads(res.body)['image']
         expected = {'id': 123, 'name': 'public image',
                     'updated': self.NOW_API_FORMAT,
@@ -638,5 +695,4 @@
                     status='active', properties=other_backup_properties)
         image_id += 1
 
-        return fixtures
->>>>>>> e26e3601
+        return fixtures