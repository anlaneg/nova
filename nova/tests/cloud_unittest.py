# vim: tabstop=4 shiftwidth=4 softtabstop=4

# Copyright 2010 United States Government as represented by the
# Administrator of the National Aeronautics and Space Administration.
# All Rights Reserved.
#
#    Licensed under the Apache License, Version 2.0 (the "License"); you may
#    not use this file except in compliance with the License. You may obtain
#    a copy of the License at
#
#         http://www.apache.org/licenses/LICENSE-2.0
#
#    Unless required by applicable law or agreed to in writing, software
#    distributed under the License is distributed on an "AS IS" BASIS, WITHOUT
#    WARRANTIES OR CONDITIONS OF ANY KIND, either express or implied. See the
#    License for the specific language governing permissions and limitations
#    under the License.

from base64 import b64decode
import json
import logging
from M2Crypto import BIO
from M2Crypto import RSA
import os
import StringIO
import tempfile
import time

from twisted.internet import defer
import unittest
from xml.etree import ElementTree

from nova import crypto
from nova import db
from nova import flags
from nova import rpc
from nova import test
from nova import utils
from nova.auth import manager
from nova.compute import power_state
from nova.api.ec2 import context
from nova.api.ec2 import cloud
from nova.objectstore import image


FLAGS = flags.FLAGS


# Temp dirs for working with image attributes through the cloud controller
# (stole this from objectstore_unittest.py)
OSS_TEMPDIR = tempfile.mkdtemp(prefix='test_oss-')
IMAGES_PATH = os.path.join(OSS_TEMPDIR, 'images')
os.makedirs(IMAGES_PATH)

class CloudTestCase(test.TrialTestCase):
    def setUp(self):
        super(CloudTestCase, self).setUp()
        self.flags(connection_type='fake', images_path=IMAGES_PATH)

        self.conn = rpc.Connection.instance()
        logging.getLogger().setLevel(logging.DEBUG)

        # set up our cloud
        self.cloud = cloud.CloudController()

        # set up a service
        self.compute = utils.import_class(FLAGS.compute_manager)()
        self.compute_consumer = rpc.AdapterConsumer(connection=self.conn,
                                                    topic=FLAGS.compute_topic,
                                                    proxy=self.compute)
        self.compute_consumer.attach_to_eventlet()
        self.network = utils.import_class(FLAGS.network_manager)()
        self.network_consumer = rpc.AdapterConsumer(connection=self.conn,
                                                    topic=FLAGS.network_topic,
                                                    proxy=self.network)
        self.network_consumer.attach_to_eventlet()
<<<<<<< HEAD
=======

>>>>>>> 4f529fe1

        self.manager = manager.AuthManager()
        self.user = self.manager.create_user('admin', 'admin', 'admin', True)
        self.project = self.manager.create_project('proj', 'admin', 'proj')
        self.context = context.APIRequestContext(user=self.user,
                                                 project=self.project)

    def tearDown(self):
        self.manager.delete_project(self.project)
        self.manager.delete_user(self.user)
        super(CloudTestCase, self).tearDown()

    def _create_key(self, name):
        # NOTE(vish): create depends on pool, so just call helper directly
        return cloud._gen_key(self.context, self.context.user.id, name)

    def test_console_output(self):
        image_id = FLAGS.default_image
        instance_type = FLAGS.default_instance_type
        max_count = 1
        kwargs = {'image_id': image_id,
                  'instance_type': instance_type,
                  'max_count': max_count }
        rv = yield self.cloud.run_instances(self.context, **kwargs)
        instance_id = rv['instancesSet'][0]['instanceId']
<<<<<<< HEAD
        output = yield self.cloud.get_console_output(self.context, [instance_id])
=======
        output = yield self.cloud.get_console_output(context=self.context, instance_id=[instance_id])
>>>>>>> 4f529fe1
        self.assertEquals(b64decode(output['output']), 'FAKE CONSOLE OUTPUT')
        rv = yield self.cloud.terminate_instances(self.context, [instance_id])


    def test_key_generation(self):
        result = self._create_key('test')
        private_key = result['private_key']
        key = RSA.load_key_string(private_key, callback=lambda: None)
        bio = BIO.MemoryBuffer()
        public_key = db.key_pair_get(self.context,
                                    self.context.user.id,
                                    'test')['public_key']
        key.save_pub_key_bio(bio)
        converted = crypto.ssl_pub_to_ssh_pub(bio.read())
        # assert key fields are equal
        self.assertEqual(public_key.split(" ")[1].strip(),
                         converted.split(" ")[1].strip())

    def test_describe_key_pairs(self):
        self._create_key('test1')
        self._create_key('test2')
        result = self.cloud.describe_key_pairs(self.context)
        keys = result["keypairsSet"]
        self.assertTrue(filter(lambda k: k['keyName'] == 'test1', keys))
        self.assertTrue(filter(lambda k: k['keyName'] == 'test2', keys))

    def test_delete_key_pair(self):
        self._create_key('test')
        self.cloud.delete_key_pair(self.context, 'test')

    def test_run_instances(self):
        if FLAGS.connection_type == 'fake':
            logging.debug("Can't test instances without a real virtual env.")
            return
        image_id = FLAGS.default_image
        instance_type = FLAGS.default_instance_type
        max_count = 1
        kwargs = {'image_id': image_id,
                  'instance_type': instance_type,
                  'max_count': max_count}
        rv = yield self.cloud.run_instances(self.context, **kwargs)
        # TODO: check for proper response
        instance = rv['reservationSet'][0][rv['reservationSet'][0].keys()[0]][0]
        logging.debug("Need to watch instance %s until it's running..." % instance['instance_id'])
        while True:
            rv = yield defer.succeed(time.sleep(1))
            info = self.cloud._get_instance(instance['instance_id'])
            logging.debug(info['state'])
            if info['state'] == power_state.RUNNING:
                break
        self.assert_(rv)

        if connection_type != 'fake':
            time.sleep(45) # Should use boto for polling here
        for reservations in rv['reservationSet']:
            # for res_id in reservations.keys():
            #  logging.debug(reservations[res_id])
             # for instance in reservations[res_id]:
           for instance in reservations[reservations.keys()[0]]:
               logging.debug("Terminating instance %s" % instance['instance_id'])
               rv = yield self.compute.terminate_instance(instance['instance_id'])

    def test_instance_update_state(self):
        def instance(num):
            return {
                'reservation_id': 'r-1',
                'instance_id': 'i-%s' % num,
                'image_id': 'ami-%s' % num,
                'private_dns_name': '10.0.0.%s' % num,
                'dns_name': '10.0.0%s' % num,
                'ami_launch_index': str(num),
                'instance_type': 'fake',
                'availability_zone': 'fake',
                'key_name': None,
                'kernel_id': 'fake',
                'ramdisk_id': 'fake',
                'groups': ['default'],
                'product_codes': None,
                'state': 0x01,
                'user_data': ''
            }
        rv = self.cloud._format_describe_instances(self.context)
        self.assert_(len(rv['reservationSet']) == 0)

        # simulate launch of 5 instances
        # self.cloud.instances['pending'] = {}
        #for i in xrange(5):
        #    inst = instance(i)
        #    self.cloud.instances['pending'][inst['instance_id']] = inst

        #rv = self.cloud._format_instances(self.admin)
        #self.assert_(len(rv['reservationSet']) == 1)
        #self.assert_(len(rv['reservationSet'][0]['instances_set']) == 5)
        # report 4 nodes each having 1 of the instances
        #for i in xrange(4):
        #    self.cloud.update_state('instances', {('node-%s' % i): {('i-%s' % i): instance(i)}})

        # one instance should be pending still
        #self.assert_(len(self.cloud.instances['pending'].keys()) == 1)

        # check that the reservations collapse
        #rv = self.cloud._format_instances(self.admin)
        #self.assert_(len(rv['reservationSet']) == 1)
        #self.assert_(len(rv['reservationSet'][0]['instances_set']) == 5)

        # check that we can get metadata for each instance
        #for i in xrange(4):
        #    data = self.cloud.get_metadata(instance(i)['private_dns_name'])
        #    self.assert_(data['meta-data']['ami-id'] == 'ami-%s' % i)

    @staticmethod
    def _fake_set_image_description(ctxt, image_id, description):
        from nova.objectstore import handler
        class req:
            pass
        request = req()
        request.context = ctxt
        request.args = {'image_id': [image_id],
                        'description': [description]}

        resource = handler.ImagesResource()
        resource.render_POST(request)

    def test_user_editable_image_endpoint(self):
        pathdir = os.path.join(FLAGS.images_path, 'ami-testing')
        os.mkdir(pathdir)
        info = {'isPublic': False}
        with open(os.path.join(pathdir, 'info.json'), 'w') as f:
            json.dump(info, f)
        img = image.Image('ami-testing')
        # self.cloud.set_image_description(self.context, 'ami-testing',
        #                                  'Foo Img')
        # NOTE(vish): Above won't work unless we start objectstore or create
        #             a fake version of api/ec2/images.py conn that can
        #             call methods directly instead of going through boto.
        #             for now, just cheat and call the method directly
        self._fake_set_image_description(self.context, 'ami-testing',
                                         'Foo Img')
        self.assertEqual('Foo Img', img.metadata['description'])
        self._fake_set_image_description(self.context, 'ami-testing', '')
        self.assertEqual('', img.metadata['description'])

    def test_update_of_instance_display_fields(self):
        inst = db.instance_create({}, {})
        ec2_id = cloud.internal_id_to_ec2_id(inst['internal_id'])
        self.cloud.update_instance(self.context, ec2_id,
                                   display_name='c00l 1m4g3')
        inst = db.instance_get({}, inst['id'])
        self.assertEqual('c00l 1m4g3', inst['display_name'])
        db.instance_destroy({}, inst['id'])

    def test_update_of_instance_wont_update_private_fields(self):
        inst = db.instance_create({}, {})
        self.cloud.update_instance(self.context, inst['id'],
                                   mac_address='DE:AD:BE:EF')
        inst = db.instance_get({}, inst['id'])
        self.assertEqual(None, inst['mac_address'])
        db.instance_destroy({}, inst['id'])

    def test_update_of_volume_display_fields(self):
        vol = db.volume_create({}, {})
        self.cloud.update_volume(self.context, vol['id'],
                                 display_name='c00l v0lum3')
        vol = db.volume_get({}, vol['id'])
        self.assertEqual('c00l v0lum3', vol['display_name'])
        db.volume_destroy({}, vol['id'])

    def test_update_of_volume_wont_update_private_fields(self):
        vol = db.volume_create({}, {})
        self.cloud.update_volume(self.context, vol['id'],
                                   mountpoint='/not/here')
        vol = db.volume_get({}, vol['id'])
        self.assertEqual(None, vol['mountpoint'])
        db.volume_destroy({}, vol['id'])<|MERGE_RESOLUTION|>--- conflicted
+++ resolved
@@ -74,10 +74,6 @@
                                                     topic=FLAGS.network_topic,
                                                     proxy=self.network)
         self.network_consumer.attach_to_eventlet()
-<<<<<<< HEAD
-=======
-
->>>>>>> 4f529fe1
 
         self.manager = manager.AuthManager()
         self.user = self.manager.create_user('admin', 'admin', 'admin', True)
@@ -103,11 +99,7 @@
                   'max_count': max_count }
         rv = yield self.cloud.run_instances(self.context, **kwargs)
         instance_id = rv['instancesSet'][0]['instanceId']
-<<<<<<< HEAD
-        output = yield self.cloud.get_console_output(self.context, [instance_id])
-=======
         output = yield self.cloud.get_console_output(context=self.context, instance_id=[instance_id])
->>>>>>> 4f529fe1
         self.assertEquals(b64decode(output['output']), 'FAKE CONSOLE OUTPUT')
         rv = yield self.cloud.terminate_instances(self.context, [instance_id])
 
