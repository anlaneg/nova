--- conflicted
+++ resolved
@@ -127,6 +127,14 @@
         self.assert_(instance_ref['launched_at'] < terminate)
         self.assert_(instance_ref['deleted_at'] > terminate)
 
+    def test_pause(self):
+        """Ensure instance can be paused"""
+        instance_id = self._create_instance()
+        self.compute.run_instance(self.context, instance_id)
+        self.compute.pause_instance(self.context, instance_id)
+        self.compute.unpause_instance(self.context, instance_id)
+        self.compute.terminate_instance(self.context, instance_id)
+
     def test_reboot(self):
         """Ensure instance can be rebooted"""
         instance_id = self._create_instance()
@@ -134,19 +142,6 @@
         self.compute.reboot_instance(self.context, instance_id)
         self.compute.terminate_instance(self.context, instance_id)
 
-<<<<<<< HEAD
-    @defer.inlineCallbacks
-    def test_pause(self):
-        """Ensure instance can be paused"""
-        instance_id = self._create_instance()
-        yield self.compute.run_instance(self.context, instance_id)
-        yield self.compute.pause_instance(self.context, instance_id)
-        yield self.compute.unpause_instance(self.context, instance_id)
-        yield self.compute.terminate_instance(self.context, instance_id)
-
-    @defer.inlineCallbacks
-=======
->>>>>>> 9a811358
     def test_console_output(self):
         """Make sure we can get console output from instance"""
         instance_id = self._create_instance()
