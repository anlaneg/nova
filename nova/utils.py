--- conflicted
+++ resolved
@@ -109,137 +109,7 @@
     return cmd
 
 
-<<<<<<< HEAD
-class RootwrapProcessHelper(object):
-    def trycmd(self, *cmd, **kwargs):
-        kwargs['root_helper'] = get_root_helper()
-        return processutils.trycmd(*cmd, **kwargs)
-
-    def execute(self, *cmd, **kwargs):
-        kwargs['root_helper'] = get_root_helper()
-        return processutils.execute(*cmd, **kwargs)
-
-
-class RootwrapDaemonHelper(RootwrapProcessHelper):
-    _clients = {}
-
-    @synchronized('daemon-client-lock')
-    def _get_client(cls, rootwrap_config):
-        try:
-            return cls._clients[rootwrap_config]
-        except KeyError:
-            from oslo_rootwrap import client
-            new_client = client.Client([
-                "sudo", "nova-rootwrap-daemon", rootwrap_config])
-            cls._clients[rootwrap_config] = new_client
-            return new_client
-
-    def __init__(self, rootwrap_config):
-        self.client = self._get_client(rootwrap_config)
-
-    def trycmd(self, *args, **kwargs):
-        discard_warnings = kwargs.pop('discard_warnings', False)
-        try:
-            out, err = self.execute(*args, **kwargs)
-            failed = False
-        except processutils.ProcessExecutionError as exn:
-            out, err = '', six.text_type(exn)
-            failed = True
-        if not failed and discard_warnings and err:
-            # Handle commands that output to stderr but otherwise succeed
-            err = ''
-        return out, err
-
-    def execute(self, *cmd, **kwargs):
-        # NOTE(dims): This method is to provide compatibility with the
-        # processutils.execute interface. So that calling daemon or direct
-        # rootwrap to honor the same set of flags in kwargs and to ensure
-        # that we don't regress any current behavior.
-        cmd = [str(c) for c in cmd]
-        loglevel = kwargs.pop('loglevel', logging.DEBUG)
-        log_errors = kwargs.pop('log_errors', None)
-        process_input = kwargs.pop('process_input', None)
-        delay_on_retry = kwargs.pop('delay_on_retry', True)
-        attempts = kwargs.pop('attempts', 1)
-        check_exit_code = kwargs.pop('check_exit_code', [0])
-        ignore_exit_code = False
-        if isinstance(check_exit_code, bool):
-            ignore_exit_code = not check_exit_code
-            check_exit_code = [0]
-        elif isinstance(check_exit_code, int):
-            check_exit_code = [check_exit_code]
-
-        sanitized_cmd = strutils.mask_password(' '.join(cmd))
-        LOG.info(_LI('Executing RootwrapDaemonHelper.execute '
-                     'cmd=[%(cmd)r] kwargs=[%(kwargs)r]'),
-                 {'cmd': sanitized_cmd, 'kwargs': kwargs})
-
-        while attempts > 0:
-            attempts -= 1
-            try:
-                start_time = time.time()
-                LOG.log(loglevel, _('Running cmd (subprocess): %s'),
-                        sanitized_cmd)
-
-                (returncode, out, err) = self.client.execute(
-                    cmd, process_input)
-
-                end_time = time.time() - start_time
-                LOG.log(loglevel,
-                        'CMD "%(sanitized_cmd)s" returned: %(return_code)s '
-                        'in %(end_time)0.3fs',
-                        {'sanitized_cmd': sanitized_cmd,
-                         'return_code': returncode,
-                         'end_time': end_time})
-
-                if not ignore_exit_code and returncode not in check_exit_code:
-                    out = strutils.mask_password(out)
-                    err = strutils.mask_password(err)
-                    raise processutils.ProcessExecutionError(
-                        exit_code=returncode,
-                        stdout=out,
-                        stderr=err,
-                        cmd=sanitized_cmd)
-                return (out, err)
-
-            except processutils.ProcessExecutionError as err:
-                # if we want to always log the errors or if this is
-                # the final attempt that failed and we want to log that.
-                if log_errors == processutils.LOG_ALL_ERRORS or (
-                                log_errors == processutils.LOG_FINAL_ERROR and
-                            not attempts):
-                    format = _('%(desc)r\ncommand: %(cmd)r\n'
-                               'exit code: %(code)r\nstdout: %(stdout)r\n'
-                               'stderr: %(stderr)r')
-                    LOG.log(loglevel, format, {"desc": err.description,
-                                               "cmd": err.cmd,
-                                               "code": err.exit_code,
-                                               "stdout": err.stdout,
-                                               "stderr": err.stderr})
-                if not attempts:
-                    LOG.log(loglevel, _('%r failed. Not Retrying.'),
-                            sanitized_cmd)
-                    raise
-                else:
-                    LOG.log(loglevel, _('%r failed. Retrying.'),
-                            sanitized_cmd)
-                    if delay_on_retry:
-                        time.sleep(random.randint(20, 200) / 100.0)
-
-#执行shell命令
-def execute(*cmd, **kwargs):
-    """Convenience wrapper around oslo's execute() method."""
-    if 'run_as_root' in kwargs and kwargs.get('run_as_root'):
-        if CONF.use_rootwrap_daemon:
-            return RootwrapDaemonHelper(CONF.rootwrap_config).execute(
-                *cmd, **kwargs)
-        else:
-            return RootwrapProcessHelper().execute(*cmd, **kwargs)
-    return processutils.execute(*cmd, **kwargs)
-
 #连接到dest上，并执行cmd,执行时传入kwargs
-=======
->>>>>>> 43afc044
 def ssh_execute(dest, *cmd, **kwargs):
     """Convenience wrapper to execute ssh command."""
     ssh_cmd = ['ssh', '-o', 'BatchMode=yes']
