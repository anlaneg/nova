--- conflicted
+++ resolved
@@ -591,9 +591,6 @@
                 host_lists = self._schedule_instances(context, spec_obj,
                         instance_uuids, return_alternates=True)
         except Exception as exc:
-<<<<<<< HEAD
-            #未找到合适的hosts列表
-=======
             # NOTE(mriedem): If we're rescheduling from a failed build on a
             # compute, "retry" will be set and num_attempts will be >1 because
             # populate_retry above will increment it. If the server build was
@@ -601,7 +598,7 @@
             # won't be in filter_properties and we won't get here because
             # nova-compute will just abort the build since reschedules are
             # disabled in those cases.
->>>>>>> 0163b9bf
+            #未找到合适的hosts列表
             num_attempts = filter_properties.get(
                 'retry', {}).get('num_attempts', 1)
             updates = {'vm_state': vm_states.ERROR, 'task_state': None}
@@ -731,19 +728,13 @@
     def _schedule_instances(self, context, request_spec,
                             instance_uuids=None, return_alternates=False):
         scheduler_utils.setup_instance_group(context, request_spec)
-<<<<<<< HEAD
         #通过rpc向scheduler进程发送消息，获取可调度的主机列表
-        host_lists = self.scheduler_client.select_destinations(context,
-                request_spec, instance_uuids, return_objects=True,
-                return_alternates=return_alternates)
-=======
         with timeutils.StopWatch() as timer:
             host_lists = self.scheduler_client.select_destinations(context,
                     request_spec, instance_uuids, return_objects=True,
                     return_alternates=return_alternates)
         LOG.debug('Took %0.2f seconds to select destinations for %s '
                   'instance(s).', timer.elapsed(), len(instance_uuids))
->>>>>>> 0163b9bf
         return host_lists
 
     @targets_cell
