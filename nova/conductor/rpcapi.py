#    Copyright 2013 IBM Corp.
#    Copyright 2013 Red Hat, Inc.
#
#    Licensed under the Apache License, Version 2.0 (the "License"); you may
#    not use this file except in compliance with the License. You may obtain
#    a copy of the License at
#
#         http://www.apache.org/licenses/LICENSE-2.0
#
#    Unless required by applicable law or agreed to in writing, software
#    distributed under the License is distributed on an "AS IS" BASIS, WITHOUT
#    WARRANTIES OR CONDITIONS OF ANY KIND, either express or implied. See the
#    License for the specific language governing permissions and limitations
#    under the License.

"""Client side of the conductor RPC API."""

import oslo_messaging as messaging
from oslo_serialization import jsonutils
from oslo_versionedobjects import base as ovo_base

import nova.conf
from nova.objects import base as objects_base
from nova import profiler
from nova import rpc

CONF = nova.conf.CONF


@profiler.trace_cls("rpc")
class ConductorAPI(object):
    """Client side of the conductor RPC API

    API version history:

    * 1.0 - Initial version.
    * 1.1 - Added migration_update
    * 1.2 - Added instance_get_by_uuid and instance_get_all_by_host
    * 1.3 - Added aggregate_host_add and aggregate_host_delete
    * 1.4 - Added migration_get
    * 1.5 - Added bw_usage_update
    * 1.6 - Added get_backdoor_port()
    * 1.7 - Added aggregate_get_by_host, aggregate_metadata_add,
      and aggregate_metadata_delete
    * 1.8 - Added security_group_get_by_instance and
      security_group_rule_get_by_security_group
    * 1.9 - Added provider_fw_rule_get_all
    * 1.10 - Added agent_build_get_by_triple
    * 1.11 - Added aggregate_get
    * 1.12 - Added block_device_mapping_update_or_create
    * 1.13 - Added block_device_mapping_get_all_by_instance
    * 1.14 - Added block_device_mapping_destroy
    * 1.15 - Added instance_get_all_by_filters and
      instance_get_all_hung_in_rebooting and
      instance_get_active_by_window
      Deprecated instance_get_all_by_host
    * 1.16 - Added instance_destroy
    * 1.17 - Added instance_info_cache_delete
    * 1.18 - Added instance_type_get
    * 1.19 - Added vol_get_usage_by_time and vol_usage_update
    * 1.20 - Added migration_get_unconfirmed_by_dest_compute
    * 1.21 - Added service_get_all_by
    * 1.22 - Added ping
    * 1.23 - Added instance_get_all
             Un-Deprecate instance_get_all_by_host
    * 1.24 - Added instance_get
    * 1.25 - Added action_event_start and action_event_finish
    * 1.26 - Added instance_info_cache_update
    * 1.27 - Added service_create
    * 1.28 - Added binary arg to service_get_all_by
    * 1.29 - Added service_destroy
    * 1.30 - Added migration_create
    * 1.31 - Added migration_get_in_progress_by_host_and_node
    * 1.32 - Added optional node to instance_get_all_by_host
    * 1.33 - Added compute_node_create and compute_node_update
    * 1.34 - Added service_update
    * 1.35 - Added instance_get_active_by_window_joined
    * 1.36 - Added instance_fault_create
    * 1.37 - Added task_log_get, task_log_begin_task, task_log_end_task
    * 1.38 - Added service name to instance_update
    * 1.39 - Added notify_usage_exists
    * 1.40 - Added security_groups_trigger_handler and
      security_groups_trigger_members_refresh
      Remove instance_get_active_by_window
    * 1.41 - Added fixed_ip_get_by_instance, network_get,
      instance_floating_address_get_all, quota_commit,
      quota_rollback
    * 1.42 - Added get_ec2_ids, aggregate_metadata_get_by_host
    * 1.43 - Added compute_stop
    * 1.44 - Added compute_node_delete
    * 1.45 - Added project_id to quota_commit and quota_rollback
    * 1.46 - Added compute_confirm_resize
    * 1.47 - Added columns_to_join to instance_get_all_by_host and
      instance_get_all_by_filters
    * 1.48 - Added compute_unrescue

    ... Grizzly supports message version 1.48.  So, any changes to existing
    methods in 2.x after that point should be done such that they can
    handle the version_cap being set to 1.48.

    * 1.49 - Added columns_to_join to instance_get_by_uuid
    * 1.50 - Added object_action() and object_class_action()
    * 1.51 - Added the 'legacy' argument to
             block_device_mapping_get_all_by_instance
    * 1.52 - Pass instance objects for compute_confirm_resize
    * 1.53 - Added compute_reboot
    * 1.54 - Added 'update_cells' argument to bw_usage_update
    * 1.55 - Pass instance objects for compute_stop
    * 1.56 - Remove compute_confirm_resize and
             migration_get_unconfirmed_by_dest_compute
    * 1.57 - Remove migration_create()
    * 1.58 - Remove migration_get()

    ... Havana supports message version 1.58.  So, any changes to existing
    methods in 1.x after that point should be done such that they can
    handle the version_cap being set to 1.58.

    * 1.59 - Remove instance_info_cache_update()
    * 1.60 - Remove aggregate_metadata_add() and aggregate_metadata_delete()
    * ...  - Remove security_group_get_by_instance() and
             security_group_rule_get_by_security_group()
    * 1.61 - Return deleted instance from instance_destroy()
    * 1.62 - Added object_backport()
    * 1.63 - Changed the format of values['stats'] from a dict to a JSON string
             in compute_node_update()
    * 1.64 - Added use_slave to instance_get_all_filters()
           - Remove instance_type_get()
           - Remove aggregate_get()
           - Remove aggregate_get_by_host()
           - Remove instance_get()
           - Remove migration_update()
           - Remove block_device_mapping_destroy()

    * 2.0  - Drop backwards compatibility
           - Remove quota_rollback() and quota_commit()
           - Remove aggregate_host_add() and aggregate_host_delete()
           - Remove network_migrate_instance_start() and
             network_migrate_instance_finish()
           - Remove vol_get_usage_by_time

    ... Icehouse supports message version 2.0.  So, any changes to
    existing methods in 2.x after that point should be done such
    that they can handle the version_cap being set to 2.0.

    * Remove instance_destroy()
    * Remove compute_unrescue()
    * Remove instance_get_all_by_filters()
    * Remove instance_get_active_by_window_joined()
    * Remove instance_fault_create()
    * Remove action_event_start() and action_event_finish()
    * Remove instance_get_by_uuid()
    * Remove agent_build_get_by_triple()

    ... Juno supports message version 2.0.  So, any changes to
    existing methods in 2.x after that point should be done such
    that they can handle the version_cap being set to 2.0.

    * 2.1  - Make notify_usage_exists() take an instance object
    * Remove bw_usage_update()
    * Remove notify_usage_exists()

    ... Kilo supports message version 2.1.  So, any changes to
    existing methods in 2.x after that point should be done such
    that they can handle the version_cap being set to 2.1.

    * Remove get_ec2_ids()
    * Remove service_get_all_by()
    * Remove service_create()
    * Remove service_destroy()
    * Remove service_update()
    * Remove migration_get_in_progress_by_host_and_node()
    * Remove aggregate_metadata_get_by_host()
    * Remove block_device_mapping_update_or_create()
    * Remove block_device_mapping_get_all_by_instance()
    * Remove instance_get_all_by_host()
    * Remove compute_node_update()
    * Remove compute_node_delete()
    * Remove security_groups_trigger_handler()
    * Remove task_log_get()
    * Remove task_log_begin_task()
    * Remove task_log_end_task()
    * Remove security_groups_trigger_members_refresh()
    * Remove vol_usage_update()
    * Remove instance_update()

    * 2.2 - Add object_backport_versions()
    * 2.3 - Add object_class_action_versions()
    * Remove compute_node_create()
    * Remove object_backport()

    * 3.0  - Drop backwards compatibility

    ... Liberty, Mitaka, Newton, and Ocata support message version 3.0.  So,
    any changes to existing methods in 3.x after that point should be done such
    that they can handle the version_cap being set to 3.0.

    * Remove provider_fw_rule_get_all()
    """

    VERSION_ALIASES = {
        'grizzly': '1.48',
        'havana': '1.58',
        'icehouse': '2.0',
        'juno': '2.0',
        'kilo': '2.1',
        'liberty': '3.0',
        'mitaka': '3.0',
        'newton': '3.0',
        'ocata': '3.0',
    }

    def __init__(self):
        super(ConductorAPI, self).__init__()
        target = messaging.Target(topic=CONF.conductor.topic, version='3.0')
        version_cap = self.VERSION_ALIASES.get(CONF.upgrade_levels.conductor,
                                               CONF.upgrade_levels.conductor)
        serializer = objects_base.NovaObjectSerializer()
        self.client = rpc.get_client(target,
                                     version_cap=version_cap,
                                     serializer=serializer)

    # TODO(hanlind): This method can be removed once oslo.versionedobjects
    # has been converted to use version_manifests in remotable_classmethod
    # operations, which will use the new class action handler.
    def object_class_action(self, context, objname, objmethod, objver,
                            args, kwargs):
        versions = ovo_base.obj_tree_get_versions(objname)
        return self.object_class_action_versions(context,
                                                 objname,
                                                 objmethod,
                                                 versions,
                                                 args, kwargs)

    def object_class_action_versions(self, context, objname, objmethod,
                                     object_versions, args, kwargs):
        cctxt = self.client.prepare()
        return cctxt.call(context, 'object_class_action_versions',
                          objname=objname, objmethod=objmethod,
                          object_versions=object_versions,
                          args=args, kwargs=kwargs)

    def object_action(self, context, objinst, objmethod, args, kwargs):
        cctxt = self.client.prepare()
        return cctxt.call(context, 'object_action', objinst=objinst,
                          objmethod=objmethod, args=args, kwargs=kwargs)

    def object_backport_versions(self, context, objinst, object_versions):
        cctxt = self.client.prepare()
        return cctxt.call(context, 'object_backport_versions', objinst=objinst,
                          object_versions=object_versions)


@profiler.trace_cls("rpc")
class ComputeTaskAPI(object):
    """Client side of the conductor 'compute' namespaced RPC API

    API version history:

    1.0 - Initial version (empty).
    1.1 - Added unified migrate_server call.
    1.2 - Added build_instances
    1.3 - Added unshelve_instance
    1.4 - Added reservations to migrate_server.
    1.5 - Added the legacy_bdm parameter to build_instances
    1.6 - Made migrate_server use instance objects
    1.7 - Do not send block_device_mapping and legacy_bdm to build_instances
    1.8 - Add rebuild_instance
    1.9 - Converted requested_networks to NetworkRequestList object
    1.10 - Made migrate_server() and build_instances() send flavor objects
    1.11 - Added clean_shutdown to migrate_server()
    1.12 - Added request_spec to rebuild_instance()
    1.13 - Added request_spec to migrate_server()
    1.14 - Added request_spec to unshelve_instance()
    1.15 - Added live_migrate_instance
    1.16 - Added schedule_and_build_instances
    1.17 - Added tags to schedule_and_build_instances()
    1.18 - Added request_spec to build_instances().
    1.19 - build_instances() now gets a 'host_lists' parameter that represents
           potential alternate hosts for retries within a cell for each
           instance.
    1.20 - migrate_server() now gets a 'host_list' parameter that represents
           potential alternate hosts for retries within a cell.
    """

    def __init__(self):
        super(ComputeTaskAPI, self).__init__()
        target = messaging.Target(topic=CONF.conductor.topic,
                                  namespace='compute_task',
                                  version='1.0')
        serializer = objects_base.NovaObjectSerializer()
        self.client = rpc.get_client(target, serializer=serializer)

    def live_migrate_instance(self, context, instance, scheduler_hint,
                              block_migration, disk_over_commit, request_spec):
        kw = {'instance': instance, 'scheduler_hint': scheduler_hint,
              'block_migration': block_migration,
              'disk_over_commit': disk_over_commit,
              'request_spec': request_spec,
              }
        version = '1.15'
        cctxt = self.client.prepare(version=version)
        cctxt.cast(context, 'live_migrate_instance', **kw)

    # TODO(melwitt): Remove the reservations parameter in version 2.0 of the
    # RPC API.
    def migrate_server(self, context, instance, scheduler_hint, live, rebuild,
                  flavor, block_migration, disk_over_commit,
                  reservations=None, clean_shutdown=True, request_spec=None,
                  host_list=None):
        kw = {'instance': instance, 'scheduler_hint': scheduler_hint,
              'live': live, 'rebuild': rebuild, 'flavor': flavor,
              'block_migration': block_migration,
              'disk_over_commit': disk_over_commit,
              'reservations': reservations,
              'clean_shutdown': clean_shutdown,
              'request_spec': request_spec,
              'host_list': host_list,
              }
        version = '1.20'
        if not self.client.can_send_version(version):
            del kw['host_list']
            version = '1.13'
        if not self.client.can_send_version(version):
            del kw['request_spec']
            version = '1.11'
        if not self.client.can_send_version(version):
            del kw['clean_shutdown']
            version = '1.10'
        if not self.client.can_send_version(version):
            kw['flavor'] = objects_base.obj_to_primitive(flavor)
            version = '1.6'
        if not self.client.can_send_version(version):
            kw['instance'] = jsonutils.to_primitive(
                    objects_base.obj_to_primitive(instance))
            version = '1.4'
        cctxt = self.client.prepare(version=version)
        return cctxt.call(context, 'migrate_server', **kw)

    def build_instances(self, context, instances, image, filter_properties,
            admin_password, injected_files, requested_networks,
            security_groups, block_device_mapping, legacy_bdm=True,
            request_spec=None, host_lists=None):
        image_p = jsonutils.to_primitive(image)
        kwargs = {"instances": instances, "image": image_p,
                  "filter_properties": filter_properties,
                  "admin_password": admin_password,
                  "injected_files": injected_files,
                  "requested_networks": requested_networks,
                  "security_groups": security_groups,
                  "request_spec": request_spec,
                  "host_lists": host_lists}
        version = '1.19'
        if not self.client.can_send_version(version):
            version = '1.18'
            kwargs.pop("host_lists")
        if not self.client.can_send_version(version):
            version = '1.10'
            kwargs.pop("request_spec")
        if not self.client.can_send_version(version):
            version = '1.9'
            if 'instance_type' in filter_properties:
                flavor = filter_properties['instance_type']
                flavor_p = objects_base.obj_to_primitive(flavor)
                kwargs["filter_properties"] = dict(filter_properties,
                                                   instance_type=flavor_p)
        if not self.client.can_send_version(version):
            version = '1.8'
            nets = kwargs['requested_networks'].as_tuples()
            kwargs['requested_networks'] = nets
        if not self.client.can_send_version('1.7'):
            version = '1.5'
            bdm_p = objects_base.obj_to_primitive(block_device_mapping)
            kwargs.update({'block_device_mapping': bdm_p,
                           'legacy_bdm': legacy_bdm})

        #发送rpc消息，调用build_instances
        cctxt = self.client.prepare(version=version)
<<<<<<< HEAD
        cctxt.cast(context, 'build_instances', **kw)
        #这个消息一传给中介，则本函数返回。
=======
        cctxt.cast(context, 'build_instances', **kwargs)
>>>>>>> c7b54a80

    def schedule_and_build_instances(self, context, build_requests,
                                     request_specs,
                                     image, admin_password, injected_files,
                                     requested_networks,
                                     block_device_mapping,
                                     tags=None):
        version = '1.17'
        kw = {'build_requests': build_requests,
              'request_specs': request_specs,
              'image': jsonutils.to_primitive(image),
              'admin_password': admin_password,
              'injected_files': injected_files,
              'requested_networks': requested_networks,
              'block_device_mapping': block_device_mapping,
              'tags': tags}

        if not self.client.can_send_version(version):
            version = '1.16'
            del kw['tags']

        cctxt = self.client.prepare(version=version)
        cctxt.cast(context, 'schedule_and_build_instances', **kw)

    def unshelve_instance(self, context, instance, request_spec=None):
        version = '1.14'
        kw = {'instance': instance,
              'request_spec': request_spec
              }
        if not self.client.can_send_version(version):
            version = '1.3'
            del kw['request_spec']
        cctxt = self.client.prepare(version=version)
        cctxt.cast(context, 'unshelve_instance', **kw)

    def rebuild_instance(self, ctxt, instance, new_pass, injected_files,
            image_ref, orig_image_ref, orig_sys_metadata, bdms,
            recreate=False, on_shared_storage=False, host=None,
            preserve_ephemeral=False, request_spec=None, kwargs=None):
        version = '1.12'
        kw = {'instance': instance,
              'new_pass': new_pass,
              'injected_files': injected_files,
              'image_ref': image_ref,
              'orig_image_ref': orig_image_ref,
              'orig_sys_metadata': orig_sys_metadata,
              'bdms': bdms,
              'recreate': recreate,
              'on_shared_storage': on_shared_storage,
              'preserve_ephemeral': preserve_ephemeral,
              'host': host,
              'request_spec': request_spec,
              }
        if not self.client.can_send_version(version):
            version = '1.8'
            del kw['request_spec']
        cctxt = self.client.prepare(version=version)
        cctxt.cast(ctxt, 'rebuild_instance', **kw)<|MERGE_RESOLUTION|>--- conflicted
+++ resolved
@@ -375,12 +375,8 @@
 
         #发送rpc消息，调用build_instances
         cctxt = self.client.prepare(version=version)
-<<<<<<< HEAD
-        cctxt.cast(context, 'build_instances', **kw)
+        cctxt.cast(context, 'build_instances', **kwargs)
         #这个消息一传给中介，则本函数返回。
-=======
-        cctxt.cast(context, 'build_instances', **kwargs)
->>>>>>> c7b54a80
 
     def schedule_and_build_instances(self, context, build_requests,
                                      request_specs,
