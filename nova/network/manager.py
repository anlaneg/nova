# vim: tabstop=4 shiftwidth=4 softtabstop=4

# Copyright 2010 United States Government as represented by the
# Administrator of the National Aeronautics and Space Administration.
# All Rights Reserved.
#
#    Licensed under the Apache License, Version 2.0 (the "License"); you may
#    not use this file except in compliance with the License. You may obtain
#    a copy of the License at
#
#         http://www.apache.org/licenses/LICENSE-2.0
#
#    Unless required by applicable law or agreed to in writing, software
#    distributed under the License is distributed on an "AS IS" BASIS, WITHOUT
#    WARRANTIES OR CONDITIONS OF ANY KIND, either express or implied. See the
#    License for the specific language governing permissions and limitations
#    under the License.

"""
Network Hosts are responsible for allocating ips and setting up network
"""

import datetime
import logging
import math

import IPy
from twisted.internet import defer

from nova import db
from nova import exception
from nova import flags
from nova import manager
from nova import utils


FLAGS = flags.FLAGS
flags.DEFINE_string('flat_network_bridge', 'br100',
                    'Bridge for simple network instances')
flags.DEFINE_list('flat_network_ips',
                  ['192.168.0.2', '192.168.0.3', '192.168.0.4'],
                  'Available ips for simple network')
flags.DEFINE_string('flat_network_network', '192.168.0.0',
                    'Network for simple network')
flags.DEFINE_string('flat_network_netmask', '255.255.255.0',
                    'Netmask for simple network')
flags.DEFINE_string('flat_network_gateway', '192.168.0.1',
                    'Broadcast for simple network')
flags.DEFINE_string('flat_network_broadcast', '192.168.0.255',
                    'Broadcast for simple network')
flags.DEFINE_string('flat_network_dns', '8.8.4.4',
                    'Dns for simple network')
flags.DEFINE_integer('vlan_start', 100, 'First VLAN for private networks')
flags.DEFINE_integer('num_networks', 1000, 'Number of networks to support')
flags.DEFINE_string('vpn_ip', utils.get_my_ip(),
                    'Public IP for the cloudpipe VPN servers')
flags.DEFINE_integer('vpn_start', 1000, 'First Vpn port for private networks')
flags.DEFINE_integer('network_size', 256,
                        'Number of addresses in each private subnet')
flags.DEFINE_string('public_range', '4.4.4.0/24', 'Public IP address block')
flags.DEFINE_string('private_range', '10.0.0.0/8', 'Private IP address block')
flags.DEFINE_integer('cnt_vpn_clients', 5,
                     'Number of addresses reserved for vpn clients')
flags.DEFINE_string('network_driver', 'nova.network.linux_net',
                    'Driver to use for network creation')
flags.DEFINE_bool('update_dhcp_on_disassociate', False,
                  'Whether to update dhcp when fixed_ip is disassociated')
flags.DEFINE_integer('fixed_ip_disassociate_timeout', 600,
                     'Seconds after which a deallocated ip is disassociated')


class AddressAlreadyAllocated(exception.Error):
    """Address was already allocated"""
    pass


class NetworkManager(manager.Manager):
    """Implements common network manager functionality

    This class must be subclassed.
    """
    def __init__(self, network_driver=None, *args, **kwargs):
        if not network_driver:
            network_driver = FLAGS.network_driver
        self.driver = utils.import_object(network_driver)
        super(NetworkManager, self).__init__(*args, **kwargs)

    def set_network_host(self, context, project_id):
        """Safely sets the host of the projects network"""
        logging.debug("setting network host")
        network_ref = self.db.project_get_network(context, project_id)
        # TODO(vish): can we minimize db access by just getting the
        #             id here instead of the ref?
        network_id = network_ref['id']
        host = self.db.network_set_host(context,
                                        network_id,
                                        self.host)
        self._on_set_network_host(context, network_id)
        return host

    def allocate_fixed_ip(self, context, instance_id, *args, **kwargs):
        """Gets a fixed ip from the pool"""
        raise NotImplementedError()

    def deallocate_fixed_ip(self, context, instance_id, *args, **kwargs):
        """Returns a fixed ip to the pool"""
        raise NotImplementedError()

    def setup_fixed_ip(self, context, address):
        """Sets up rules for fixed ip"""
        raise NotImplementedError()

    def _on_set_network_host(self, context, network_id):
        """Called when this host becomes the host for a project"""
        raise NotImplementedError()

    def setup_compute_network(self, context, project_id):
        """Sets up matching network for compute hosts"""
        raise NotImplementedError()

    def allocate_floating_ip(self, context, project_id):
        """Gets an floating ip from the pool"""
        # TODO(vish): add floating ips through manage command
        return self.db.floating_ip_allocate_address(context,
                                                    self.host,
                                                    project_id)

    def associate_floating_ip(self, context, floating_address, fixed_address):
        """Associates an floating ip to a fixed ip"""
        self.db.floating_ip_fixed_ip_associate(context,
                                               floating_address,
                                               fixed_address)
        self.driver.bind_floating_ip(floating_address)
        self.driver.ensure_floating_forward(floating_address, fixed_address)

    def disassociate_floating_ip(self, context, floating_address):
        """Disassociates a floating ip"""
        fixed_address = self.db.floating_ip_disassociate(context,
                                                         floating_address)
        self.driver.unbind_floating_ip(floating_address)
        self.driver.remove_floating_forward(floating_address, fixed_address)

    def deallocate_floating_ip(self, context, floating_address):
        """Returns an floating ip to the pool"""
        self.db.floating_ip_deallocate(context, floating_address)

    @property
    def _bottom_reserved_ips(self):  # pylint: disable-msg=R0201
        """Number of reserved ips at the bottom of the range"""
        return 2  # network, gateway

    @property
    def _top_reserved_ips(self):  # pylint: disable-msg=R0201
        """Number of reserved ips at the top of the range"""
        return 1  # broadcast

    def _create_fixed_ips(self, context, network_id):
        """Create all fixed ips for network"""
        network_ref = self.db.network_get(context, network_id)
        # NOTE(vish): should these be properties of the network as opposed
        #             to properties of the manager class?
        bottom_reserved = self._bottom_reserved_ips
        top_reserved = self._top_reserved_ips
        project_net = IPy.IP(network_ref['cidr'])
        num_ips = len(project_net)
        for index in range(num_ips):
            address = str(project_net[index])
            if index < bottom_reserved or num_ips - index < top_reserved:
                reserved = True
            else:
                reserved = False
            self.db.fixed_ip_create(context, {'network_id': network_id,
                                              'address': address,
                                              'reserved': reserved})


class FlatManager(NetworkManager):
    """Basic network where no vlans are used"""

    def allocate_fixed_ip(self, context, instance_id, *args, **kwargs):
        """Gets a fixed ip from the pool"""
        network_ref = self.db.project_get_network(context, context.project.id)
        address = self.db.fixed_ip_associate_pool(context,
                                                  network_ref['id'],
                                                  instance_id)
        self.db.fixed_ip_update(context, address, {'allocated': True})
        return address

    def deallocate_fixed_ip(self, context, address, *args, **kwargs):
        """Returns a fixed ip to the pool"""
        self.db.fixed_ip_update(context, address, {'allocated': False})
        self.db.fixed_ip_disassociate(context, address)

    def setup_compute_network(self, context, project_id):
        """Network is created manually"""
        pass

    def setup_fixed_ip(self, context, address):
        """Currently no setup"""
        pass

    def _on_set_network_host(self, context, network_id):
        """Called when this host becomes the host for a project"""
        # NOTE(vish): should there be two types of network objects
        #             in the datastore?
        net = {}
        net['injected'] = True
        net['network_str'] = FLAGS.flat_network_network
        net['netmask'] = FLAGS.flat_network_netmask
        net['bridge'] = FLAGS.flat_network_bridge
        net['gateway'] = FLAGS.flat_network_gateway
        net['broadcast'] = FLAGS.flat_network_broadcast
        net['dns'] = FLAGS.flat_network_dns
        self.db.network_update(context, network_id, net)
        # NOTE(vish): Rignt now we are putting  all of the fixed ips in
        #             one large pool, but ultimately it may be better to
        #             have each network manager have its own network that
        #             it is responsible for and its own pool of ips.
        for address in FLAGS.flat_network_ips:
            self.db.fixed_ip_create(context, {'address': address})


class VlanManager(NetworkManager):
    """Vlan network with dhcp"""

<<<<<<< HEAD
    @defer.inlineCallbacks
    def periodic_tasks(self, context=None):
        """Tasks to be run at a periodic interval"""
        yield super(VlanManager, self).periodic_tasks(context)
        now = datetime.datetime.utcnow()
        timeout = FLAGS.fixed_ip_disassociate_timeout
        time = now - datetime.timedelta(seconds=timeout)
        num = self.db.fixed_ip_disassociate_all_by_timeout(self,
                                                           self.host,
                                                           time)
        if num:
            logging.debug("Dissassociated %s stale fixed ip(s)", num)

=======
    def init_host(self):
        """Do any initialization that needs to be run if this is a
           standalone service.
        """
        self.driver.init_host()
>>>>>>> 30747bba

    def allocate_fixed_ip(self, context, instance_id, *args, **kwargs):
        """Gets a fixed ip from the pool"""
        network_ref = self.db.project_get_network(context, context.project.id)
        if kwargs.get('vpn', None):
            address = network_ref['vpn_private_address']
            self.db.fixed_ip_associate(context, address, instance_id)
        else:
            address = self.db.fixed_ip_associate_pool(context,
                                                      network_ref['id'],
                                                      instance_id)
        self.db.fixed_ip_update(context, address, {'allocated': True})
        return address

    def deallocate_fixed_ip(self, context, address, *args, **kwargs):
        """Returns a fixed ip to the pool"""
        self.db.fixed_ip_update(context, address, {'allocated': False})
        fixed_ip_ref = self.db.fixed_ip_get_by_address(context, address)


    def setup_fixed_ip(self, context, address):
        """Sets forwarding rules and dhcp for fixed ip"""
        fixed_ip_ref = self.db.fixed_ip_get_by_address(context, address)
        network_ref = self.db.fixed_ip_get_network(context, address)
        if self.db.instance_is_vpn(context, fixed_ip_ref['instance_id']):
            self.driver.ensure_vlan_forward(network_ref['vpn_public_address'],
                                            network_ref['vpn_public_port'],
                                            network_ref['vpn_private_address'])
        self.driver.update_dhcp(context, network_ref['id'])

    def lease_fixed_ip(self, context, mac, address):
        """Called by dhcp-bridge when ip is leased"""
        logging.debug("Leasing IP %s", address)
        fixed_ip_ref = self.db.fixed_ip_get_by_address(context, address)
        instance_ref = fixed_ip_ref['instance']
        if not instance_ref:
            raise exception.Error("IP %s leased that isn't associated" %
                                  address)
        if instance_ref['mac_address'] != mac:
            raise exception.Error("IP %s leased to bad mac %s vs %s" %
                                  (address, instance_ref['mac_address'], mac))
        self.db.fixed_ip_update(context,
                                fixed_ip_ref['address'],
                                {'leased': True})
        if not fixed_ip_ref['allocated']:
            logging.warn("IP %s leased that was already deallocated", address)

    def release_fixed_ip(self, context, mac, address):
        """Called by dhcp-bridge when ip is released"""
        logging.debug("Releasing IP %s", address)
        fixed_ip_ref = self.db.fixed_ip_get_by_address(context, address)
        instance_ref = fixed_ip_ref['instance']
        if not instance_ref:
            raise exception.Error("IP %s released that isn't associated" %
                                  address)
        if instance_ref['mac_address'] != mac:
            raise exception.Error("IP %s released from bad mac %s vs %s" %
                                  (address, instance_ref['mac_address'], mac))
        if not fixed_ip_ref['leased']:
            logging.warn("IP %s released that was not leased", address)
        self.db.fixed_ip_update(context,
                                fixed_ip_ref['str_id'],
                                {'leased': False})
        if not fixed_ip_ref['allocated']:
            self.db.fixed_ip_disassociate(context, address)
            # NOTE(vish): dhcp server isn't updated until next setup, this
            #             means there will stale entries in the conf file
            #             the code below will update the file if necessary
            if FLAGS.update_dhcp_on_disassociate:
                network_ref = self.db.fixed_ip_get_network(context, address)
                self.driver.update_dhcp(context, network_ref['id'])

    def allocate_network(self, context, project_id):
        """Set up the network"""
        self._ensure_indexes(context)
        network_ref = db.network_create(context, {'project_id': project_id})
        network_id = network_ref['id']
        private_net = IPy.IP(FLAGS.private_range)
        index = db.network_get_index(context, network_id)
        vlan = FLAGS.vlan_start + index
        start = index * FLAGS.network_size
        significant_bits = 32 - int(math.log(FLAGS.network_size, 2))
        cidr = "%s/%s" % (private_net[start], significant_bits)
        project_net = IPy.IP(cidr)

        net = {}
        net['cidr'] = cidr
        # NOTE(vish): we could turn these into properties
        net['netmask'] = str(project_net.netmask())
        net['gateway'] = str(project_net[1])
        net['broadcast'] = str(project_net.broadcast())
        net['vpn_private_address'] = str(project_net[2])
        net['dhcp_start'] = str(project_net[3])
        net['vlan'] = vlan
        net['bridge'] = 'br%s' % vlan
        net['vpn_public_address'] = FLAGS.vpn_ip
        net['vpn_public_port'] = FLAGS.vpn_start + index
        db.network_update(context, network_id, net)
        self._create_fixed_ips(context, network_id)
        return network_id

    def setup_compute_network(self, context, project_id):
        """Sets up matching network for compute hosts"""
        network_ref = self.db.project_get_network(context, project_id)
        self.driver.ensure_vlan_bridge(network_ref['vlan'],
                                       network_ref['bridge'])

    def restart_nets(self):
        """Ensure the network for each user is enabled"""
        # TODO(vish): Implement this
        pass

    def _ensure_indexes(self, context):
        """Ensure the indexes for the network exist

        This could use a manage command instead of keying off of a flag"""
        if not self.db.network_index_count(context):
            for index in range(FLAGS.num_networks):
                self.db.network_index_create_safe(context, {'index': index})

    def _on_set_network_host(self, context, network_id):
        """Called when this host becomes the host for a project"""
        network_ref = self.db.network_get(context, network_id)
        self.driver.ensure_vlan_bridge(network_ref['vlan'],
                                       network_ref['bridge'],
                                       network_ref)

    @property
    def _bottom_reserved_ips(self):
        """Number of reserved ips at the bottom of the range"""
        return super(VlanManager, self)._bottom_reserved_ips + 1  # vpn server

    @property
    def _top_reserved_ips(self):
        """Number of reserved ips at the top of the range"""
        parent_reserved = super(VlanManager, self)._top_reserved_ips
        return parent_reserved + FLAGS.cnt_vpn_clients
<|MERGE_RESOLUTION|>--- conflicted
+++ resolved
@@ -223,7 +223,6 @@
 class VlanManager(NetworkManager):
     """Vlan network with dhcp"""
 
-<<<<<<< HEAD
     @defer.inlineCallbacks
     def periodic_tasks(self, context=None):
         """Tasks to be run at a periodic interval"""
@@ -237,13 +236,11 @@
         if num:
             logging.debug("Dissassociated %s stale fixed ip(s)", num)
 
-=======
     def init_host(self):
         """Do any initialization that needs to be run if this is a
            standalone service.
         """
         self.driver.init_host()
->>>>>>> 30747bba
 
     def allocate_fixed_ip(self, context, instance_id, *args, **kwargs):
         """Gets a fixed ip from the pool"""
