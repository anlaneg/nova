# Copyright 2010 OpenStack Foundation
# All Rights Reserved.
#
#    Licensed under the Apache License, Version 2.0 (the "License"); you may
#    not use this file except in compliance with the License. You may obtain
#    a copy of the License at
#
#         http://www.apache.org/licenses/LICENSE-2.0
#
#    Unless required by applicable law or agreed to in writing, software
#    distributed under the License is distributed on an "AS IS" BASIS, WITHOUT
#    WARRANTIES OR CONDITIONS OF ANY KIND, either express or implied. See the
#    License for the specific language governing permissions and limitations
#    under the License.

"""Implementation of an image service that uses Glance as the backend."""

from __future__ import absolute_import

import copy
import inspect
import itertools
import os
import random
import sys
import time

import cryptography
from cursive import exception as cursive_exception
from cursive import signature_utils
import glanceclient
import glanceclient.exc
from glanceclient.v2 import schemas
from oslo_log import log as logging
from oslo_serialization import jsonutils
from oslo_service import sslutils
from oslo_utils import excutils
from oslo_utils import timeutils
import six
from six.moves import range
import six.moves.urllib.parse as urlparse

import nova.conf
from nova import exception
from nova.i18n import _LE, _LI, _LW
import nova.image.download as image_xfers
from nova import objects
from nova.objects import fields

LOG = logging.getLogger(__name__)
CONF = nova.conf.CONF


def generate_glance_url():
    """Return a random glance url from the api servers we know about."""
    return next(get_api_servers())


def generate_image_url(image_ref):
    """Generate an image URL from an image_ref."""
    return "%s/images/%s" % (generate_glance_url(), image_ref)


def _endpoint_from_image_ref(image_href):
    """Return the image_ref and guessed endpoint from an image url.

    :param image_href: href of an image
    :returns: a tuple of the form (image_id, endpoint_url)
    """
    parts = image_href.split('/')
    image_id = parts[-1]
    # the endpoint is everything in the url except the last 3 bits
    # which are version, 'images', and image_id
    endpoint = '/'.join(parts[:-3])
    return (image_id, endpoint)


def generate_identity_headers(context, status='Confirmed'):
    return {
        'X-Auth-Token': getattr(context, 'auth_token', None),
        'X-User-Id': getattr(context, 'user', None),
        'X-Tenant-Id': getattr(context, 'tenant', None),
        'X-Roles': ','.join(getattr(context, 'roles', [])),
        'X-Identity-Status': status,
    }


def _glanceclient_from_endpoint(context, endpoint, version):
    """Instantiate a new glanceclient.Client object."""
    params = {}
    # NOTE(sdague): even if we aren't using keystone, it doesn't
    # hurt to send these headers.
    params['identity_headers'] = generate_identity_headers(context)
    if endpoint.startswith('https://'):
        # https specific params
        params['insecure'] = CONF.glance.api_insecure
        params['ssl_compression'] = False
        sslutils.is_enabled(CONF)
        if CONF.ssl.cert_file:
            params['cert_file'] = CONF.ssl.cert_file
        if CONF.ssl.key_file:
            params['key_file'] = CONF.ssl.key_file
        if CONF.ssl.ca_file:
            params['cacert'] = CONF.ssl.ca_file
    return glanceclient.Client(str(version), endpoint, **params)


def get_api_servers():
    """Shuffle a list of CONF.glance.api_servers and return an iterator
    that will cycle through the list, looping around to the beginning
    if necessary.
    """
    api_servers = []

    for api_server in CONF.glance.api_servers:
        if '//' not in api_server:
            api_server = 'http://' + api_server
            # NOTE(sdague): remove in O.
            LOG.warning(
                _LW("No protocol specified in for api_server '%s', "
                    "please update [glance] api_servers with fully "
                    "qualified url including scheme (http / https)"),
                api_server)
        api_servers.append(api_server)
    random.shuffle(api_servers)
    return itertools.cycle(api_servers)


class GlanceClientWrapper(object):
    """Glance client wrapper class that implements retries."""

    def __init__(self, context=None, endpoint=None):
        version = 2
        if endpoint is not None:
            self.client = self._create_static_client(context,
                                                     endpoint,
                                                     version)
        else:
            self.client = None
        self.api_servers = None

    def _create_static_client(self, context, endpoint, version):
        """Create a client that we'll use for every call."""
        self.api_server = str(endpoint)
        return _glanceclient_from_endpoint(context, endpoint, version)

    def _create_onetime_client(self, context, version):
        """Create a client that will be used for one call."""
        if self.api_servers is None:
            self.api_servers = get_api_servers()
        self.api_server = next(self.api_servers)
        return _glanceclient_from_endpoint(context, self.api_server, version)

    def call(self, context, version, method, *args, **kwargs):
        """Call a glance client method.  If we get a connection error,
        retry the request according to CONF.glance.num_retries.
        """
        retry_excs = (glanceclient.exc.ServiceUnavailable,
                glanceclient.exc.InvalidEndpoint,
                glanceclient.exc.CommunicationError)
        num_attempts = 1 + CONF.glance.num_retries

        for attempt in range(1, num_attempts + 1):
            client = self.client or self._create_onetime_client(context,
                                                                version)
            try:
                controller = getattr(client,
                                     kwargs.pop('controller', 'images'))
                result = getattr(controller, method)(*args, **kwargs)
                if inspect.isgenerator(result):
                    # Convert generator results to a list, so that we can
                    # catch any potential exceptions now and retry the call.
                    return list(result)
                return result
            except retry_excs as e:
                if attempt < num_attempts:
                    extra = "retrying"
                else:
                    extra = 'done trying'

                LOG.exception(_LE("Error contacting glance server "
                                  "'%(server)s' for '%(method)s', "
                                  "%(extra)s."),
                              {'server': self.api_server,
                               'method': method, 'extra': extra})
                if attempt == num_attempts:
                    raise exception.GlanceConnectionFailed(
                        server=str(self.api_server), reason=six.text_type(e))
                time.sleep(1)


<<<<<<< HEAD
class GlanceImageService(object):
    """Provides storage and retrieval of disk image objects within Glance."""

    def __init__(self, client=None):
        self._client = client or GlanceClientWrapper()
        # NOTE(jbresnah) build the table of download handlers at the beginning
        # so that operators can catch errors at load time rather than whenever
        # a user attempts to use a module.  Note this cannot be done in glance
        # space when this python module is loaded because the download module
        # may require configuration options to be parsed.
        self._download_handlers = {}
        download_modules = image_xfers.load_transfer_modules()

        for scheme, mod in download_modules.items():
            if scheme not in CONF.glance.allowed_direct_url_schemes:
                continue

            try:
                self._download_handlers[scheme] = mod.get_download_handler()
            except Exception as ex:
                LOG.error(_LE('When loading the module %(module_str)s the '
                              'following error occurred: %(ex)s'),
                          {'module_str': str(mod), 'ex': ex})

    def detail(self, context, **kwargs):
        """Calls out to Glance for a list of detailed image information."""
        params = _extract_query_params(kwargs)
        try:
            images = self._client.call(context, 1, 'list', **params)
        except Exception:
            _reraise_translated_exception()

        _images = []
        for image in images:
            if _is_image_available(context, image):
                _images.append(_translate_from_glance(image))

        return _images

    def show(self, context, image_id, include_locations=False,
             show_deleted=True):
        """Returns a dict with image data for the given opaque image id.

        :param context: The context object to pass to image client
        :param image_id: The UUID of the image
        :param include_locations: (Optional) include locations in the returned
                                  dict of information if the image service API
                                  supports it. If the image service API does
                                  not support the locations attribute, it will
                                  still be included in the returned dict, as an
                                  empty list.
        :param show_deleted: (Optional) show the image even the status of
                             image is deleted.
        """
        version = 1
        if include_locations:
            version = 2
        try:
            image = self._client.call(context, version, 'get', image_id)
        except Exception:
            _reraise_translated_image_exception(image_id)

        if not show_deleted and getattr(image, 'deleted', False):
            raise exception.ImageNotFound(image_id=image_id)

        if not _is_image_available(context, image):
            raise exception.ImageNotFound(image_id=image_id)

        image = _translate_from_glance(image,
                                       include_locations=include_locations)
        if include_locations:
            locations = image.get('locations', None) or []
            du = image.get('direct_url', None)
            if du:
                locations.append({'url': du, 'metadata': {}})
            image['locations'] = locations

        return image

    #按模式查找能处理此模式的handler
    def _get_transfer_module(self, scheme):
        try:
            return self._download_handlers[scheme]
        except KeyError:
            return None
        except Exception:
            LOG.error(_LE("Failed to instantiate the download handler "
                          "for %(scheme)s"), {'scheme': scheme})
        return

    def download(self, context, image_id, data=None, dst_path=None):
        """Calls out to Glance for data and writes data."""
        if CONF.glance.allowed_direct_url_schemes and dst_path is not None:
            image = self.show(context, image_id, include_locations=True)
            for entry in image.get('locations', []):
                loc_url = entry['url']
                loc_meta = entry['metadata']
                o = urlparse.urlparse(loc_url)
                xfer_mod = self._get_transfer_module(o.scheme)
                if xfer_mod:
                    try:
                        #调用download方法进行下载
                        xfer_mod.download(context, o, dst_path, loc_meta)
                        LOG.info(_LI("Successfully transferred "
                                     "using %s"), o.scheme)
                        return
                    except Exception:
                        LOG.exception(_LE("Download image error"))

        try:
            image_chunks = self._client.call(context, 1, 'data', image_id)
        except Exception:
            _reraise_translated_image_exception(image_id)

        # Retrieve properties for verification of Glance image signature
        verifier = None
        if CONF.glance.verify_glance_signatures:
            image_meta_dict = self.show(context, image_id,
                                        include_locations=False)
            image_meta = objects.ImageMeta.from_dict(image_meta_dict)
            img_signature = image_meta.properties.get('img_signature')
            img_sig_hash_method = image_meta.properties.get(
                'img_signature_hash_method'
            )
            img_sig_cert_uuid = image_meta.properties.get(
                'img_signature_certificate_uuid'
            )
            img_sig_key_type = image_meta.properties.get(
                'img_signature_key_type'
            )
            try:
                verifier = signature_utils.get_verifier(context,
                                                        img_sig_cert_uuid,
                                                        img_sig_hash_method,
                                                        img_signature,
                                                        img_sig_key_type)
            except exception.SignatureVerificationError:
                with excutils.save_and_reraise_exception():
                    LOG.error(_LE('Image signature verification failed '
                                  'for image: %s'), image_id)

        close_file = False
        if data is None and dst_path:
            data = open(dst_path, 'wb')
            close_file = True

        if data is None:

            # Perform image signature verification
            if verifier:
                try:
                    for chunk in image_chunks:
                        verifier.update(chunk)
                        greenthread.sleep(0)
                    verifier.verify()

                    LOG.info(_LI('Image signature verification succeeded '
                                 'for image: %s'), image_id)

                except cryptography.exceptions.InvalidSignature:
                    with excutils.save_and_reraise_exception():
                        LOG.error(_LE('Image signature verification failed '
                                      'for image: %s'), image_id)
            return image_chunks
        else:
            try:
                for chunk in image_chunks:
                    if verifier:
                        verifier.update(chunk)
                    data.write(chunk)
                if verifier:
                    verifier.verify()
                    LOG.info(_LI('Image signature verification succeeded '
                                 'for image %s'), image_id)
            except cryptography.exceptions.InvalidSignature:
                data.truncate(0)
                with excutils.save_and_reraise_exception():
                    LOG.error(_LE('Image signature verification failed '
                                  'for image: %s'), image_id)
            except Exception as ex:
                with excutils.save_and_reraise_exception():
                    LOG.error(_LE("Error writing to %(path)s: %(exception)s"),
                              {'path': dst_path, 'exception': ex})
            finally:
                if close_file:
                    data.close()

    def create(self, context, image_meta, data=None):
        """Store the image data and return the new image object."""
        sent_service_image_meta = _translate_to_glance(image_meta)

        if data:
            sent_service_image_meta['data'] = data

        try:
            recv_service_image_meta = self._client.call(
                context, 1, 'create', **sent_service_image_meta)
        except glanceclient.exc.HTTPException:
            _reraise_translated_exception()

        return _translate_from_glance(recv_service_image_meta)

    def update(self, context, image_id, image_meta, data=None,
            purge_props=True):
        """Modify the given image with the new data."""
        image_meta = _translate_to_glance(image_meta)
        image_meta['purge_props'] = purge_props
        # NOTE(bcwaldon): id is not an editable field, but it is likely to be
        # passed in by calling code. Let's be nice and ignore it.
        image_meta.pop('id', None)
        if data:
            image_meta['data'] = data
        try:
            image_meta = self._client.call(context, 1, 'update',
                                           image_id, **image_meta)
        except Exception:
            _reraise_translated_image_exception(image_id)
        else:
            return _translate_from_glance(image_meta)

    def delete(self, context, image_id):
        """Delete the given image.

        :raises: ImageNotFound if the image does not exist.
        :raises: NotAuthorized if the user is not an owner.
        :raises: ImageNotAuthorized if the user is not authorized.

        """
        try:
            self._client.call(context, 1, 'delete', image_id)
        except glanceclient.exc.NotFound:
            raise exception.ImageNotFound(image_id=image_id)
        except glanceclient.exc.HTTPForbidden:
            raise exception.ImageNotAuthorized(image_id=image_id)
        return True


=======
>>>>>>> 64a2519f
class GlanceImageServiceV2(object):
    """Provides storage and retrieval of disk image objects within Glance."""

    def __init__(self, client=None):
        self._client = client or GlanceClientWrapper()
        # NOTE(jbresnah) build the table of download handlers at the beginning
        # so that operators can catch errors at load time rather than whenever
        # a user attempts to use a module.  Note this cannot be done in glance
        # space when this python module is loaded because the download module
        # may require configuration options to be parsed.
        self._download_handlers = {}
        download_modules = image_xfers.load_transfer_modules()

        for scheme, mod in download_modules.items():
            if scheme not in CONF.glance.allowed_direct_url_schemes:
                continue

            try:
                #按载入的module创建下载用handler
                self._download_handlers[scheme] = mod.get_download_handler()
            except Exception as ex:
                LOG.error(_LE('When loading the module %(module_str)s the '
                              'following error occurred: %(ex)s'),
                          {'module_str': str(mod), 'ex': ex})

    def show(self, context, image_id, include_locations=False,
             show_deleted=True):
        """Returns a dict with image data for the given opaque image id.

        :param context: The context object to pass to image client
        :param image_id: The UUID of the image
        :param include_locations: (Optional) include locations in the returned
                                  dict of information if the image service API
                                  supports it. If the image service API does
                                  not support the locations attribute, it will
                                  still be included in the returned dict, as an
                                  empty list.
        :param show_deleted: (Optional) show the image even the status of
                             image is deleted.
        """
        try:
            image = self._client.call(context, 2, 'get', image_id)
        except Exception:
            _reraise_translated_image_exception(image_id)

        if not show_deleted and getattr(image, 'deleted', False):
            raise exception.ImageNotFound(image_id=image_id)

        if not _is_image_available(context, image):
            raise exception.ImageNotFound(image_id=image_id)

        image = _translate_from_glance(image,
                                       include_locations=include_locations)
        if include_locations:
            locations = image.get('locations', None) or []
            du = image.get('direct_url', None)
            if du:
                locations.append({'url': du, 'metadata': {}})
            image['locations'] = locations

        return image

    def _get_transfer_module(self, scheme):
        try:
            return self._download_handlers[scheme]
        except KeyError:
            return None
        except Exception:
            LOG.error(_LE("Failed to instantiate the download handler "
                          "for %(scheme)s"), {'scheme': scheme})
        return

    def detail(self, context, **kwargs):
        """Calls out to Glance for a list of detailed image information."""
        params = _extract_query_params_v2(kwargs)
        try:
            images = self._client.call(context, 2, 'list', **params)
        except Exception:
            _reraise_translated_exception()

        _images = []
        for image in images:
            if _is_image_available(context, image):
                _images.append(_translate_from_glance(image))

        return _images

    def download(self, context, image_id, data=None, dst_path=None):
        """Calls out to Glance for data and writes data."""
        if CONF.glance.allowed_direct_url_schemes and dst_path is not None:
            image = self.show(context, image_id, include_locations=True)
            for entry in image.get('locations', []):
                loc_url = entry['url']
                loc_meta = entry['metadata']
                o = urlparse.urlparse(loc_url)
                xfer_mod = self._get_transfer_module(o.scheme)
                if xfer_mod:
                    try:
                        xfer_mod.download(context, o, dst_path, loc_meta)
                        LOG.info(_LI("Successfully transferred "
                                     "using %s"), o.scheme)
                        return
                    except Exception:
                        LOG.exception(_LE("Download image error"))

        try:
            image_chunks = self._client.call(context, 2, 'data', image_id)
        except Exception:
            _reraise_translated_image_exception(image_id)

        # Retrieve properties for verification of Glance image signature
        verifier = None
        if CONF.glance.verify_glance_signatures:
            image_meta_dict = self.show(context, image_id,
                                        include_locations=False)
            image_meta = objects.ImageMeta.from_dict(image_meta_dict)
            img_signature = image_meta.properties.get('img_signature')
            img_sig_hash_method = image_meta.properties.get(
                'img_signature_hash_method'
            )
            img_sig_cert_uuid = image_meta.properties.get(
                'img_signature_certificate_uuid'
            )
            img_sig_key_type = image_meta.properties.get(
                'img_signature_key_type'
            )
            try:
                verifier = signature_utils.get_verifier(
                    context=context,
                    img_signature_certificate_uuid=img_sig_cert_uuid,
                    img_signature_hash_method=img_sig_hash_method,
                    img_signature=img_signature,
                    img_signature_key_type=img_sig_key_type,
                )
            except cursive_exception.SignatureVerificationError:
                with excutils.save_and_reraise_exception():
                    LOG.error(_LE('Image signature verification failed '
                                  'for image: %s'), image_id)

        close_file = False
        if data is None and dst_path:
            data = open(dst_path, 'wb')
            close_file = True

        if data is None:

            # Perform image signature verification
            if verifier:
                try:
                    for chunk in image_chunks:
                        verifier.update(chunk)
                    verifier.verify()

                    LOG.info(_LI('Image signature verification succeeded '
                                 'for image: %s'), image_id)

                except cryptography.exceptions.InvalidSignature:
                    with excutils.save_and_reraise_exception():
                        LOG.error(_LE('Image signature verification failed '
                                      'for image: %s'), image_id)
            return image_chunks
        else:
            try:
                for chunk in image_chunks:
                    if verifier:
                        verifier.update(chunk)
                    data.write(chunk)
                if verifier:
                    verifier.verify()
                    LOG.info(_LI('Image signature verification succeeded '
                                 'for image %s'), image_id)
            except cryptography.exceptions.InvalidSignature:
                data.truncate(0)
                with excutils.save_and_reraise_exception():
                    LOG.error(_LE('Image signature verification failed '
                                  'for image: %s'), image_id)
            except Exception as ex:
                with excutils.save_and_reraise_exception():
                    LOG.error(_LE("Error writing to %(path)s: %(exception)s"),
                              {'path': dst_path, 'exception': ex})
            finally:
                if close_file:
                    # Ensure that the data is pushed all the way down to
                    # persistent storage. This ensures that in the event of a
                    # subsequent host crash we don't have running instances
                    # using a corrupt backing file.
                    data.flush()
                    os.fsync(data.fileno())
                    data.close()

    def create(self, context, image_meta, data=None):
        """Store the image data and return the new image object."""
        # Here we workaround the situation when user wants to activate an
        # empty image right after the creation. In Glance v1 api (and
        # therefore in Nova) it is enough to set 'size = 0'. v2 api
        # doesn't allow this hack - we have to send an upload request with
        # empty data.
        force_activate = data is None and image_meta.get('size') == 0

        sent_service_image_meta = _translate_to_glance(image_meta)

        try:
            image = self._create_v2(context, sent_service_image_meta,
                                    data, force_activate)
        except glanceclient.exc.HTTPException:
            _reraise_translated_exception()

        return _translate_from_glance(image)

    def _add_location(self, context, image_id, location):
        # 'show_multiple_locations' must be enabled in glance api conf file.
        try:
            return self._client.call(context, 2, 'add_location', image_id,
                                     location, {})
        except glanceclient.exc.HTTPBadRequest:
            _reraise_translated_exception()

    def _upload_data(self, context, image_id, data):
        self._client.call(context, 2, 'upload', image_id, data)
        return self._client.call(context, 2, 'get', image_id)

    def _get_image_create_disk_format_default(self, context):
        """Gets an acceptable default image disk_format based on the schema.
        """
        # These preferred disk formats are in order:
        # 1. we want qcow2 if possible (at least for backward compat)
        # 2. vhd for xenapi and hyperv
        # 3. vmdk for vmware
        # 4. raw should be universally accepted
        preferred_disk_formats = (
            fields.DiskFormat.QCOW2,
            fields.DiskFormat.VHD,
            fields.DiskFormat.VMDK,
            fields.DiskFormat.RAW,
        )

        # Get the image schema - note we don't cache this value since it could
        # change under us. This looks a bit funky, but what it's basically
        # doing is calling glanceclient.v2.Client.schemas.get('image').
        image_schema = self._client.call(context, 2, 'get', 'image',
                                         controller='schemas')
        # get the disk_format schema property from the raw schema
        disk_format_schema = (
            image_schema.raw()['properties'].get('disk_format') if image_schema
                                                                else {}
        )
        if disk_format_schema and 'enum' in disk_format_schema:
            supported_disk_formats = disk_format_schema['enum']
            # try a priority ordered list
            for preferred_format in preferred_disk_formats:
                if preferred_format in supported_disk_formats:
                    return preferred_format
            # alright, let's just return whatever is available
            LOG.debug('Unable to find a preferred disk_format for image '
                      'creation with the Image Service v2 API. Using: %s',
                      supported_disk_formats[0])
            return supported_disk_formats[0]

        LOG.warning(_LW('Unable to determine disk_format schema from the '
                        'Image Service v2 API. Defaulting to '
                        '%(preferred_disk_format)s.'),
                    {'preferred_disk_format': preferred_disk_formats[0]})
        return preferred_disk_formats[0]

    def _create_v2(self, context, sent_service_image_meta, data=None,
                   force_activate=False):
        # Glance v1 allows image activation without setting disk and
        # container formats, v2 doesn't. It leads to the dirtiest workaround
        # where we have to hardcode this parameters.
        if force_activate:
            data = ''
            if 'disk_format' not in sent_service_image_meta:
                sent_service_image_meta['disk_format'] = (
                    self._get_image_create_disk_format_default(context)
                )
            if 'container_format' not in sent_service_image_meta:
                sent_service_image_meta['container_format'] = 'bare'

        location = sent_service_image_meta.pop('location', None)
        image = self._client.call(
            context, 2, 'create', **sent_service_image_meta)
        image_id = image['id']

        # Sending image location in a separate request.
        if location:
            image = self._add_location(context, image_id, location)

        # If we have some data we have to send it in separate request and
        # update the image then.
        if data is not None:
            image = self._upload_data(context, image_id, data)

        return image

    def update(self, context, image_id, image_meta, data=None,
               purge_props=True):
        """Modify the given image with the new data."""
        sent_service_image_meta = _translate_to_glance(image_meta)
        # NOTE(bcwaldon): id is not an editable field, but it is likely to be
        # passed in by calling code. Let's be nice and ignore it.
        sent_service_image_meta.pop('id', None)
        sent_service_image_meta['image_id'] = image_id

        try:
            if purge_props:
                # In Glance v2 we have to explicitly set prop names
                # we want to remove.
                all_props = set(self.show(
                        context, image_id)['properties'].keys())
                props_to_update = set(
                        image_meta.get('properties', {}).keys())
                remove_props = list(all_props - props_to_update)
                sent_service_image_meta['remove_props'] = remove_props

            image = self._update_v2(context, sent_service_image_meta, data)
        except Exception:
            _reraise_translated_image_exception(image_id)

        return _translate_from_glance(image)

    def _update_v2(self, context, sent_service_image_meta, data=None):
        location = sent_service_image_meta.pop('location', None)
        image_id = sent_service_image_meta['image_id']
        image = self._client.call(
            context, 2, 'update', **sent_service_image_meta)

        # Sending image location in a separate request.
        if location:
            image = self._add_location(context, image_id, location)

        # If we have some data we have to send it in separate request and
        # update the image then.
        if data is not None:
            image = self._upload_data(context, image_id, data)

        return image

    def delete(self, context, image_id):
        """Delete the given image.

        :raises: ImageNotFound if the image does not exist.
        :raises: NotAuthorized if the user is not an owner.
        :raises: ImageNotAuthorized if the user is not authorized.

        """
        try:
            self._client.call(context, 2, 'delete', image_id)
        except glanceclient.exc.NotFound:
            raise exception.ImageNotFound(image_id=image_id)
        except glanceclient.exc.HTTPForbidden:
            raise exception.ImageNotAuthorized(image_id=image_id)
        return True


def _extract_query_params(params):
    _params = {}
    accepted_params = ('filters', 'marker', 'limit',
                       'page_size', 'sort_key', 'sort_dir')
    for param in accepted_params:
        if params.get(param):
            _params[param] = params.get(param)

    # ensure filters is a dict
    _params.setdefault('filters', {})
    # NOTE(vish): don't filter out private images
    _params['filters'].setdefault('is_public', 'none')

    return _params


def _extract_query_params_v2(params):
    _params = {}
    accepted_params = ('filters', 'marker', 'limit',
                       'page_size', 'sort_key', 'sort_dir')
    for param in accepted_params:
        if params.get(param):
            _params[param] = params.get(param)

    # ensure filters is a dict
    _params.setdefault('filters', {})
    # NOTE(vish): don't filter out private images
    _params['filters'].setdefault('is_public', 'none')

    # adopt filters to be accepted by glance v2 api
    filters = _params['filters']
    new_filters = {}

    for filter_ in filters:
        # remove 'property-' prefix from filters by custom properties
        if filter_.startswith('property-'):
            new_filters[filter_.lstrip('property-')] = filters[filter_]
        elif filter_ == 'changes-since':
            # convert old 'changes-since' into new 'updated_at' filter
            updated_at = 'gte:' + filters['changes-since']
            new_filters['updated_at'] = updated_at
        elif filter_ == 'is_public':
            # convert old 'is_public' flag into 'visibility' filter
            # omit the filter if is_public is None
            is_public = filters['is_public']
            if is_public.lower() in ('true', '1'):
                new_filters['visibility'] = 'public'
            elif is_public.lower() in ('false', '0'):
                new_filters['visibility'] = 'private'
        else:
            new_filters[filter_] = filters[filter_]

    _params['filters'] = new_filters

    return _params


def _is_image_available(context, image):
    """Check image availability.

    This check is needed in case Nova and Glance are deployed
    without authentication turned on.
    """
    # The presence of an auth token implies this is an authenticated
    # request and we need not handle the noauth use-case.
    if hasattr(context, 'auth_token') and context.auth_token:
        return True

    def _is_image_public(image):
        # NOTE(jaypipes) V2 Glance API replaced the is_public attribute
        # with a visibility attribute. We do this here to prevent the
        # glanceclient for a V2 image model from throwing an
        # exception from warlock when trying to access an is_public
        # attribute.
        if hasattr(image, 'visibility'):
            return str(image.visibility).lower() == 'public'
        else:
            return image.is_public

    if context.is_admin or _is_image_public(image):
        return True

    properties = image.properties

    if context.project_id and ('owner_id' in properties):
        return str(properties['owner_id']) == str(context.project_id)

    if context.project_id and ('project_id' in properties):
        return str(properties['project_id']) == str(context.project_id)

    try:
        user_id = properties['user_id']
    except KeyError:
        return False

    return str(user_id) == str(context.user_id)


def _translate_to_glance(image_meta):
    image_meta = _convert_to_string(image_meta)
    image_meta = _remove_read_only(image_meta)
    image_meta = _convert_to_v2(image_meta)
    return image_meta


def _convert_to_v2(image_meta):
    output = {}
    for name, value in image_meta.items():
        if name == 'properties':
            for prop_name, prop_value in value.items():
                # if allow_additional_image_properties is disabled we can't
                # define kernel_id and ramdisk_id as None, so we have to omit
                # these properties if they are not set.
                if prop_name in ('kernel_id', 'ramdisk_id') and \
                                prop_value is not None and \
                                prop_value.strip().lower() in ('none', ''):
                    continue
                # in glance only string and None property values are allowed,
                # v1 client accepts any values and converts them to string,
                # v2 doesn't - so we have to take care of it.
                elif prop_value is None or isinstance(
                        prop_value, six.string_types):
                    output[prop_name] = prop_value
                else:
                    output[prop_name] = str(prop_value)

        elif name in ('min_ram', 'min_disk'):
            output[name] = int(value)
        elif name == 'is_public':
            output['visibility'] = 'public' if value else 'private'
        elif name in ('size', 'deleted'):
            continue
        else:
            output[name] = value
    return output


def _translate_from_glance(image, include_locations=False):
    image_meta = _extract_attributes_v2(
        image, include_locations=include_locations)

    image_meta = _convert_timestamps_to_datetimes(image_meta)
    image_meta = _convert_from_string(image_meta)
    return image_meta


def _convert_timestamps_to_datetimes(image_meta):
    """Returns image with timestamp fields converted to datetime objects."""
    for attr in ['created_at', 'updated_at', 'deleted_at']:
        if image_meta.get(attr):
            image_meta[attr] = timeutils.parse_isotime(image_meta[attr])
    return image_meta


# NOTE(bcwaldon): used to store non-string data in glance metadata
def _json_loads(properties, attr):
    prop = properties[attr]
    if isinstance(prop, six.string_types):
        properties[attr] = jsonutils.loads(prop)


def _json_dumps(properties, attr):
    prop = properties[attr]
    if not isinstance(prop, six.string_types):
        properties[attr] = jsonutils.dumps(prop)


_CONVERT_PROPS = ('block_device_mapping', 'mappings')


def _convert(method, metadata):
    metadata = copy.deepcopy(metadata)
    properties = metadata.get('properties')
    if properties:
        for attr in _CONVERT_PROPS:
            if attr in properties:
                method(properties, attr)

    return metadata


def _convert_from_string(metadata):
    return _convert(_json_loads, metadata)


def _convert_to_string(metadata):
    return _convert(_json_dumps, metadata)


def _extract_attributes(image, include_locations=False):
    # TODO(mfedosin): Remove this function once we move to glance V2
    # completely.
    # NOTE(hdd): If a key is not found, base.Resource.__getattr__() may perform
    # a get(), resulting in a useless request back to glance. This list is
    # therefore sorted, with dependent attributes as the end
    # 'deleted_at' depends on 'deleted'
    # 'checksum' depends on 'status' == 'active'
    IMAGE_ATTRIBUTES = ['size', 'disk_format', 'owner',
                        'container_format', 'status', 'id',
                        'name', 'created_at', 'updated_at',
                        'deleted', 'deleted_at', 'checksum',
                        'min_disk', 'min_ram', 'is_public',
                        'direct_url', 'locations']

    queued = getattr(image, 'status') == 'queued'
    queued_exclude_attrs = ['disk_format', 'container_format']
    include_locations_attrs = ['direct_url', 'locations']
    output = {}

    for attr in IMAGE_ATTRIBUTES:
        if attr == 'deleted_at' and not output['deleted']:
            output[attr] = None
        elif attr == 'checksum' and output['status'] != 'active':
            output[attr] = None
        # image may not have 'name' attr
        elif attr == 'name':
            output[attr] = getattr(image, attr, None)
        # NOTE(liusheng): queued image may not have these attributes and 'name'
        elif queued and attr in queued_exclude_attrs:
            output[attr] = getattr(image, attr, None)
        # NOTE(mriedem): Only get location attrs if including locations.
        elif attr in include_locations_attrs:
            if include_locations:
                output[attr] = getattr(image, attr, None)
        # NOTE(mdorman): 'size' attribute must not be 'None', so use 0 instead
        elif attr == 'size':
            # NOTE(mriedem): A snapshot image may not have the size attribute
            # set so default to 0.
            output[attr] = getattr(image, attr, 0) or 0
        else:
            # NOTE(xarses): Anything that is caught with the default value
            # will result in an additional lookup to glance for said attr.
            # Notable attributes that could have this issue:
            # disk_format, container_format, name, deleted, checksum
            output[attr] = getattr(image, attr, None)

    output['properties'] = getattr(image, 'properties', {})

    return output


def _extract_attributes_v2(image, include_locations=False):
    include_locations_attrs = ['direct_url', 'locations']
    omit_attrs = ['self', 'schema', 'protected', 'virtual_size', 'file',
                  'tags']
    raw_schema = image.schema
    schema = schemas.Schema(raw_schema)
    output = {'properties': {}, 'deleted': False, 'deleted_at': None,
              'disk_format': None, 'container_format': None, 'name': None,
              'checksum': None}
    for name, value in image.items():
        if (name in omit_attrs
                or name in include_locations_attrs and not include_locations):
            continue
        elif name == 'visibility':
            output['is_public'] = value == 'public'
        elif name == 'size' and value is None:
            output['size'] = 0
        elif schema.is_base_property(name):
            output[name] = value
        else:
            output['properties'][name] = value

    return output


def _remove_read_only(image_meta):
    IMAGE_ATTRIBUTES = ['status', 'updated_at', 'created_at', 'deleted_at']
    output = copy.deepcopy(image_meta)
    for attr in IMAGE_ATTRIBUTES:
        if attr in output:
            del output[attr]
    return output


def _reraise_translated_image_exception(image_id):
    """Transform the exception for the image but keep its traceback intact."""
    exc_type, exc_value, exc_trace = sys.exc_info()
    new_exc = _translate_image_exception(image_id, exc_value)
    six.reraise(type(new_exc), new_exc, exc_trace)


def _reraise_translated_exception():
    """Transform the exception but keep its traceback intact."""
    exc_type, exc_value, exc_trace = sys.exc_info()
    new_exc = _translate_plain_exception(exc_value)
    six.reraise(type(new_exc), new_exc, exc_trace)


def _translate_image_exception(image_id, exc_value):
    if isinstance(exc_value, (glanceclient.exc.Forbidden,
                    glanceclient.exc.Unauthorized)):
        return exception.ImageNotAuthorized(image_id=image_id)
    if isinstance(exc_value, glanceclient.exc.NotFound):
        return exception.ImageNotFound(image_id=image_id)
    if isinstance(exc_value, glanceclient.exc.BadRequest):
        return exception.ImageBadRequest(image_id=image_id,
                                         response=six.text_type(exc_value))
    return exc_value


def _translate_plain_exception(exc_value):
    if isinstance(exc_value, (glanceclient.exc.Forbidden,
                    glanceclient.exc.Unauthorized)):
        return exception.Forbidden(six.text_type(exc_value))
    if isinstance(exc_value, glanceclient.exc.NotFound):
        return exception.NotFound(six.text_type(exc_value))
    if isinstance(exc_value, glanceclient.exc.BadRequest):
        return exception.Invalid(six.text_type(exc_value))
    return exc_value


def get_remote_image_service(context, image_href):
    """Create an image_service and parse the id from the given image_href.

    The image_href param can be an href of the form
    'http://example.com:9292/v1/images/b8b2c6f7-7345-4e2f-afa2-eedaba9cbbe3',
    or just an id such as 'b8b2c6f7-7345-4e2f-afa2-eedaba9cbbe3'. If the
    image_href is a standalone id, then the default image service is returned.

    :param image_href: href that describes the location of an image
    :returns: a tuple of the form (image_service, image_id)

    """
    # NOTE(bcwaldon): If image_href doesn't look like a URI, assume its a
    # standalone image ID
    if '/' not in str(image_href):
        image_service = get_default_image_service()
        return image_service, image_href

    try:
        (image_id, endpoint) = _endpoint_from_image_ref(image_href)
        glance_client = GlanceClientWrapper(context=context,
                                            endpoint=endpoint)
    except ValueError:
        raise exception.InvalidImageRef(image_href=image_href)

    image_service = GlanceImageServiceV2(client=glance_client)
    return image_service, image_id


def get_default_image_service():
    return GlanceImageServiceV2()


class UpdateGlanceImage(object):
    def __init__(self, context, image_id, metadata, stream):
        self.context = context
        self.image_id = image_id
        self.metadata = metadata
        self.image_stream = stream

    def start(self):
        image_service, image_id = (
            get_remote_image_service(self.context, self.image_id))
        image_service.update(self.context, image_id, self.metadata,
                             self.image_stream, purge_props=False)<|MERGE_RESOLUTION|>--- conflicted
+++ resolved
@@ -189,246 +189,6 @@
                 time.sleep(1)
 
 
-<<<<<<< HEAD
-class GlanceImageService(object):
-    """Provides storage and retrieval of disk image objects within Glance."""
-
-    def __init__(self, client=None):
-        self._client = client or GlanceClientWrapper()
-        # NOTE(jbresnah) build the table of download handlers at the beginning
-        # so that operators can catch errors at load time rather than whenever
-        # a user attempts to use a module.  Note this cannot be done in glance
-        # space when this python module is loaded because the download module
-        # may require configuration options to be parsed.
-        self._download_handlers = {}
-        download_modules = image_xfers.load_transfer_modules()
-
-        for scheme, mod in download_modules.items():
-            if scheme not in CONF.glance.allowed_direct_url_schemes:
-                continue
-
-            try:
-                self._download_handlers[scheme] = mod.get_download_handler()
-            except Exception as ex:
-                LOG.error(_LE('When loading the module %(module_str)s the '
-                              'following error occurred: %(ex)s'),
-                          {'module_str': str(mod), 'ex': ex})
-
-    def detail(self, context, **kwargs):
-        """Calls out to Glance for a list of detailed image information."""
-        params = _extract_query_params(kwargs)
-        try:
-            images = self._client.call(context, 1, 'list', **params)
-        except Exception:
-            _reraise_translated_exception()
-
-        _images = []
-        for image in images:
-            if _is_image_available(context, image):
-                _images.append(_translate_from_glance(image))
-
-        return _images
-
-    def show(self, context, image_id, include_locations=False,
-             show_deleted=True):
-        """Returns a dict with image data for the given opaque image id.
-
-        :param context: The context object to pass to image client
-        :param image_id: The UUID of the image
-        :param include_locations: (Optional) include locations in the returned
-                                  dict of information if the image service API
-                                  supports it. If the image service API does
-                                  not support the locations attribute, it will
-                                  still be included in the returned dict, as an
-                                  empty list.
-        :param show_deleted: (Optional) show the image even the status of
-                             image is deleted.
-        """
-        version = 1
-        if include_locations:
-            version = 2
-        try:
-            image = self._client.call(context, version, 'get', image_id)
-        except Exception:
-            _reraise_translated_image_exception(image_id)
-
-        if not show_deleted and getattr(image, 'deleted', False):
-            raise exception.ImageNotFound(image_id=image_id)
-
-        if not _is_image_available(context, image):
-            raise exception.ImageNotFound(image_id=image_id)
-
-        image = _translate_from_glance(image,
-                                       include_locations=include_locations)
-        if include_locations:
-            locations = image.get('locations', None) or []
-            du = image.get('direct_url', None)
-            if du:
-                locations.append({'url': du, 'metadata': {}})
-            image['locations'] = locations
-
-        return image
-
-    #按模式查找能处理此模式的handler
-    def _get_transfer_module(self, scheme):
-        try:
-            return self._download_handlers[scheme]
-        except KeyError:
-            return None
-        except Exception:
-            LOG.error(_LE("Failed to instantiate the download handler "
-                          "for %(scheme)s"), {'scheme': scheme})
-        return
-
-    def download(self, context, image_id, data=None, dst_path=None):
-        """Calls out to Glance for data and writes data."""
-        if CONF.glance.allowed_direct_url_schemes and dst_path is not None:
-            image = self.show(context, image_id, include_locations=True)
-            for entry in image.get('locations', []):
-                loc_url = entry['url']
-                loc_meta = entry['metadata']
-                o = urlparse.urlparse(loc_url)
-                xfer_mod = self._get_transfer_module(o.scheme)
-                if xfer_mod:
-                    try:
-                        #调用download方法进行下载
-                        xfer_mod.download(context, o, dst_path, loc_meta)
-                        LOG.info(_LI("Successfully transferred "
-                                     "using %s"), o.scheme)
-                        return
-                    except Exception:
-                        LOG.exception(_LE("Download image error"))
-
-        try:
-            image_chunks = self._client.call(context, 1, 'data', image_id)
-        except Exception:
-            _reraise_translated_image_exception(image_id)
-
-        # Retrieve properties for verification of Glance image signature
-        verifier = None
-        if CONF.glance.verify_glance_signatures:
-            image_meta_dict = self.show(context, image_id,
-                                        include_locations=False)
-            image_meta = objects.ImageMeta.from_dict(image_meta_dict)
-            img_signature = image_meta.properties.get('img_signature')
-            img_sig_hash_method = image_meta.properties.get(
-                'img_signature_hash_method'
-            )
-            img_sig_cert_uuid = image_meta.properties.get(
-                'img_signature_certificate_uuid'
-            )
-            img_sig_key_type = image_meta.properties.get(
-                'img_signature_key_type'
-            )
-            try:
-                verifier = signature_utils.get_verifier(context,
-                                                        img_sig_cert_uuid,
-                                                        img_sig_hash_method,
-                                                        img_signature,
-                                                        img_sig_key_type)
-            except exception.SignatureVerificationError:
-                with excutils.save_and_reraise_exception():
-                    LOG.error(_LE('Image signature verification failed '
-                                  'for image: %s'), image_id)
-
-        close_file = False
-        if data is None and dst_path:
-            data = open(dst_path, 'wb')
-            close_file = True
-
-        if data is None:
-
-            # Perform image signature verification
-            if verifier:
-                try:
-                    for chunk in image_chunks:
-                        verifier.update(chunk)
-                        greenthread.sleep(0)
-                    verifier.verify()
-
-                    LOG.info(_LI('Image signature verification succeeded '
-                                 'for image: %s'), image_id)
-
-                except cryptography.exceptions.InvalidSignature:
-                    with excutils.save_and_reraise_exception():
-                        LOG.error(_LE('Image signature verification failed '
-                                      'for image: %s'), image_id)
-            return image_chunks
-        else:
-            try:
-                for chunk in image_chunks:
-                    if verifier:
-                        verifier.update(chunk)
-                    data.write(chunk)
-                if verifier:
-                    verifier.verify()
-                    LOG.info(_LI('Image signature verification succeeded '
-                                 'for image %s'), image_id)
-            except cryptography.exceptions.InvalidSignature:
-                data.truncate(0)
-                with excutils.save_and_reraise_exception():
-                    LOG.error(_LE('Image signature verification failed '
-                                  'for image: %s'), image_id)
-            except Exception as ex:
-                with excutils.save_and_reraise_exception():
-                    LOG.error(_LE("Error writing to %(path)s: %(exception)s"),
-                              {'path': dst_path, 'exception': ex})
-            finally:
-                if close_file:
-                    data.close()
-
-    def create(self, context, image_meta, data=None):
-        """Store the image data and return the new image object."""
-        sent_service_image_meta = _translate_to_glance(image_meta)
-
-        if data:
-            sent_service_image_meta['data'] = data
-
-        try:
-            recv_service_image_meta = self._client.call(
-                context, 1, 'create', **sent_service_image_meta)
-        except glanceclient.exc.HTTPException:
-            _reraise_translated_exception()
-
-        return _translate_from_glance(recv_service_image_meta)
-
-    def update(self, context, image_id, image_meta, data=None,
-            purge_props=True):
-        """Modify the given image with the new data."""
-        image_meta = _translate_to_glance(image_meta)
-        image_meta['purge_props'] = purge_props
-        # NOTE(bcwaldon): id is not an editable field, but it is likely to be
-        # passed in by calling code. Let's be nice and ignore it.
-        image_meta.pop('id', None)
-        if data:
-            image_meta['data'] = data
-        try:
-            image_meta = self._client.call(context, 1, 'update',
-                                           image_id, **image_meta)
-        except Exception:
-            _reraise_translated_image_exception(image_id)
-        else:
-            return _translate_from_glance(image_meta)
-
-    def delete(self, context, image_id):
-        """Delete the given image.
-
-        :raises: ImageNotFound if the image does not exist.
-        :raises: NotAuthorized if the user is not an owner.
-        :raises: ImageNotAuthorized if the user is not authorized.
-
-        """
-        try:
-            self._client.call(context, 1, 'delete', image_id)
-        except glanceclient.exc.NotFound:
-            raise exception.ImageNotFound(image_id=image_id)
-        except glanceclient.exc.HTTPForbidden:
-            raise exception.ImageNotAuthorized(image_id=image_id)
-        return True
-
-
-=======
->>>>>>> 64a2519f
 class GlanceImageServiceV2(object):
     """Provides storage and retrieval of disk image objects within Glance."""
 
