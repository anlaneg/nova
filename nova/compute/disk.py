# vim: tabstop=4 shiftwidth=4 softtabstop=4

# Copyright 2010 United States Government as represented by the
# Administrator of the National Aeronautics and Space Administration.
# All Rights Reserved.
#
#    Licensed under the Apache License, Version 2.0 (the "License"); you may
#    not use this file except in compliance with the License. You may obtain
#    a copy of the License at
#
#         http://www.apache.org/licenses/LICENSE-2.0
#
#    Unless required by applicable law or agreed to in writing, software
#    distributed under the License is distributed on an "AS IS" BASIS, WITHOUT
#    WARRANTIES OR CONDITIONS OF ANY KIND, either express or implied. See the
#    License for the specific language governing permissions and limitations
#    under the License.
"""
Utility methods to resize, repartition, and modify disk images.

Includes injection of SSH PGP keys into authorized_keys file.

"""

import logging
import os
import tempfile

from twisted.internet import defer

from nova import exception
from nova import flags


FLAGS = flags.FLAGS
flags.DEFINE_integer('minimum_root_size', 1024 * 1024 * 1024 * 10,
                     'minimum size in bytes of root partition')
flags.DEFINE_integer('block_size', 1024 * 1024 * 256,
                     'block_size to use for dd')


@defer.inlineCallbacks
def partition(infile, outfile, local_bytes=0, resize=True,
              local_type='ext2', execute=None):
    """
    Turns a partition (infile) into a bootable drive image (outfile).

    The first 63 sectors (0-62) of the resulting image is a master boot record.
    Infile becomes the first primary partition.
    If local bytes is specified, a second primary partition is created and
    formatted as ext2.

    ::

        In the diagram below, dashes represent drive sectors.
        +-----+------. . .-------+------. . .------+
        | 0  a| b               c|d               e|
        +-----+------. . .-------+------. . .------+
        | mbr | primary partiton | local partition |
        +-----+------. . .-------+------. . .------+

    """
    sector_size = 512
    file_size = os.path.getsize(infile)
    if resize and file_size < FLAGS.minimum_root_size:
        last_sector = FLAGS.minimum_root_size / sector_size - 1
        yield execute('dd if=/dev/zero of=%s count=1 seek=%d bs=%d'
                      % (infile, last_sector, sector_size))
        yield execute('e2fsck -fp %s' % infile, check_exit_code=False)
        yield execute('resize2fs %s' % infile)
        file_size = FLAGS.minimum_root_size
    elif file_size % sector_size != 0:
        logging.warn("Input partition size not evenly divisible by"
                     " sector size: %d / %d", file_size, sector_size)
    primary_sectors = file_size / sector_size
    if local_bytes % sector_size != 0:
        logging.warn("Bytes for local storage not evenly divisible"
                     " by sector size: %d / %d", local_bytes, sector_size)
    local_sectors = local_bytes / sector_size

    mbr_last = 62  # a
    primary_first = mbr_last + 1  # b
    primary_last = primary_first + primary_sectors - 1  # c
    local_first = primary_last + 1  # d
    local_last = local_first + local_sectors - 1  # e
    last_sector = local_last  # e

    # create an empty file
    yield execute('dd if=/dev/zero of=%s count=1 seek=%d bs=%d'
                  % (outfile, mbr_last, sector_size))

    # make mbr partition
    yield execute('parted --script %s mklabel msdos' % outfile)

    # append primary file
    yield execute('dd if=%s of=%s bs=%s conv=notrunc,fsync oflag=append'
                  % (infile, outfile, FLAGS.block_size))

    # make primary partition
    yield execute('parted --script %s mkpart primary %ds %ds'
                  % (outfile, primary_first, primary_last))

    if local_bytes > 0:
        # make the file bigger
        yield execute('dd if=/dev/zero of=%s count=1 seek=%d bs=%d'
                      % (outfile, last_sector, sector_size))
        # make and format local partition
        yield execute('parted --script %s mkpartfs primary %s %ds %ds'
                      % (outfile, local_type, local_first, local_last))


@defer.inlineCallbacks
def inject_data(image, key=None, net=None, partition=None, execute=None):
    """Injects a ssh key and optionally net data into a disk image.

    it will mount the image as a fully partitioned disk and attempt to inject
    into the specified partition number.

    If partition is not specified it mounts the image as a single partition.

    """
    out, err = yield execute('sudo losetup --find --show %s' % image)
    if err:
        raise exception.Error('Could not attach image to loopback: %s' % err)
    device = out.strip()
    try:
        if not partition is None:
            # create partition
            out, err = yield execute('sudo kpartx -a %s' % device)
            if err:
                raise exception.Error('Failed to load partition: %s' % err)
            mapped_device = '/dev/mapper/%sp%s' % (device.split('/')[-1],
                                                   partition)
        else:
            mapped_device = device

        # We can only loopback mount raw images.  If the device isn't there,
        #  it's normally because it's a .vmdk or a .vdi etc
        if not os.path.exists(mapped_device):
            raise exception.Error(
                'Mapped device was not found (we can only inject raw disk images): %s'
                % mapped_device)

        # Configure ext2fs so that it doesn't auto-check every N boots
        out, err = yield execute('sudo tune2fs -c 0 -i 0 %s' % mapped_device)

        tmpdir = tempfile.mkdtemp()
        try:
            # mount loopback to dir
            out, err = yield execute(
                    'sudo mount %s %s' % (mapped_device, tmpdir))
            if err:
                raise exception.Error('Failed to mount filesystem: %s' % err)

            try:
                if key:
                    # inject key file
                    yield _inject_key_into_fs(key, tmpdir, execute=execute)
                if net:
                    yield _inject_net_into_fs(net, tmpdir, execute=execute)
            finally:
                # unmount device
                yield execute('sudo umount %s' % mapped_device)
        finally:
            # remove temporary directory
            yield execute('rmdir %s' % tmpdir)
            if not partition is None:
                # remove partitions
                yield execute('sudo kpartx -d %s' % device)
    finally:
        # remove loopback
        yield execute('sudo losetup --detach %s' % device)


@defer.inlineCallbacks
def _inject_key_into_fs(key, fs, execute=None):
<<<<<<< HEAD
    """Add the given public ssh key to root's authorized_keys.

    key is an ssh key string.
    fs is the path to the base of the filesystem into which to inject the key.
    """
    sshdir = os.path.join(os.path.join(fs, 'root'), '.ssh')
    yield execute('sudo mkdir -p %s' % sshdir)  # existing dir doesn't matter
=======
    sshdir = os.path.join(fs, 'root', '.ssh')
    yield execute('sudo mkdir -p %s' % sshdir) # existing dir doesn't matter
>>>>>>> 98623a16
    yield execute('sudo chown root %s' % sshdir)
    yield execute('sudo chmod 700 %s' % sshdir)
    keyfile = os.path.join(sshdir, 'authorized_keys')
    yield execute('sudo tee -a %s' % keyfile, '\n' + key.strip() + '\n')


@defer.inlineCallbacks
def _inject_net_into_fs(net, fs, execute=None):
<<<<<<< HEAD
    """Inject /etc/network/interfaces into the filesystem rooted at fs.

    net is the contents of /etc/network/interfaces.
    """
    netdir = os.path.join(os.path.join(fs, 'etc'), 'network')
    yield execute('sudo mkdir -p %s' % netdir)  # existing dir doesn't matter
    yield execute('sudo chown root:root %s' % netdir)
    yield execute('sudo chmod 755 %s' % netdir)
    netfile = os.path.join(netdir, 'interfaces')
    yield execute('sudo tee %s' % netfile, net)
=======
    netfile = os.path.join(fs, 'etc', 'network', 'interfaces')
    yield execute('sudo tee %s' % netfile, net)
>>>>>>> 98623a16
<|MERGE_RESOLUTION|>--- conflicted
+++ resolved
@@ -174,18 +174,13 @@
 
 @defer.inlineCallbacks
 def _inject_key_into_fs(key, fs, execute=None):
-<<<<<<< HEAD
     """Add the given public ssh key to root's authorized_keys.
 
     key is an ssh key string.
     fs is the path to the base of the filesystem into which to inject the key.
     """
-    sshdir = os.path.join(os.path.join(fs, 'root'), '.ssh')
+    sshdir = os.path.join(fs, 'root', '.ssh')
     yield execute('sudo mkdir -p %s' % sshdir)  # existing dir doesn't matter
-=======
-    sshdir = os.path.join(fs, 'root', '.ssh')
-    yield execute('sudo mkdir -p %s' % sshdir) # existing dir doesn't matter
->>>>>>> 98623a16
     yield execute('sudo chown root %s' % sshdir)
     yield execute('sudo chmod 700 %s' % sshdir)
     keyfile = os.path.join(sshdir, 'authorized_keys')
@@ -194,7 +189,6 @@
 
 @defer.inlineCallbacks
 def _inject_net_into_fs(net, fs, execute=None):
-<<<<<<< HEAD
     """Inject /etc/network/interfaces into the filesystem rooted at fs.
 
     net is the contents of /etc/network/interfaces.
@@ -204,8 +198,4 @@
     yield execute('sudo chown root:root %s' % netdir)
     yield execute('sudo chmod 755 %s' % netdir)
     netfile = os.path.join(netdir, 'interfaces')
-    yield execute('sudo tee %s' % netfile, net)
-=======
-    netfile = os.path.join(fs, 'etc', 'network', 'interfaces')
-    yield execute('sudo tee %s' % netfile, net)
->>>>>>> 98623a16
+    yield execute('sudo tee %s' % netfile, net)