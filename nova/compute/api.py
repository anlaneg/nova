--- conflicted
+++ resolved
@@ -1998,15 +1998,9 @@
         if requested_networks and max_count is not None and max_count > 1:
             self._check_multiple_instances_with_specified_ip(
                 requested_networks)
-<<<<<<< HEAD
-            if utils.is_neutron():
-                #如果采用neutron网络，检查是否指定了port_id
-                self._check_multiple_instances_with_neutron_ports(
-                    requested_networks)
-=======
+            #如果采用neutron网络，检查是否指定了port_id
             self._check_multiple_instances_with_neutron_ports(
                 requested_networks)
->>>>>>> f454e1de
 
         if availability_zone:
             available_zones = availability_zones.\
