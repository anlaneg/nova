--- conflicted
+++ resolved
@@ -235,10 +235,6 @@
         LOG.error('No cells are configured, unable to continue')
 
 
-<<<<<<< HEAD
-#默认的compute_api入口，我们通过此api可以创建instances
-#从servers.py中，我们默认没有传入任何参数
-=======
 def _get_image_meta_obj(image_meta_dict):
     try:
         image_meta = objects.ImageMeta.from_dict(image_meta_dict)
@@ -250,7 +246,8 @@
     return image_meta
 
 
->>>>>>> 43afc044
+#默认的compute_api入口，我们通过此api可以创建instances
+#从servers.py中，我们默认没有传入任何参数
 @profiler.trace_cls("compute_api")
 class API(base.Base):
     """API for interacting with the compute manager."""
@@ -897,18 +894,8 @@
                 block_device.properties_root_device_name(
                     boot_meta.get('properties', {})))
 
-<<<<<<< HEAD
-        try:
-            image_meta = objects.ImageMeta.from_dict(boot_meta)
-        except ValueError as e:
-            # there must be invalid values in the image meta properties so
-            # consider this an invalid request
-            msg = _('Invalid image metadata. Error: %s') % six.text_type(e)
-            raise exception.InvalidRequest(msg)
+        image_meta = _get_image_meta_obj(boot_meta)
         #nova约赖获取
-=======
-        image_meta = _get_image_meta_obj(boot_meta)
->>>>>>> 43afc044
         numa_topology = hardware.numa_get_constraints(
                 instance_type, image_meta)
 
@@ -1375,56 +1362,10 @@
             instances.append(instance)
             request_specs.append(rs)
 
-<<<<<<< HEAD
-        if CONF.cells.enable:
-            # NOTE(danms): CellsV1 can't do the new thing, so we
-            # do the old thing here. We can remove this path once
-            # we stop supporting v1.
-            for instance in instances:
-                instance.create()
-            # NOTE(melwitt): We recheck the quota after creating the objects
-            # to prevent users from allocating more resources than their
-            # allowed quota in the event of a race. This is configurable
-            # because it can be expensive if strict quota limits are not
-            # required in a deployment.
-            if CONF.quota.recheck_quota:
-                try:
-                    compute_utils.check_num_instances_quota(
-                        context, instance_type, 0, 0,
-                        orig_num_req=len(instances))
-                except exception.TooManyInstances:
-                    with excutils.save_and_reraise_exception():
-                        # Need to clean up all the instances we created
-                        # along with the build requests, request specs,
-                        # and instance mappings.
-                        self._cleanup_build_artifacts(instances,
-                                                      instances_to_build)
-            
-            #api层将此api消息做为一个task来处理，task会被通过rpc交给conductor来处理
-            #而conductor会通过调度，找到合适的host，并将创建任务交由给compute节点来
-            #具体完成创建，然后compute节点会依据hypervisor层采用的技术将创建请求调给
-            #具体的driver来完成，常用的driver是libvirt
-            self.compute_task_api.build_instances(context,
-                instances=instances, image=boot_meta,
-                filter_properties=filter_properties,
-                admin_password=admin_password,
-                injected_files=injected_files,
-                requested_networks=requested_networks,
-                security_groups=security_groups,
-                block_device_mapping=block_device_mapping,
-                legacy_bdm=False)
-        else:
-            self.compute_task_api.schedule_and_build_instances(
-                context,
-                build_requests=build_requests,
-                request_spec=request_specs,
-                image=boot_meta,
-                admin_password=admin_password,
-                injected_files=injected_files,
-                requested_networks=requested_networks,
-                block_device_mapping=block_device_mapping,
-                tags=tags)
-=======
+        #api层将此api消息做为一个task来处理，task会被通过rpc交给conductor来处理
+        #而conductor会通过调度，找到合适的host，并将创建任务交由给compute节点来
+        #具体完成创建，然后compute节点会依据hypervisor层采用的技术将创建请求调给
+        #具体的driver来完成，常用的driver是libvirt
         self.compute_task_api.schedule_and_build_instances(
             context,
             build_requests=build_requests,
@@ -1435,8 +1376,6 @@
             requested_networks=requested_networks,
             block_device_mapping=block_device_mapping,
             tags=tags)
->>>>>>> 43afc044
-
         return instances, reservation_id
 
     @staticmethod
