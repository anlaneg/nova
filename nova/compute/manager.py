# Copyright 2010 United States Government as represented by the
# Administrator of the National Aeronautics and Space Administration.
# Copyright 2011 Justin Santa Barbara
# All Rights Reserved.
#
#    Licensed under the Apache License, Version 2.0 (the "License"); you may
#    not use this file except in compliance with the License. You may obtain
#    a copy of the License at
#
#         http://www.apache.org/licenses/LICENSE-2.0
#
#    Unless required by applicable law or agreed to in writing, software
#    distributed under the License is distributed on an "AS IS" BASIS, WITHOUT
#    WARRANTIES OR CONDITIONS OF ANY KIND, either express or implied. See the
#    License for the specific language governing permissions and limitations
#    under the License.

"""Handles all processes relating to instances (guest vms).

The :py:class:`ComputeManager` class is a :py:class:`nova.manager.Manager` that
handles RPC calls relating to creating instances.  It is responsible for
building a disk image, launching it via the underlying virtualization driver,
responding to calls to check its state, attaching persistent storage, and
terminating it.

"""

import base64
import binascii
# If py2, concurrent.futures comes from the futures library otherwise it
# comes from the py3 standard library.
from concurrent import futures
import contextlib
import functools
import inspect
import sys
import time
import traceback

from cinderclient import exceptions as cinder_exception
from cursive import exception as cursive_exception
import eventlet.event
from eventlet import greenthread
import eventlet.semaphore
import eventlet.timeout
from keystoneauth1 import exceptions as keystone_exception
from oslo_log import log as logging
import oslo_messaging as messaging
from oslo_serialization import jsonutils
from oslo_service import loopingcall
from oslo_service import periodic_task
from oslo_utils import excutils
from oslo_utils import strutils
from oslo_utils import timeutils
import six
from six.moves import range

from nova import block_device
from nova.cells import rpcapi as cells_rpcapi
from nova import compute
from nova.compute import build_results
from nova.compute import claims
from nova.compute import power_state
from nova.compute import resource_tracker
from nova.compute import rpcapi as compute_rpcapi
from nova.compute import task_states
from nova.compute import utils as compute_utils
from nova.compute.utils import wrap_instance_event
from nova.compute import vm_states
from nova import conductor
import nova.conf
from nova.console import rpcapi as console_rpcapi
import nova.context
from nova import exception
from nova import exception_wrapper
from nova import hooks
from nova.i18n import _
from nova import image
from nova import manager
from nova import network
from nova.network import base_api as base_net_api
from nova.network import model as network_model
from nova.network.security_group import openstack_driver
from nova import objects
from nova.objects import base as obj_base
from nova.objects import fields
from nova.objects import instance as obj_instance
from nova.objects import migrate_data as migrate_data_obj
from nova.pci import whitelist
from nova import rpc
from nova import safe_utils
from nova.scheduler import client as scheduler_client
from nova.scheduler import utils as scheduler_utils
from nova import utils
from nova.virt import block_device as driver_block_device
from nova.virt import configdrive
from nova.virt import driver
from nova.virt import event as virtevent
from nova.virt import storage_users
from nova.virt import virtapi
from nova.volume import cinder

CONF = nova.conf.CONF

LOG = logging.getLogger(__name__)

get_notifier = functools.partial(rpc.get_notifier, service='compute')
wrap_exception = functools.partial(exception_wrapper.wrap_exception,
                                   get_notifier=get_notifier,
                                   binary='nova-compute')


@contextlib.contextmanager
def errors_out_migration_ctxt(migration):
    """Context manager to error out migration on failure."""

    try:
        yield
    except Exception:
        with excutils.save_and_reraise_exception():
            if migration:
                # We may have been passed None for our migration if we're
                # receiving from an older client. The migration will be
                # errored via the legacy path.
                migration.status = 'error'
                try:
                    with migration.obj_as_admin():
                        migration.save()
                except Exception:
                    LOG.debug(
                        'Error setting migration status for instance %s.',
                        migration.instance_uuid, exc_info=True)


@utils.expects_func_args('migration')
def errors_out_migration(function):
    """Decorator to error out migration on failure."""

    @functools.wraps(function)
    def decorated_function(self, context, *args, **kwargs):
        wrapped_func = safe_utils.get_wrapped_function(function)
        keyed_args = inspect.getcallargs(wrapped_func, self, context,
                                         *args, **kwargs)
        migration = keyed_args['migration']
        with errors_out_migration_ctxt(migration):
            return function(self, context, *args, **kwargs)

    return decorated_function


@utils.expects_func_args('instance')
def reverts_task_state(function):
    """Decorator to revert task_state on failure."""

    @functools.wraps(function)
    def decorated_function(self, context, *args, **kwargs):
        try:
            return function(self, context, *args, **kwargs)
        except exception.UnexpectedTaskStateError as e:
            # Note(maoy): unexpected task state means the current
            # task is preempted. Do not clear task state in this
            # case.
            with excutils.save_and_reraise_exception():
                LOG.info("Task possibly preempted: %s",
                         e.format_message())
        except Exception:
            with excutils.save_and_reraise_exception():
                wrapped_func = safe_utils.get_wrapped_function(function)
                keyed_args = inspect.getcallargs(wrapped_func, self, context,
                                                 *args, **kwargs)
                # NOTE(mriedem): 'instance' must be in keyed_args because we
                # have utils.expects_func_args('instance') decorating this
                # method.
                instance = keyed_args['instance']
                original_task_state = instance.task_state
                try:
                    self._instance_update(context, instance, task_state=None)
                    LOG.info("Successfully reverted task state from %s on "
                             "failure for instance.",
                             original_task_state, instance=instance)
                except exception.InstanceNotFound:
                    # We might delete an instance that failed to build shortly
                    # after it errored out this is an expected case and we
                    # should not trace on it.
                    pass
                except Exception as e:
                    LOG.warning("Failed to revert task state for instance. "
                                "Error: %s", e, instance=instance)

    return decorated_function


@utils.expects_func_args('instance')
def wrap_instance_fault(function):
    """Wraps a method to catch exceptions related to instances.

    This decorator wraps a method to catch any exceptions having to do with
    an instance that may get thrown. It then logs an instance fault in the db.
    """

    @functools.wraps(function)
    def decorated_function(self, context, *args, **kwargs):
        try:
            return function(self, context, *args, **kwargs)
        except exception.InstanceNotFound:
            raise
        except Exception as e:
            # NOTE(gtt): If argument 'instance' is in args rather than kwargs,
            # we will get a KeyError exception which will cover up the real
            # exception. So, we update kwargs with the values from args first.
            # then, we can get 'instance' from kwargs easily.
            kwargs.update(dict(zip(function.__code__.co_varnames[2:], args)))

            with excutils.save_and_reraise_exception():
                compute_utils.add_instance_fault_from_exc(context,
                        kwargs['instance'], e, sys.exc_info())

    return decorated_function


@utils.expects_func_args('image_id', 'instance')
def delete_image_on_error(function):
    """Used for snapshot related method to ensure the image created in
    compute.api is deleted when an error occurs.
    """

    @functools.wraps(function)
    def decorated_function(self, context, image_id, instance,
                           *args, **kwargs):
        try:
            return function(self, context, image_id, instance,
                            *args, **kwargs)
        except Exception:
            with excutils.save_and_reraise_exception():
                LOG.debug("Cleaning up image %s", image_id,
                          exc_info=True, instance=instance)
                try:
                    self.image_api.delete(context, image_id)
                except exception.ImageNotFound:
                    # Since we're trying to cleanup an image, we don't care if
                    # if it's already gone.
                    pass
                except Exception:
                    LOG.exception("Error while trying to clean up image %s",
                                  image_id, instance=instance)

    return decorated_function


# TODO(danms): Remove me after Icehouse
# TODO(alaski): Actually remove this after Newton, assuming a major RPC bump
# NOTE(mikal): if the method being decorated has more than one decorator, then
# put this one first. Otherwise the various exception handling decorators do
# not function correctly.
def object_compat(function):
    """Wraps a method that expects a new-world instance

    This provides compatibility for callers passing old-style dict
    instances.
    """

    @functools.wraps(function)
    def decorated_function(self, context, *args, **kwargs):
        def _load_instance(instance_or_dict):
            if isinstance(instance_or_dict, dict):
                # try to get metadata and system_metadata for most cases but
                # only attempt to load those if the db instance already has
                # those fields joined
                metas = [meta for meta in ('metadata', 'system_metadata')
                         if meta in instance_or_dict]
                instance = objects.Instance._from_db_object(
                    context, objects.Instance(), instance_or_dict,
                    expected_attrs=metas)
                instance._context = context
                return instance
            return instance_or_dict

        try:
            kwargs['instance'] = _load_instance(kwargs['instance'])
        except KeyError:
            args = (_load_instance(args[0]),) + args[1:]

        migration = kwargs.get('migration')
        if isinstance(migration, dict):
            migration = objects.Migration._from_db_object(
                    context.elevated(), objects.Migration(),
                    migration)
            kwargs['migration'] = migration

        return function(self, context, *args, **kwargs)

    return decorated_function


class InstanceEvents(object):
    def __init__(self):
        self._events = {}

    @staticmethod
    def _lock_name(instance):
        return '%s-%s' % (instance.uuid, 'events')

    def prepare_for_instance_event(self, instance, name, tag):
        """Prepare to receive an event for an instance.

        This will register an event for the given instance that we will
        wait on later. This should be called before initiating whatever
        action will trigger the event. The resulting eventlet.event.Event
        object should be wait()'d on to ensure completion.

        :param instance: the instance for which the event will be generated
        :param name: the name of the event we're expecting
        :param tag: the tag associated with the event we're expecting
        :returns: an event object that should be wait()'d on
        """
        if self._events is None:
            # NOTE(danms): We really should have a more specific error
            # here, but this is what we use for our default error case
            raise exception.NovaException('In shutdown, no new events '
                                          'can be scheduled')

        @utils.synchronized(self._lock_name(instance))
        def _create_or_get_event():
            instance_events = self._events.setdefault(instance.uuid, {})
            return instance_events.setdefault((name, tag),
                                              eventlet.event.Event())
        LOG.debug('Preparing to wait for external event %(name)s-%(tag)s',
                  {'name': name, 'tag': tag}, instance=instance)
        return _create_or_get_event()

    def pop_instance_event(self, instance, event):
        """Remove a pending event from the wait list.

        This will remove a pending event from the wait list so that it
        can be used to signal the waiters to wake up.

        :param instance: the instance for which the event was generated
        :param event: the nova.objects.external_event.InstanceExternalEvent
                      that describes the event
        :returns: the eventlet.event.Event object on which the waiters
                  are blocked
        """
        no_events_sentinel = object()
        no_matching_event_sentinel = object()

        @utils.synchronized(self._lock_name(instance))
        def _pop_event():
            if self._events is None:
                LOG.debug('Unexpected attempt to pop events during shutdown',
                          instance=instance)
                return no_events_sentinel
            events = self._events.get(instance.uuid)
            if not events:
                return no_events_sentinel
            _event = events.pop((event.name, event.tag), None)
            if not events:
                del self._events[instance.uuid]
            if _event is None:
                return no_matching_event_sentinel
            return _event

        result = _pop_event()
        if result is no_events_sentinel:
            LOG.debug('No waiting events found dispatching %(event)s',
                      {'event': event.key},
                      instance=instance)
            return None
        elif result is no_matching_event_sentinel:
            LOG.debug('No event matching %(event)s in %(events)s',
                      {'event': event.key,
                       'events': self._events.get(instance.uuid, {}).keys()},
                      instance=instance)
            return None
        else:
            return result

    def clear_events_for_instance(self, instance):
        """Remove all pending events for an instance.

        This will remove all events currently pending for an instance
        and return them (indexed by event name).

        :param instance: the instance for which events should be purged
        :returns: a dictionary of {event_name: eventlet.event.Event}
        """
        @utils.synchronized(self._lock_name(instance))
        def _clear_events():
            if self._events is None:
                LOG.debug('Unexpected attempt to clear events during shutdown',
                          instance=instance)
                return dict()
            # NOTE(danms): We have historically returned the raw internal
            # format here, which is {event.key: [events, ...])} so just
            # trivially convert it here.
            return {'%s-%s' % k: e
                    for k, e in self._events.pop(instance.uuid, {}).items()}
        return _clear_events()

    def cancel_all_events(self):
        if self._events is None:
            LOG.debug('Unexpected attempt to cancel events during shutdown.')
            return
        our_events = self._events
        # NOTE(danms): Block new events
        self._events = None

        for instance_uuid, events in our_events.items():
            for (name, tag), eventlet_event in events.items():
                LOG.debug('Canceling in-flight event %(name)s-%(tag)s for '
                          'instance %(instance_uuid)s',
                          {'name': name,
                           'tag': tag,
                           'instance_uuid': instance_uuid})
                event = objects.InstanceExternalEvent(
                    instance_uuid=instance_uuid,
                    name=name, status='failed',
                    tag=tag, data={})
                eventlet_event.send(event)


class ComputeVirtAPI(virtapi.VirtAPI):
    def __init__(self, compute):
        super(ComputeVirtAPI, self).__init__()
        self._compute = compute

    #产生事件失败异常
    def _default_error_callback(self, event_name, instance):
        raise exception.NovaException(_('Instance event failed'))

    @contextlib.contextmanager
    def wait_for_instance_event(self, instance, event_names, deadline=300,
                                error_callback=None):
        """Plan to wait for some events, run some code, then wait.

        This context manager will first create plans to wait for the
        provided event_names, yield, and then wait for all the scheduled
        events to complete.

        Note that this uses an eventlet.timeout.Timeout to bound the
        operation, so callers should be prepared to catch that
        failure and handle that situation appropriately.

        If the event is not received by the specified timeout deadline,
        eventlet.timeout.Timeout is raised.

        If the event is received but did not have a 'completed'
        status, a NovaException is raised.  If an error_callback is
        provided, instead of raising an exception as detailed above
        for the failure case, the callback will be called with the
        event_name and instance, and can return True to continue
        waiting for the rest of the events, False to stop processing,
        or raise an exception which will bubble up to the waiter.

        :param instance: The instance for which an event is expected
        :param event_names: A list of event names. Each element is a
                            tuple of strings to indicate (name, tag),
                            where name is required, but tag may be None.
        :param deadline: Maximum number of seconds we should wait for all
                         of the specified events to arrive.
        :param error_callback: A function to be called if an event arrives

        """

        if error_callback is None:
            #未提供错误回调，使用我们默认的错误回调，默认的错误回调负责扔出异常
            error_callback = self._default_error_callback
        events = {}
        for event_name in event_names:
<<<<<<< HEAD
            #如果event_name是一个元组，则提供name及tag
            if isinstance(event_name, tuple):
                name, tag = event_name
                event_name = objects.InstanceExternalEvent.make_key(
                    name, tag)
=======
            name, tag = event_name
            event_name = objects.InstanceExternalEvent.make_key(name, tag)
>>>>>>> 0163b9bf
            try:
                events[event_name] = (
                    self._compute.instance_events.prepare_for_instance_event(
                        instance, name, tag))
            except exception.NovaException:
                #设置事件准备失败，产生错误回调
                error_callback(event_name, instance)
                # NOTE(danms): Don't wait for any of the events. They
                # should all be canceled and fired immediately below,
                # but don't stick around if not.
                deadline = 0
        yield
        with eventlet.timeout.Timeout(deadline):
            #遍历所有events
            for event_name, event in events.items():
                actual_event = event.wait()
                if actual_event.status == 'completed':
                    continue
                #产生错误回调
                decision = error_callback(event_name, instance)
                if decision is False:
                    break#不能再继续时，跳出

#computer节点的Manager
class ComputeManager(manager.Manager):
    """Manages the running instances from creation to destruction."""

    target = messaging.Target(version='5.0')

    def __init__(self, compute_driver=None, *args, **kwargs):
        """Load configuration options and connect to the hypervisor."""
        self.virtapi = ComputeVirtAPI(self)
        #网络api,一般我们加载neutron
        self.network_api = network.API()
        #使用cinder提供块服务
        self.volume_api = cinder.API()
        #使用glance提供image服务
        self.image_api = image.API()
        self._last_host_check = 0
        self._last_bw_usage_poll = 0
        self._bw_usage_supported = True
        self._last_bw_usage_cell_update = 0
        self.compute_api = compute.API()
        self.compute_rpcapi = compute_rpcapi.ComputeAPI()
        self.conductor_api = conductor.API()
        self.compute_task_api = conductor.ComputeTaskAPI()
        self.is_neutron_security_groups = (
            openstack_driver.is_neutron_security_groups())
        self.cells_rpcapi = cells_rpcapi.CellsAPI()
        self.scheduler_client = scheduler_client.SchedulerClient()
        self.reportclient = self.scheduler_client.reportclient
        self._resource_tracker = None
        self.instance_events = InstanceEvents()
        self._sync_power_pool = eventlet.GreenPool(
            size=CONF.sync_power_state_pool_size)
        self._syncs_in_progress = {}
        self.send_instance_updates = (
            CONF.filter_scheduler.track_instance_changes)
        if CONF.max_concurrent_builds != 0:
            self._build_semaphore = eventlet.semaphore.Semaphore(
                CONF.max_concurrent_builds)
        else:
            self._build_semaphore = compute_utils.UnlimitedSemaphore()
        if max(CONF.max_concurrent_live_migrations, 0) != 0:
            self._live_migration_executor = futures.ThreadPoolExecutor(
                max_workers=CONF.max_concurrent_live_migrations)
        else:
            # Starting in python 3.5, this is technically bounded, but it's
            # ncpu * 5 which is probably much higher than anyone would sanely
            # use for concurrently running live migrations.
            self._live_migration_executor = futures.ThreadPoolExecutor()
        # This is a dict, keyed by instance uuid, to a two-item tuple of
        # migration object and Future for the queued live migration.
        self._waiting_live_migrations = {}

        super(ComputeManager, self).__init__(service_name="compute",
                                             *args, **kwargs)

        # NOTE(russellb) Load the driver last.  It may call back into the
        # compute manager via the virtapi, so we want it to be fully
        # initialized before that happens.
        #装载virtapi对应的driver，self.virtapi为ComputeVirtAPI（为参数）
        #默认情况下，我们一般会采用nova.virt.libvirt.LibvirtDriver
        self.driver = driver.load_compute_driver(self.virtapi, compute_driver)
        self.use_legacy_block_device_info = \
                            self.driver.need_legacy_block_device_info

    def reset(self):
        LOG.info('Reloading compute RPC API')
        compute_rpcapi.LAST_VERSION = None
        self.compute_rpcapi = compute_rpcapi.ComputeAPI()

    def _get_resource_tracker(self):
        if not self._resource_tracker:
            rt = resource_tracker.ResourceTracker(self.host, self.driver)
            self._resource_tracker = rt
        return self._resource_tracker

    def _update_resource_tracker(self, context, instance):
        """Let the resource tracker know that an instance has changed state."""

        if instance.host == self.host:
            rt = self._get_resource_tracker()
            rt.update_usage(context, instance, instance.node)

    def _instance_update(self, context, instance, **kwargs):
        """Update an instance in the database using kwargs as value."""

        for k, v in kwargs.items():
            setattr(instance, k, v)
        instance.save()
        self._update_resource_tracker(context, instance)

    def _nil_out_instance_obj_host_and_node(self, instance):
        # NOTE(jwcroppe): We don't do instance.save() here for performance
        # reasons; a call to this is expected to be immediately followed by
        # another call that does instance.save(), thus avoiding two writes
        # to the database layer.
        instance.host = None
        instance.node = None
        # If the instance is not on a host, it's not in an aggregate and
        # therefore is not in an availability zone.
        instance.availability_zone = None

    def _set_instance_obj_error_state(self, context, instance,
                                      clean_task_state=False):
        try:
            instance.vm_state = vm_states.ERROR
            if clean_task_state:
                instance.task_state = None
            instance.save()
        except exception.InstanceNotFound:
            LOG.debug('Instance has been destroyed from under us while '
                      'trying to set it to ERROR', instance=instance)

    #返回本机上满足filter条件的instance
    def _get_instances_on_driver(self, context, filters=None):
        """Return a list of instance records for the instances found
        on the hypervisor which satisfy the specified filters. If filters=None
        return a list of instance records for all the instances found on the
        hypervisor.
        """
        if not filters:
            filters = {}
        try:
            #取本地所有vm的uuid
            driver_uuids = self.driver.list_instance_uuids()
            if len(driver_uuids) == 0:
                # Short circuit, don't waste a DB call
                return objects.InstanceList()
            #自数据库中找出这些虚拟的记录
            filters['uuid'] = driver_uuids
            local_instances = objects.InstanceList.get_by_filters(
                context, filters, use_slave=True)
            #返回记录
            return local_instances
        except NotImplementedError:
            pass

        # The driver doesn't support uuids listing, so we'll have
        # to brute force.
        # 在不支持uuid列表时，采用list_instances来获取所有instance
        driver_instances = self.driver.list_instances()
        # NOTE(mjozefcz): In this case we need to apply host filter.
        # Without this all instance data would be fetched from db.
        #自数据库中找出所有本机上的记录
        filters['host'] = self.host
        instances = objects.InstanceList.get_by_filters(context, filters,
                                                        use_slave=True)
        #构造数据库中虚拟机名称与虚机记录映射的dict
        #如果某一个虚机在driver_instance中，且它也在name_map中，则返回
        name_map = {instance.name: instance for instance in instances}
        local_instances = []
        for driver_instance in driver_instances:
            instance = name_map.get(driver_instance)
            if not instance:
                continue
            local_instances.append(instance)
        return local_instances

    def _destroy_evacuated_instances(self, context):
        """Destroys evacuated instances.

        While nova-compute was down, the instances running on it could be
        evacuated to another host. This method looks for evacuation migration
        records where this is the source host and which were either started
        (accepted), in-progress (pre-migrating) or migrated (done). From those
        migration records, local instances reported by the hypervisor are
        compared to the instances for the migration records and those local
        guests are destroyed, along with instance allocation records in
        Placement for this node.
        """
        #查询原来在本机，但已被成功搬离本机，但还没有来得及删除的instance，记录为evacuations
        filters = {
            'source_compute': self.host,
            # NOTE(mriedem): Migration records that have been accepted are
            # included in case the source node comes back up while instances
            # are being evacuated to another host. We don't want the same
            # instance being reported from multiple hosts.
            # NOTE(lyarwood): pre-migrating is also included here as the
            # source compute can come back online shortly after the RT
            # claims on the destination that in-turn moves the migration to
            # pre-migrating. If the evacuate fails on the destination host,
            # the user can rebuild the instance (in ERROR state) on the source
            # host.
            'status': ['accepted', 'pre-migrating', 'done'],
            'migration_type': 'evacuation',
        }
        with utils.temporary_mutation(context, read_deleted='yes'):
            evacuations = objects.MigrationList.get_by_filters(context,
                                                               filters)
        if not evacuations:
            #如果不存在这种instance,则退出
            return
        evacuations = {mig.instance_uuid: mig for mig in evacuations}

        #返回本机上存在的instances
        local_instances = self._get_instances_on_driver(context)
        evacuated = [inst for inst in local_instances
                     if inst.uuid in evacuations] #获得需要移除的instance

        # NOTE(gibi): We are called from init_host and at this point the
        # compute_nodes of the resource tracker has not been populated yet so
        # we cannot rely on the resource tracker here.
        compute_nodes = {}

        #将其移除
        for instance in evacuated:
            migration = evacuations[instance.uuid]
            LOG.info('Deleting instance as it has been evacuated from '
                     'this host', instance=instance)
            try:
                network_info = self.network_api.get_instance_nw_info(
                    context, instance)
                bdi = self._get_instance_block_device_info(context,
                                                           instance)
                destroy_disks = not (self._is_instance_storage_shared(
                    context, instance))
            except exception.InstanceNotFound:
                network_info = network_model.NetworkInfo()
                bdi = {}
                LOG.info('Instance has been marked deleted already, '
                         'removing it from the hypervisor.',
                         instance=instance)
                # always destroy disks if the instance was deleted
                destroy_disks = True
            #指明移除instance,需要释放的网络资源network_info,需要移除的块设备bdi,需要移除的
            #共享存储destroy_disks
            self.driver.destroy(context, instance,
                                network_info,
                                bdi, destroy_disks)

            # delete the allocation of the evacuated instance from this host
            if migration.source_node not in compute_nodes:
                try:
                    cn_uuid = objects.ComputeNode.get_by_host_and_nodename(
                        context, self.host, migration.source_node).uuid
                    compute_nodes[migration.source_node] = cn_uuid
                except exception.ComputeHostNotFound:
                    LOG.error("Failed to clean allocation of evacuated "
                              "instance as the source node %s is not found",
                              migration.source_node, instance=instance)
                    continue
            cn_uuid = compute_nodes[migration.source_node]

            if not scheduler_utils.remove_allocation_from_compute(
                    context, instance, cn_uuid, self.reportclient):
                LOG.error("Failed to clean allocation of evacuated instance "
                          "on the source node %s",
                          cn_uuid, instance=instance)

            migration.status = 'completed'
            migration.save()
        return evacuations

    def _is_instance_storage_shared(self, context, instance, host=None):
        shared_storage = True
        data = None
        try:
            data = self.driver.check_instance_shared_storage_local(context,
                                                       instance)
            if data:
                shared_storage = (self.compute_rpcapi.
                                  check_instance_shared_storage(context,
                                  instance, data, host=host))
        except NotImplementedError:
            LOG.debug('Hypervisor driver does not support '
                      'instance shared storage check, '
                      'assuming it\'s not on shared storage',
                      instance=instance)
            shared_storage = False
        except Exception:
            LOG.exception('Failed to check if instance shared',
                          instance=instance)
        finally:
            if data:
                self.driver.check_instance_shared_storage_cleanup(context,
                                                                  data)
        return shared_storage

    def _complete_partial_deletion(self, context, instance):
        """Complete deletion for instances in DELETED status but not marked as
        deleted in the DB
        """
        instance.destroy()
        bdms = objects.BlockDeviceMappingList.get_by_instance_uuid(
                context, instance.uuid)
        self._complete_deletion(context,
                                instance)
        self._notify_about_instance_usage(context, instance, "delete.end")
        compute_utils.notify_about_instance_action(context, instance,
                self.host, action=fields.NotificationAction.DELETE,
                phase=fields.NotificationPhase.END, bdms=bdms)

    def _complete_deletion(self, context, instance):
        self._update_resource_tracker(context, instance)

        rt = self._get_resource_tracker()
        rt.reportclient.delete_allocation_for_instance(context, instance.uuid)

        self._clean_instance_console_tokens(context, instance)
        self._delete_scheduler_instance_info(context, instance.uuid)

    def _init_instance(self, context, instance):
        """Initialize this instance during service init."""

        # NOTE(danms): If the instance appears to not be owned by this
        # host, it may have been evacuated away, but skipped by the
        # evacuation cleanup code due to configuration. Thus, if that
        # is a possibility, don't touch the instance in any way, but
        # log the concern. This will help avoid potential issues on
        # startup due to misconfiguration.
        if instance.host != self.host:
            LOG.warning('Instance %(uuid)s appears to not be owned '
                        'by this host, but by %(host)s. Startup '
                        'processing is being skipped.',
                        {'uuid': instance.uuid,
                         'host': instance.host})
            return

        # Instances that are shut down, or in an error state can not be
        # initialized and are not attempted to be recovered. The exception
        # to this are instances that are in RESIZE_MIGRATING or DELETING,
        # which are dealt with further down.
        if (instance.vm_state == vm_states.SOFT_DELETED or
            (instance.vm_state == vm_states.ERROR and
            instance.task_state not in
            (task_states.RESIZE_MIGRATING, task_states.DELETING))):
            LOG.debug("Instance is in %s state.",
                      instance.vm_state, instance=instance)
            return

        if instance.vm_state == vm_states.DELETED:
            try:
                self._complete_partial_deletion(context, instance)
            except Exception:
                # we don't want that an exception blocks the init_host
                LOG.exception('Failed to complete a deletion',
                              instance=instance)
            return

        if (instance.vm_state == vm_states.BUILDING or
            instance.task_state in [task_states.SCHEDULING,
                                    task_states.BLOCK_DEVICE_MAPPING,
                                    task_states.NETWORKING,
                                    task_states.SPAWNING]):
            # NOTE(dave-mcnally) compute stopped before instance was fully
            # spawned so set to ERROR state. This is safe to do as the state
            # may be set by the api but the host is not so if we get here the
            # instance has already been scheduled to this particular host.
            LOG.debug("Instance failed to spawn correctly, "
                      "setting to ERROR state", instance=instance)
            instance.task_state = None
            instance.vm_state = vm_states.ERROR
            instance.save()
            return

        if (instance.vm_state in [vm_states.ACTIVE, vm_states.STOPPED] and
            instance.task_state in [task_states.REBUILDING,
                                    task_states.REBUILD_BLOCK_DEVICE_MAPPING,
                                    task_states.REBUILD_SPAWNING]):
            # NOTE(jichenjc) compute stopped before instance was fully
            # spawned so set to ERROR state. This is consistent to BUILD
            LOG.debug("Instance failed to rebuild correctly, "
                      "setting to ERROR state", instance=instance)
            instance.task_state = None
            instance.vm_state = vm_states.ERROR
            instance.save()
            return

        if (instance.vm_state != vm_states.ERROR and
            instance.task_state in [task_states.IMAGE_SNAPSHOT_PENDING,
                                    task_states.IMAGE_PENDING_UPLOAD,
                                    task_states.IMAGE_UPLOADING,
                                    task_states.IMAGE_SNAPSHOT]):
            LOG.debug("Instance in transitional state %s at start-up "
                      "clearing task state",
                      instance.task_state, instance=instance)
            try:
                self._post_interrupted_snapshot_cleanup(context, instance)
            except Exception:
                # we don't want that an exception blocks the init_host
                LOG.exception('Failed to cleanup snapshot.', instance=instance)
            instance.task_state = None
            instance.save()

        if (instance.vm_state != vm_states.ERROR and
            instance.task_state in [task_states.RESIZE_PREP]):
            LOG.debug("Instance in transitional state %s at start-up "
                      "clearing task state",
                      instance['task_state'], instance=instance)
            instance.task_state = None
            instance.save()

        if instance.task_state == task_states.DELETING:
            try:
                LOG.info('Service started deleting the instance during '
                         'the previous run, but did not finish. Restarting'
                         ' the deletion now.', instance=instance)
                instance.obj_load_attr('metadata')
                instance.obj_load_attr('system_metadata')
                bdms = objects.BlockDeviceMappingList.get_by_instance_uuid(
                        context, instance.uuid)
                self._delete_instance(context, instance, bdms)
            except Exception:
                # we don't want that an exception blocks the init_host
                LOG.exception('Failed to complete a deletion',
                              instance=instance)
                self._set_instance_obj_error_state(context, instance)
            return

        current_power_state = self._get_power_state(context, instance)
        try_reboot, reboot_type = self._retry_reboot(context, instance,
                                                     current_power_state)

        if try_reboot:
            LOG.debug("Instance in transitional state (%(task_state)s) at "
                      "start-up and power state is (%(power_state)s), "
                      "triggering reboot",
                      {'task_state': instance.task_state,
                       'power_state': current_power_state},
                      instance=instance)

            # NOTE(mikal): if the instance was doing a soft reboot that got as
            # far as shutting down the instance but not as far as starting it
            # again, then we've just become a hard reboot. That means the
            # task state for the instance needs to change so that we're in one
            # of the expected task states for a hard reboot.
            if (instance.task_state in task_states.soft_reboot_states and
                reboot_type == 'HARD'):
                instance.task_state = task_states.REBOOT_PENDING_HARD
                instance.save()

            self.reboot_instance(context, instance, block_device_info=None,
                                 reboot_type=reboot_type)
            return

        elif (current_power_state == power_state.RUNNING and
              instance.task_state in [task_states.REBOOT_STARTED,
                                      task_states.REBOOT_STARTED_HARD,
                                      task_states.PAUSING,
                                      task_states.UNPAUSING]):
            LOG.warning("Instance in transitional state "
                        "(%(task_state)s) at start-up and power state "
                        "is (%(power_state)s), clearing task state",
                        {'task_state': instance.task_state,
                         'power_state': current_power_state},
                        instance=instance)
            instance.task_state = None
            instance.vm_state = vm_states.ACTIVE
            instance.save()
        elif (current_power_state == power_state.PAUSED and
              instance.task_state == task_states.UNPAUSING):
            LOG.warning("Instance in transitional state "
                        "(%(task_state)s) at start-up and power state "
                        "is (%(power_state)s), clearing task state "
                        "and unpausing the instance",
                        {'task_state': instance.task_state,
                         'power_state': current_power_state},
                        instance=instance)
            try:
                self.unpause_instance(context, instance)
            except NotImplementedError:
                # Some virt driver didn't support pause and unpause
                pass
            except Exception:
                LOG.exception('Failed to unpause instance', instance=instance)
            return

        if instance.task_state == task_states.POWERING_OFF:
            try:
                LOG.debug("Instance in transitional state %s at start-up "
                          "retrying stop request",
                          instance.task_state, instance=instance)
                self.stop_instance(context, instance, True)
            except Exception:
                # we don't want that an exception blocks the init_host
                LOG.exception('Failed to stop instance', instance=instance)
            return

        if instance.task_state == task_states.POWERING_ON:
            try:
                LOG.debug("Instance in transitional state %s at start-up "
                          "retrying start request",
                          instance.task_state, instance=instance)
                self.start_instance(context, instance)
            except Exception:
                # we don't want that an exception blocks the init_host
                LOG.exception('Failed to start instance', instance=instance)
            return

        net_info = instance.get_network_info()
        try:
            self.driver.plug_vifs(instance, net_info)
        except NotImplementedError as e:
            LOG.debug(e, instance=instance)
        except exception.VirtualInterfacePlugException:
            # NOTE(mriedem): If we get here, it could be because the vif_type
            # in the cache is "binding_failed". The only way to fix that is to
            # try and bind the ports again, which would be expensive here on
            # host startup. We could add a check to _heal_instance_info_cache
            # to handle this, but probably only if the instance task_state is
            # None.
            LOG.exception('Virtual interface plugging failed for instance. '
                          'The port binding:host_id may need to be manually '
                          'updated.', instance=instance)
            self._set_instance_obj_error_state(context, instance)
            return

        if instance.task_state == task_states.RESIZE_MIGRATING:
            # We crashed during resize/migration, so roll back for safety
            try:
                # NOTE(mriedem): check old_vm_state for STOPPED here, if it's
                # not in system_metadata we default to True for backwards
                # compatibility
                power_on = (instance.system_metadata.get('old_vm_state') !=
                            vm_states.STOPPED)

                block_dev_info = self._get_instance_block_device_info(context,
                                                                      instance)

                self.driver.finish_revert_migration(context,
                    instance, net_info, block_dev_info, power_on)

            except Exception:
                LOG.exception('Failed to revert crashed migration',
                              instance=instance)
            finally:
                LOG.info('Instance found in migrating state during '
                         'startup. Resetting task_state',
                         instance=instance)
                instance.task_state = None
                instance.save()
        if instance.task_state == task_states.MIGRATING:
            # Live migration did not complete, but instance is on this
            # host, so reset the state.
            instance.task_state = None
            instance.save(expected_task_state=[task_states.MIGRATING])

        db_state = instance.power_state
        drv_state = self._get_power_state(context, instance)
        expect_running = (db_state == power_state.RUNNING and
                          drv_state != db_state)

        LOG.debug('Current state is %(drv_state)s, state in DB is '
                  '%(db_state)s.',
                  {'drv_state': drv_state, 'db_state': db_state},
                  instance=instance)

        if expect_running and CONF.resume_guests_state_on_host_boot:
            self._resume_guests_state(context, instance, net_info)
        elif drv_state == power_state.RUNNING:
            # VMwareAPI drivers will raise an exception
            try:
                self.driver.ensure_filtering_rules_for_instance(
                                       instance, net_info)
            except NotImplementedError:
                LOG.debug('Hypervisor driver does not support '
                          'firewall rules', instance=instance)

    def _resume_guests_state(self, context, instance, net_info):
        LOG.info('Rebooting instance after nova-compute restart.',
                 instance=instance)
        block_device_info = \
            self._get_instance_block_device_info(context, instance)

        try:
            self.driver.resume_state_on_host_boot(
                context, instance, net_info, block_device_info)
        except NotImplementedError:
            LOG.warning('Hypervisor driver does not support '
                        'resume guests', instance=instance)
        except Exception:
            # NOTE(vish): The instance failed to resume, so we set the
            #             instance to error and attempt to continue.
            LOG.warning('Failed to resume instance',
                        instance=instance)
            self._set_instance_obj_error_state(context, instance)

    def _retry_reboot(self, context, instance, current_power_state):
        current_task_state = instance.task_state
        retry_reboot = False
        reboot_type = compute_utils.get_reboot_type(current_task_state,
                                                    current_power_state)

        pending_soft = (current_task_state == task_states.REBOOT_PENDING and
                        instance.vm_state in vm_states.ALLOW_SOFT_REBOOT)
        pending_hard = (current_task_state == task_states.REBOOT_PENDING_HARD
                        and instance.vm_state in vm_states.ALLOW_HARD_REBOOT)
        started_not_running = (current_task_state in
                               [task_states.REBOOT_STARTED,
                                task_states.REBOOT_STARTED_HARD] and
                               current_power_state != power_state.RUNNING)

        if pending_soft or pending_hard or started_not_running:
            retry_reboot = True

        return retry_reboot, reboot_type

    def handle_lifecycle_event(self, event):
        LOG.info("VM %(state)s (Lifecycle Event)",
                 {'state': event.get_name()},
                 instance_uuid=event.get_instance_uuid())
        context = nova.context.get_admin_context(read_deleted='yes')
        vm_power_state = None
        event_transition = event.get_transition()
        if event_transition == virtevent.EVENT_LIFECYCLE_STOPPED:
            vm_power_state = power_state.SHUTDOWN
        elif event_transition == virtevent.EVENT_LIFECYCLE_STARTED:
            vm_power_state = power_state.RUNNING
        elif event_transition in (
                virtevent.EVENT_LIFECYCLE_PAUSED,
                virtevent.EVENT_LIFECYCLE_POSTCOPY_STARTED,
                virtevent.EVENT_LIFECYCLE_MIGRATION_COMPLETED):
            vm_power_state = power_state.PAUSED
        elif event_transition == virtevent.EVENT_LIFECYCLE_RESUMED:
            vm_power_state = power_state.RUNNING
        elif event_transition == virtevent.EVENT_LIFECYCLE_SUSPENDED:
            vm_power_state = power_state.SUSPENDED
        else:
            LOG.warning("Unexpected lifecycle event: %d", event_transition)

        migrate_finish_statuses = {
            # This happens on the source node and indicates live migration
            # entered post-copy mode.
            virtevent.EVENT_LIFECYCLE_POSTCOPY_STARTED: 'running (post-copy)',
            # Suspended for offline migration.
            virtevent.EVENT_LIFECYCLE_MIGRATION_COMPLETED: 'running'
        }

        expected_attrs = []
        if event_transition in migrate_finish_statuses:
            # Join on info_cache since that's needed in migrate_instance_start.
            expected_attrs.append('info_cache')
        instance = objects.Instance.get_by_uuid(context,
                                                event.get_instance_uuid(),
                                                expected_attrs=expected_attrs)

        # Note(lpetrut): The event may be delayed, thus not reflecting
        # the current instance power state. In that case, ignore the event.
        current_power_state = self._get_power_state(context, instance)
        if current_power_state == vm_power_state:
            LOG.debug('Synchronizing instance power state after lifecycle '
                      'event "%(event)s"; current vm_state: %(vm_state)s, '
                      'current task_state: %(task_state)s, current DB '
                      'power_state: %(db_power_state)s, VM power_state: '
                      '%(vm_power_state)s',
                      {'event': event.get_name(),
                       'vm_state': instance.vm_state,
                       'task_state': instance.task_state,
                       'db_power_state': instance.power_state,
                       'vm_power_state': vm_power_state},
                      instance_uuid=instance.uuid)
            self._sync_instance_power_state(context,
                                            instance,
                                            vm_power_state)

        # The following checks are for live migration. We want to activate
        # the port binding for the destination host before the live migration
        # is resumed on the destination host in order to reduce network
        # downtime. Otherwise the ports are bound to the destination host
        # in post_live_migration_at_destination.
        # TODO(danms): Explore options for using a different live migration
        # specific callback for this instead of piggy-backing on the
        # handle_lifecycle_event callback.
        if (instance.task_state == task_states.MIGRATING and
                event_transition in migrate_finish_statuses):
            status = migrate_finish_statuses[event_transition]
            try:
                migration = objects.Migration.get_by_instance_and_status(
                            context, instance.uuid, status)
                LOG.debug('Binding ports to destination host: %s',
                          migration.dest_compute, instance=instance)
                # For neutron, migrate_instance_start will activate the
                # destination host port bindings, if there are any created by
                # conductor before live migration started.
                self.network_api.migrate_instance_start(
                    context, instance, migration)
            except exception.MigrationNotFoundByStatus:
                LOG.warning("Unable to find migration record with status "
                            "'%s' for instance. Port binding will happen in "
                            "post live migration.", status, instance=instance)

    def handle_events(self, event):
        if isinstance(event, virtevent.LifecycleEvent):
            try:
                self.handle_lifecycle_event(event)
            except exception.InstanceNotFound:
                LOG.debug("Event %s arrived for non-existent instance. The "
                          "instance was probably deleted.", event)
        else:
            LOG.debug("Ignoring event %s", event)

    def init_virt_events(self):
        if CONF.workarounds.handle_virt_lifecycle_events:
            self.driver.register_event_listener(self.handle_events)
        else:
            # NOTE(mriedem): If the _sync_power_states periodic task is
            # disabled we should emit a warning in the logs.
            if CONF.sync_power_state_interval < 0:
                LOG.warning('Instance lifecycle events from the compute '
                            'driver have been disabled. Note that lifecycle '
                            'changes to an instance outside of the compute '
                            'service will not be synchronized '
                            'automatically since the _sync_power_states '
                            'periodic task is also disabled.')
            else:
                LOG.info('Instance lifecycle events from the compute '
                         'driver have been disabled. Note that lifecycle '
                         'changes to an instance outside of the compute '
                         'service will only be synchronized by the '
                         '_sync_power_states periodic task.')

    def init_host(self):
        """Initialization for a standalone compute service."""

        if CONF.pci.passthrough_whitelist:
            # Simply loading the PCI passthrough whitelist will do a bunch of
            # validation that would otherwise wait until the PciDevTracker is
            # constructed when updating available resources for the compute
            # node(s) in the resource tracker, effectively killing that task.
            # So load up the whitelist when starting the compute service to
            # flush any invalid configuration early so we can kill the service
            # if the configuration is wrong.
            whitelist.Whitelist(CONF.pci.passthrough_whitelist)

        nova.conf.neutron.register_dynamic_opts(CONF)

        #调用compute的底层驱动，例如libvirt来初始化host
        self.driver.init_host(host=self.host)
        context = nova.context.get_admin_context()
        #取绑定在当前host机上的所有instance
        instances = objects.InstanceList.get_by_host(
            context, self.host, expected_attrs=['info_cache', 'metadata'])

        if CONF.defer_iptables_apply:
            self.driver.filter_defer_apply_on()

        self.init_virt_events()

        try:
            # checking that instance was not already evacuated to other host
            evacuated_instances = self._destroy_evacuated_instances(context)

            # Initialise instances on the host that are not evacuating
            for instance in instances:
                if (not evacuated_instances or
                        instance.uuid not in evacuated_instances):
                    self._init_instance(context, instance)

        finally:
            if CONF.defer_iptables_apply:
                self.driver.filter_defer_apply_off()
            if instances:
                # We only send the instance info to the scheduler on startup
                # if there is anything to send, otherwise this host might
                # not be mapped yet in a cell and the scheduler may have
                # issues dealing with the information. Later changes to
                # instances on this host will update the scheduler, or the
                # _sync_scheduler_instance_info periodic task will.
                self._update_scheduler_instance_info(context, instances)

    def cleanup_host(self):
        self.driver.register_event_listener(None)
        self.instance_events.cancel_all_events()
        self.driver.cleanup_host(host=self.host)
        self._cleanup_live_migrations_in_pool()

    def _cleanup_live_migrations_in_pool(self):
        # Shutdown the pool so we don't get new requests.
        self._live_migration_executor.shutdown(wait=False)
        # For any queued migrations, cancel the migration and update
        # its status.
        for migration, future in self._waiting_live_migrations.values():
            # If we got here before the Future was submitted then we need
            # to move on since there isn't anything we can do.
            if future is None:
                continue
            if future.cancel():
                self._set_migration_status(migration, 'cancelled')
                LOG.info('Successfully cancelled queued live migration.',
                         instance_uuid=migration.instance_uuid)
            else:
                LOG.warning('Unable to cancel live migration.',
                            instance_uuid=migration.instance_uuid)
        self._waiting_live_migrations.clear()

    def pre_start_hook(self):
        """After the service is initialized, but before we fully bring
        the service up by listening on RPC queues, make sure to update
        our available resources (and indirectly our available nodes).
        """
        self.update_available_resource(nova.context.get_admin_context(),
                                       startup=True)

    def _get_power_state(self, context, instance):
        """Retrieve the power state for the given instance."""
        LOG.debug('Checking state', instance=instance)
        try:
            return self.driver.get_info(instance).state
        except exception.InstanceNotFound:
            return power_state.NOSTATE

    def get_console_topic(self, context):
        """Retrieves the console host for a project on this host.

        Currently this is just set in the flags for each compute host.

        """
        # TODO(mdragon): perhaps make this variable by console_type?
        return '%s.%s' % (console_rpcapi.RPC_TOPIC, CONF.console_host)

    @wrap_exception()
    def get_console_pool_info(self, context, console_type):
        return self.driver.get_console_pool_info(console_type)

    @wrap_exception()
    def refresh_instance_security_rules(self, context, instance):
        """Tell the virtualization driver to refresh security rules for
        an instance.

        Passes straight through to the virtualization driver.

        Synchronize the call because we may still be in the middle of
        creating the instance.
        """
        @utils.synchronized(instance.uuid)
        def _sync_refresh():
            try:
                return self.driver.refresh_instance_security_rules(instance)
            except NotImplementedError:
                LOG.debug('Hypervisor driver does not support '
                          'security groups.', instance=instance)

        return _sync_refresh()

    def _await_block_device_map_created(self, context, vol_id):
        # TODO(yamahata): creating volume simultaneously
        #                 reduces creation time?
        # TODO(yamahata): eliminate dumb polling
        start = time.time()
        retries = CONF.block_device_allocate_retries
        if retries < 0:
            LOG.warning("Treating negative config value (%(retries)s) for "
                        "'block_device_retries' as 0.",
                        {'retries': retries})
        # (1) treat  negative config value as 0
        # (2) the configured value is 0, one attempt should be made
        # (3) the configured value is > 0, then the total number attempts
        #      is (retries + 1)
        attempts = 1
        if retries >= 1:
            attempts = retries + 1
        for attempt in range(1, attempts + 1):
            volume = self.volume_api.get(context, vol_id)
            volume_status = volume['status']
            if volume_status not in ['creating', 'downloading']:
                if volume_status == 'available':
                    return attempt
                LOG.warning("Volume id: %(vol_id)s finished being "
                            "created but its status is %(vol_status)s.",
                            {'vol_id': vol_id,
                             'vol_status': volume_status})
                break
            greenthread.sleep(CONF.block_device_allocate_retries_interval)
        raise exception.VolumeNotCreated(volume_id=vol_id,
                                         seconds=int(time.time() - start),
                                         attempts=attempt,
                                         volume_status=volume_status)

    def _decode_files(self, injected_files):
        """Base64 decode the list of files to inject."""
        if not injected_files:
            return []

        def _decode(f):
            path, contents = f
            # Py3 raises binascii.Error instead of TypeError as in Py27
            try:
                decoded = base64.b64decode(contents)
                return path, decoded
            except (TypeError, binascii.Error):
                raise exception.Base64Exception(path=path)

        return [_decode(f) for f in injected_files]

    def _validate_instance_group_policy(self, context, instance,
                                        scheduler_hints):
        # NOTE(russellb) Instance group policy is enforced by the scheduler.
        # However, there is a race condition with the enforcement of
        # the policy.  Since more than one instance may be scheduled at the
        # same time, it's possible that more than one instance with an
        # anti-affinity policy may end up here.  It's also possible that
        # multiple instances with an affinity policy could end up on different
        # hosts.  This is a validation step to make sure that starting the
        # instance here doesn't violate the policy.
        group_hint = scheduler_hints.get('group')
        if not group_hint:
            return

        # The RequestSpec stores scheduler_hints as key=list pairs so we need
        # to check the type on the value and pull the single entry out. The
        # API request schema validates that the 'group' hint is a single value.
        if isinstance(group_hint, list):
            group_hint = group_hint[0]

        @utils.synchronized(group_hint)
        def _do_validation(context, instance, group_hint):
            group = objects.InstanceGroup.get_by_hint(context, group_hint)
            if group.policy and 'anti-affinity' == group.policy:
                instances_uuids = objects.InstanceList.get_uuids_by_host(
                    context, self.host)
                ins_on_host = set(instances_uuids)
                members = set(group.members)
                # Determine the set of instance group members on this host
                # which are not the instance in question. This is used to
                # determine how many other members from the same anti-affinity
                # group can be on this host.
                members_on_host = ins_on_host & members - set([instance.uuid])
                rules = group.rules
                if rules and 'max_server_per_host' in rules:
                    max_server = rules['max_server_per_host']
                else:
                    max_server = 1
                if len(members_on_host) >= max_server:
                    msg = _("Anti-affinity instance group policy "
                            "was violated.")
                    raise exception.RescheduledException(
                            instance_uuid=instance.uuid,
                            reason=msg)
            elif group.policy and 'affinity' == group.policy:
                group_hosts = group.get_hosts(exclude=[instance.uuid])
                if group_hosts and self.host not in group_hosts:
                    msg = _("Affinity instance group policy was violated.")
                    raise exception.RescheduledException(
                            instance_uuid=instance.uuid,
                            reason=msg)

        if not CONF.workarounds.disable_group_policy_check_upcall:
            _do_validation(context, instance, group_hint)

    def _log_original_error(self, exc_info, instance_uuid):
        LOG.error('Error: %s', exc_info[1], instance_uuid=instance_uuid,
                  exc_info=exc_info)

    def _reschedule(self, context, request_spec, filter_properties,
            instance, reschedule_method, method_args, task_state,
            exc_info=None, host_list=None):
        """Attempt to re-schedule a compute operation."""

        instance_uuid = instance.uuid
        retry = filter_properties.get('retry')
        if not retry:
            # no retry information, do not reschedule.
            LOG.debug("Retry info not present, will not reschedule",
                      instance_uuid=instance_uuid)
            return

        if not request_spec:
            LOG.debug("No request spec, will not reschedule",
                      instance_uuid=instance_uuid)
            return

        LOG.debug("Re-scheduling %(method)s: attempt %(num)d",
                  {'method': reschedule_method.__name__,
                   'num': retry['num_attempts']}, instance_uuid=instance_uuid)

        # reset the task state:
        self._instance_update(context, instance, task_state=task_state)

        if exc_info:
            # stringify to avoid circular ref problem in json serialization:
            retry['exc'] = traceback.format_exception_only(exc_info[0],
                                    exc_info[1])

        reschedule_method(context, *method_args, host_list=host_list)
        return True

    @periodic_task.periodic_task
    def _check_instance_build_time(self, context):
        """Ensure that instances are not stuck in build."""
        timeout = CONF.instance_build_timeout
        if timeout == 0:
            return

        filters = {'vm_state': vm_states.BUILDING,
                   'host': self.host}

        building_insts = objects.InstanceList.get_by_filters(context,
                           filters, expected_attrs=[], use_slave=True)

        for instance in building_insts:
            if timeutils.is_older_than(instance.created_at, timeout):
                self._set_instance_obj_error_state(context, instance)
                LOG.warning("Instance build timed out. Set to error "
                            "state.", instance=instance)

    def _check_instance_exists(self, context, instance):
        """Ensure an instance with the same name is not already present."""
        if self.driver.instance_exists(instance):
            raise exception.InstanceExists(name=instance.name)

    def _allocate_network_async(self, context, instance, requested_networks,
                                macs, security_groups, is_vpn):
        """Method used to allocate networks in the background.

        Broken out for testing.
        """
        # First check to see if we're specifically not supposed to allocate
        # networks because if so, we can exit early.
        if requested_networks and requested_networks.no_allocate:
            LOG.debug("Not allocating networking since 'none' was specified.",
                      instance=instance)
            return network_model.NetworkInfo([])

        LOG.debug("Allocating IP information in the background.",
                  instance=instance)
        retries = CONF.network_allocate_retries
        attempts = retries + 1
        retry_time = 1
        bind_host_id = self.driver.network_binding_host_id(context, instance)
        for attempt in range(1, attempts + 1):
            try:
                #申请网络资源
                nwinfo = self.network_api.allocate_for_instance(
                        context, instance, vpn=is_vpn,
                        requested_networks=requested_networks,
                        macs=macs,
                        security_groups=security_groups,
                        bind_host_id=bind_host_id)
                LOG.debug('Instance network_info: |%s|', nwinfo,
                          instance=instance)
                instance.system_metadata['network_allocated'] = 'True'
                # NOTE(JoshNang) do not save the instance here, as it can cause
                # races. The caller shares a reference to instance and waits
                # for this async greenthread to finish before calling
                # instance.save().
                return nwinfo
            except Exception:
                exc_info = sys.exc_info()
                log_info = {'attempt': attempt,
                            'attempts': attempts}
                if attempt == attempts:
                    LOG.exception('Instance failed network setup '
                                  'after %(attempts)d attempt(s)',
                                  log_info)
                    six.reraise(*exc_info)
                LOG.warning('Instance failed network setup '
                            '(attempt %(attempt)d of %(attempts)d)',
                            log_info, instance=instance)
                time.sleep(retry_time)
                retry_time *= 2
                if retry_time > 30:
                    retry_time = 30
        # Not reached.

    def _build_networks_for_instance(self, context, instance,
            requested_networks, security_groups):

        # If we're here from a reschedule the network may already be allocated.
        #网络已申请情况
        if strutils.bool_from_string(
                instance.system_metadata.get('network_allocated', 'False')):
            # NOTE(alex_xu): The network_allocated is True means the network
            # resource already allocated at previous scheduling, and the
            # network setup is cleanup at previous. After rescheduling, the
            # network resource need setup on the new host.
            self.network_api.setup_instance_network_on_host(
                context, instance, instance.host)
            return self.network_api.get_instance_nw_info(context, instance)

        #网络资源未申请情况
        if not self.is_neutron_security_groups:
            security_groups = []

        macs = self.driver.macs_for_instance(instance)
        network_info = self._allocate_network(context, instance,
                requested_networks, macs, security_groups)

        return network_info

    def _allocate_network(self, context, instance, requested_networks, macs,
                          security_groups):
        """Start network allocation asynchronously.  Return an instance
        of NetworkInfoAsyncWrapper that can be used to retrieve the
        allocated networks when the operation has finished.
        """
        # NOTE(comstud): Since we're allocating networks asynchronously,
        # this task state has little meaning, as we won't be in this
        # state for very long.
        #变更状态为building,任务状态为networking状态
        instance.vm_state = vm_states.BUILDING
        instance.task_state = task_states.NETWORKING
        instance.save(expected_task_state=[None])

        is_vpn = False
        #申请网络资源
        return network_model.NetworkInfoAsyncWrapper(
                self._allocate_network_async, context, instance,
                requested_networks, macs, security_groups, is_vpn)

    def _default_root_device_name(self, instance, image_meta, root_bdm):
        try:
            return self.driver.default_root_device_name(instance,
                                                        image_meta,
                                                        root_bdm)
        except NotImplementedError:
            return compute_utils.get_next_device_name(instance, [])

    def _default_device_names_for_instance(self, instance,
                                           root_device_name,
                                           *block_device_lists):
        try:
            self.driver.default_device_names_for_instance(instance,
                                                          root_device_name,
                                                          *block_device_lists)
        except NotImplementedError:
            compute_utils.default_device_names_for_instance(
                instance, root_device_name, *block_device_lists)

    def _get_device_name_for_instance(self, instance, bdms, block_device_obj):
        # NOTE(ndipanov): Copy obj to avoid changing the original
        block_device_obj = block_device_obj.obj_clone()
        try:
            return self.driver.get_device_name_for_instance(
                instance, bdms, block_device_obj)
        except NotImplementedError:
            return compute_utils.get_device_name_for_instance(
                instance, bdms, block_device_obj.get("device_name"))

    def _default_block_device_names(self, instance, image_meta, block_devices):
        """Verify that all the devices have the device_name set. If not,
        provide a default name.

        It also ensures that there is a root_device_name and is set to the
        first block device in the boot sequence (boot_index=0).
        """
        root_bdm = block_device.get_root_bdm(block_devices)
        if not root_bdm:
            return

        # Get the root_device_name from the root BDM or the instance
        root_device_name = None
        update_root_bdm = False

        if root_bdm.device_name:
            root_device_name = root_bdm.device_name
            instance.root_device_name = root_device_name
        elif instance.root_device_name:
            root_device_name = instance.root_device_name
            root_bdm.device_name = root_device_name
            update_root_bdm = True
        else:
            root_device_name = self._default_root_device_name(instance,
                                                              image_meta,
                                                              root_bdm)

            instance.root_device_name = root_device_name
            root_bdm.device_name = root_device_name
            update_root_bdm = True

        if update_root_bdm:
            root_bdm.save()

        ephemerals = list(filter(block_device.new_format_is_ephemeral,
                            block_devices))
        swap = list(filter(block_device.new_format_is_swap,
                      block_devices))
        block_device_mapping = list(filter(
              driver_block_device.is_block_device_mapping, block_devices))

        self._default_device_names_for_instance(instance,
                                                root_device_name,
                                                ephemerals,
                                                swap,
                                                block_device_mapping)

    def _block_device_info_to_legacy(self, block_device_info):
        """Convert BDI to the old format for drivers that need it."""

        if self.use_legacy_block_device_info:
            ephemerals = driver_block_device.legacy_block_devices(
                driver.block_device_info_get_ephemerals(block_device_info))
            mapping = driver_block_device.legacy_block_devices(
                driver.block_device_info_get_mapping(block_device_info))
            swap = block_device_info['swap']
            if swap:
                swap = swap.legacy()

            block_device_info.update({
                'ephemerals': ephemerals,
                'swap': swap,
                'block_device_mapping': mapping})

    def _add_missing_dev_names(self, bdms, instance):
        for bdm in bdms:
            if bdm.device_name is not None:
                continue

            device_name = self._get_device_name_for_instance(instance,
                                                             bdms, bdm)
            values = {'device_name': device_name}
            bdm.update(values)
            bdm.save()

    def _prep_block_device(self, context, instance, bdms):
        """Set up the block device for an instance with error logging."""
        try:
            self._add_missing_dev_names(bdms, instance)
            block_device_info = driver.get_block_device_info(instance, bdms)
            mapping = driver.block_device_info_get_mapping(block_device_info)
            driver_block_device.attach_block_devices(
                mapping, context, instance, self.volume_api, self.driver,
                wait_func=self._await_block_device_map_created)

            self._block_device_info_to_legacy(block_device_info)
            return block_device_info

        except exception.OverQuota as e:
            LOG.warning('Failed to create block device for instance due'
                        ' to exceeding volume related resource quota.'
                        ' Error: %s', e.message, instance=instance)
            raise

        except Exception as ex:
            LOG.exception('Instance failed block device setup',
                          instance=instance)
            # InvalidBDM will eventually result in a BuildAbortException when
            # booting from volume, and will be recorded as an instance fault.
            # Maintain the original exception message which most likely has
            # useful details which the standard InvalidBDM error message lacks.
            raise exception.InvalidBDM(six.text_type(ex))

    def _update_instance_after_spawn(self, context, instance):
        instance.power_state = self._get_power_state(context, instance)
        #修改状态
        instance.vm_state = vm_states.ACTIVE
        instance.task_state = None
        instance.launched_at = timeutils.utcnow()
        configdrive.update_instance(instance)

    def _update_scheduler_instance_info(self, context, instance):
        """Sends an InstanceList with created or updated Instance objects to
        the Scheduler client.

        In the case of init_host, the value passed will already be an
        InstanceList. Other calls will send individual Instance objects that
        have been created or resized. In this case, we create an InstanceList
        object containing that Instance.
        """
        if not self.send_instance_updates:
            return
        if isinstance(instance, obj_instance.Instance):
            instance = objects.InstanceList(objects=[instance])
        context = context.elevated()
        self.scheduler_client.update_instance_info(context, self.host,
                                                   instance)

    def _delete_scheduler_instance_info(self, context, instance_uuid):
        """Sends the uuid of the deleted Instance to the Scheduler client."""
        if not self.send_instance_updates:
            return
        context = context.elevated()
        self.scheduler_client.delete_instance_info(context, self.host,
                                                   instance_uuid)

    @periodic_task.periodic_task(spacing=CONF.scheduler_instance_sync_interval)
    def _sync_scheduler_instance_info(self, context):
        if not self.send_instance_updates:
            return
        context = context.elevated()
        instances = objects.InstanceList.get_by_host(context, self.host,
                                                     expected_attrs=[],
                                                     use_slave=True)
        uuids = [instance.uuid for instance in instances]
        self.scheduler_client.sync_instance_info(context, self.host, uuids)

    def _notify_about_instance_usage(self, context, instance, event_suffix,
                                     network_info=None, extra_usage_info=None,
                                     fault=None):
        compute_utils.notify_about_instance_usage(
            self.notifier, context, instance, event_suffix,
            network_info=network_info,
            extra_usage_info=extra_usage_info, fault=fault)

    def _deallocate_network(self, context, instance,
                            requested_networks=None):
        # If we were told not to allocate networks let's save ourselves
        # the trouble of calling the network API.
        if requested_networks and requested_networks.no_allocate:
            LOG.debug("Skipping network deallocation for instance since "
                      "networking was not requested.", instance=instance)
            return

        LOG.debug('Deallocating network for instance', instance=instance)
        with timeutils.StopWatch() as timer:
            self.network_api.deallocate_for_instance(
                context, instance, requested_networks=requested_networks)
        # nova-network does an rpc call so we're OK tracking time spent here
        LOG.info('Took %0.2f seconds to deallocate network for instance.',
                 timer.elapsed(), instance=instance)

    def _get_instance_block_device_info(self, context, instance,
                                        refresh_conn_info=False,
                                        bdms=None):
        """Transform block devices to the driver block_device format."""

        if not bdms:
            bdms = objects.BlockDeviceMappingList.get_by_instance_uuid(
                    context, instance.uuid)
        block_device_info = driver.get_block_device_info(instance, bdms)

        if not refresh_conn_info:
            # if the block_device_mapping has no value in connection_info
            # (returned as None), don't include in the mapping
            block_device_info['block_device_mapping'] = [
                bdm for bdm in driver.block_device_info_get_mapping(
                                    block_device_info)
                if bdm.get('connection_info')]
        else:
            driver_block_device.refresh_conn_infos(
                driver.block_device_info_get_mapping(block_device_info),
                context, instance, self.volume_api, self.driver)

        self._block_device_info_to_legacy(block_device_info)

        return block_device_info

    def _build_failed(self, node):
        if CONF.compute.consecutive_build_service_disable_threshold:
            rt = self._get_resource_tracker()
            # NOTE(danms): Update our counter, but wait for the next
            # update_available_resource() periodic to flush it to the DB
            rt.build_failed(node)

    def _build_succeeded(self, node):
        rt = self._get_resource_tracker()
        rt.build_succeeded(node)

    #compute节点收到build_and_run_instance消息进行处理（构造并运行instance)
    #此消息来源于conductor
    @wrap_exception()
    @reverts_task_state
    @wrap_instance_fault
    def build_and_run_instance(self, context, instance, image, request_spec,
                     filter_properties, admin_password=None,
                     injected_files=None, requested_networks=None,
                     security_groups=None, block_device_mapping=None,
                     node=None, limits=None, host_list=None):

        @utils.synchronized(instance.uuid)
        def _locked_do_build_and_run_instance(*args, **kwargs):
            # NOTE(danms): We grab the semaphore with the instance uuid
            # locked because we could wait in line to build this instance
            # for a while and we want to make sure that nothing else tries
            # to do anything with this instance while we wait.
            with self._build_semaphore:
                try:
                    #完成虚拟构造并启动
                    result = self._do_build_and_run_instance(*args, **kwargs)
                except Exception:
                    # NOTE(mriedem): This should really only happen if
                    # _decode_files in _do_build_and_run_instance fails, and
                    # that's before a guest is spawned so it's OK to remove
                    # allocations for the instance for this node from Placement
                    # below as there is no guest consuming resources anyway.
                    # The _decode_files case could be handled more specifically
                    # but that's left for another day.
                    result = build_results.FAILED
                    raise
                finally:
                    if result == build_results.FAILED:
                        # Remove the allocation records from Placement for the
                        # instance if the build failed. The instance.host is
                        # likely set to None in _do_build_and_run_instance
                        # which means if the user deletes the instance, it
                        # will be deleted in the API, not the compute service.
                        # Setting the instance.host to None in
                        # _do_build_and_run_instance means that the
                        # ResourceTracker will no longer consider this instance
                        # to be claiming resources against it, so we want to
                        # reflect that same thing in Placement.  No need to
                        # call this for a reschedule, as the allocations will
                        # have already been removed in
                        # self._do_build_and_run_instance().
                        self._delete_allocation_for_instance(context,
                                                             instance.uuid)

                    if result in (build_results.FAILED,
                                  build_results.RESCHEDULED):
                        self._build_failed(node)
                    else:
                        self._build_succeeded(node)

        # NOTE(danms): We spawn here to return the RPC worker thread back to
        # the pool. Since what follows could take a really long time, we don't
        # want to tie up RPC workers.
        utils.spawn_n(_locked_do_build_and_run_instance,
                      context, instance, image, request_spec,
                      filter_properties, admin_password, injected_files,
                      requested_networks, security_groups,
                      block_device_mapping, node, limits, host_list)

    def _delete_allocation_for_instance(self, context, instance_uuid):
        rt = self._get_resource_tracker()
        rt.reportclient.delete_allocation_for_instance(context, instance_uuid)

    def _check_device_tagging(self, requested_networks, block_device_mapping):
        tagging_requested = False
        if requested_networks:
            for net in requested_networks:
                if 'tag' in net and net.tag is not None:
                    tagging_requested = True
                    break
        if block_device_mapping and not tagging_requested:
            for bdm in block_device_mapping:
                if 'tag' in bdm and bdm.tag is not None:
                    tagging_requested = True
                    break
        if (tagging_requested and
                not self.driver.capabilities.get('supports_device_tagging',
                                                 False)):
            raise exception.BuildAbortException('Attempt to boot guest with '
                                                'tagged devices on host that '
                                                'does not support tagging.')

    def _check_trusted_certs(self, instance):
        if (instance.trusted_certs and
                not self.driver.capabilities.get('supports_trusted_certs',
                                                 False)):
            raise exception.BuildAbortException(
                'Trusted image certificates provided on host that does not '
                'support certificate validation.')

    @hooks.add_hook('build_instance')
    @wrap_exception()
    @reverts_task_state
    @wrap_instance_event(prefix='compute')
    @wrap_instance_fault
    def _do_build_and_run_instance(self, context, instance, image,
            request_spec, filter_properties, admin_password, injected_files,
            requested_networks, security_groups, block_device_mapping,
            node=None, limits=None, host_list=None):

        try:
            LOG.debug('Starting instance...', instance=instance)
            #vm状态改为building,task_state改为空。compute节点此时将数据库状态改为building
            #说明消息已到达compute节点
            instance.vm_state = vm_states.BUILDING
            instance.task_state = None
            instance.save(expected_task_state=
                    (task_states.SCHEDULING, None))
        except exception.InstanceNotFound:
            msg = 'Instance disappeared before build.'
            LOG.debug(msg, instance=instance)
            return build_results.FAILED
        except exception.UnexpectedTaskStateError as e:
            LOG.debug(e.format_message(), instance=instance)
            return build_results.FAILED

        # b64 decode the files to inject:
        decoded_files = self._decode_files(injected_files)

        if limits is None:
            limits = {}

        if node is None:
            node = self._get_nodename(instance, refresh=True)

        try:
            with timeutils.StopWatch() as timer:
                #在定时器的保护下做此动作
                self._build_and_run_instance(context, instance, image,
                        decoded_files, admin_password, requested_networks,
                        security_groups, block_device_mapping, node, limits,
                        filter_properties, request_spec)
            LOG.info('Took %0.2f seconds to build instance.',
                     timer.elapsed(), instance=instance)
            return build_results.ACTIVE
        except exception.RescheduledException as e:
            retry = filter_properties.get('retry')
            if not retry:
                # no retry information, do not reschedule.
                LOG.debug("Retry info not present, will not reschedule",
                    instance=instance)
                self._cleanup_allocated_networks(context, instance,
                    requested_networks)
                self._cleanup_volumes(context, instance,
                    block_device_mapping, raise_exc=False)
                compute_utils.add_instance_fault_from_exc(context,
                        instance, e, sys.exc_info(),
                        fault_message=e.kwargs['reason'])
                self._nil_out_instance_obj_host_and_node(instance)
                self._set_instance_obj_error_state(context, instance,
                                                   clean_task_state=True)
                return build_results.FAILED
            LOG.debug(e.format_message(), instance=instance)
            # This will be used for logging the exception
            retry['exc'] = traceback.format_exception(*sys.exc_info())
            # This will be used for setting the instance fault message
            retry['exc_reason'] = e.kwargs['reason']
            # NOTE(comstud): Deallocate networks if the driver wants
            # us to do so.
            # NOTE(mriedem): Always deallocate networking when using Neutron.
            # This is to unbind any ports that the user supplied in the server
            # create request, or delete any ports that nova created which were
            # meant to be bound to this host. This check intentionally bypasses
            # the result of deallocate_networks_on_reschedule because the
            # default value in the driver is False, but that method was really
            # only meant for Ironic and should be removed when nova-network is
            # removed (since is_neutron() will then always be True).
            # NOTE(vladikr): SR-IOV ports should be deallocated to
            # allow new sriov pci devices to be allocated on a new host.
            # Otherwise, if devices with pci addresses are already allocated
            # on the destination host, the instance will fail to spawn.
            # info_cache.network_info should be present at this stage.
            if (self.driver.deallocate_networks_on_reschedule(instance) or
                utils.is_neutron() or
                self.deallocate_sriov_ports_on_reschedule(instance)):
                self._cleanup_allocated_networks(context, instance,
                        requested_networks)
            else:
                # NOTE(alex_xu): Network already allocated and we don't
                # want to deallocate them before rescheduling. But we need
                # to cleanup those network resources setup on this host before
                # rescheduling.
                self.network_api.cleanup_instance_network_on_host(
                    context, instance, self.host)

            self._nil_out_instance_obj_host_and_node(instance)
            instance.task_state = task_states.SCHEDULING
            instance.save()
            # The instance will have already claimed resources from this host
            # before this build was attempted. Now that it has failed, we need
            # to unclaim those resources before casting to the conductor, so
            # that if there are alternate hosts available for a retry, it can
            # claim resources on that new host for the instance.
            self._delete_allocation_for_instance(context, instance.uuid)

            self.compute_task_api.build_instances(context, [instance],
                    image, filter_properties, admin_password,
                    injected_files, requested_networks, security_groups,
                    block_device_mapping, request_spec=request_spec,
                    host_lists=[host_list])
            return build_results.RESCHEDULED
        except (exception.InstanceNotFound,
                exception.UnexpectedDeletingTaskStateError):
            msg = 'Instance disappeared during build.'
            LOG.debug(msg, instance=instance)
            self._cleanup_allocated_networks(context, instance,
                    requested_networks)
            return build_results.FAILED
        except Exception as e:
            if isinstance(e, exception.BuildAbortException):
                LOG.error(e.format_message(), instance=instance)
            else:
                # Should not reach here.
                LOG.exception('Unexpected build failure, not rescheduling '
                              'build.', instance=instance)
            self._cleanup_allocated_networks(context, instance,
                    requested_networks)
            self._cleanup_volumes(context, instance,
                    block_device_mapping, raise_exc=False)
            compute_utils.add_instance_fault_from_exc(context, instance,
                    e, sys.exc_info())
            self._nil_out_instance_obj_host_and_node(instance)
            self._set_instance_obj_error_state(context, instance,
                                               clean_task_state=True)
            return build_results.FAILED

    def deallocate_sriov_ports_on_reschedule(self, instance):
        """Determine if networks are needed to be deallocated before reschedule

        Check the cached network info for any assigned SR-IOV ports.
        SR-IOV ports should be deallocated prior to rescheduling
        in order to allow new sriov pci devices to be allocated on a new host.
        """
        info_cache = instance.info_cache

        def _has_sriov_port(vif):
            return vif['vnic_type'] in network_model.VNIC_TYPES_SRIOV

        if (info_cache and info_cache.network_info):
            for vif in info_cache.network_info:
                if _has_sriov_port(vif):
                    return True
        return False

    @staticmethod
    def _get_scheduler_hints(filter_properties, request_spec=None):
        """Helper method to get scheduler hints.

        This method prefers to get the hints out of the request spec, but that
        might not be provided. Conductor will pass request_spec down to the
        first compute chosen for a build but older computes will not pass
        the request_spec to conductor's build_instances method for a
        a reschedule, so if we're on a host via a retry, request_spec may not
        be provided so we need to fallback to use the filter_properties
        to get scheduler hints.
        """
        hints = {}
        if request_spec is not None and 'scheduler_hints' in request_spec:
            hints = request_spec.scheduler_hints
        if not hints:
            hints = filter_properties.get('scheduler_hints') or {}
        return hints

    def _build_and_run_instance(self, context, instance, image, injected_files,
            admin_password, requested_networks, security_groups,
            block_device_mapping, node, limits, filter_properties,
            request_spec=None):

        image_name = image.get('name')
        self._notify_about_instance_usage(context, instance, 'create.start',
                extra_usage_info={'image_name': image_name})
        compute_utils.notify_about_instance_create(
            context, instance, self.host,
            phase=fields.NotificationPhase.START,
            bdms=block_device_mapping)

        # NOTE(mikal): cache the keystone roles associated with the instance
        # at boot time for later reference
        instance.system_metadata.update(
            {'boot_roles': ','.join(context.roles)})

        self._check_device_tagging(requested_networks, block_device_mapping)
        self._check_trusted_certs(instance)

        try:
            scheduler_hints = self._get_scheduler_hints(filter_properties,
                                                        request_spec)
            rt = self._get_resource_tracker()
            with rt.instance_claim(context, instance, node, limits):
                # NOTE(russellb) It's important that this validation be done
                # *after* the resource tracker instance claim, as that is where
                # the host is set on the instance.
                self._validate_instance_group_policy(context, instance,
                                                     scheduler_hints)
                image_meta = objects.ImageMeta.from_dict(image)
                #构造资源
                with self._build_resources(context, instance,
                        requested_networks, security_groups, image_meta,
                        block_device_mapping) as resources:
                    #变更vm_state状态为building,变更task_state状态为spawning
                    instance.vm_state = vm_states.BUILDING
                    instance.task_state = task_states.SPAWNING
                    # NOTE(JoshNang) This also saves the changes to the
                    # instance from _allocate_network_async, as they aren't
                    # saved in that function to prevent races.
                    instance.save(expected_task_state=
                            task_states.BLOCK_DEVICE_MAPPING)
                    block_device_info = resources['block_device_info']
                    network_info = resources['network_info']
                    allocs = resources['allocations']
                    LOG.debug('Start spawning the instance on the hypervisor.',
                              instance=instance)
                    with timeutils.StopWatch() as timer:
                        #孵化instances，并完在虚机开机
                        self.driver.spawn(context, instance, image_meta,
                                          injected_files, admin_password,
                                          allocs, network_info=network_info,
                                          block_device_info=block_device_info)
                    LOG.info('Took %0.2f seconds to spawn the instance on '
                             'the hypervisor.', timer.elapsed(),
                             instance=instance)
        except (exception.InstanceNotFound,
                exception.UnexpectedDeletingTaskStateError) as e:
            with excutils.save_and_reraise_exception():
                self._notify_about_instance_usage(context, instance,
                    'create.error', fault=e)
                tb = traceback.format_exc()
                compute_utils.notify_about_instance_create(
                    context, instance, self.host,
                    phase=fields.NotificationPhase.ERROR, exception=e,
                    bdms=block_device_mapping, tb=tb)
        except exception.ComputeResourcesUnavailable as e:
            LOG.debug(e.format_message(), instance=instance)
            self._notify_about_instance_usage(context, instance,
                    'create.error', fault=e)
            tb = traceback.format_exc()
            compute_utils.notify_about_instance_create(
                    context, instance, self.host,
                    phase=fields.NotificationPhase.ERROR, exception=e,
                    bdms=block_device_mapping, tb=tb)
            raise exception.RescheduledException(
                    instance_uuid=instance.uuid, reason=e.format_message())
        except exception.BuildAbortException as e:
            with excutils.save_and_reraise_exception():
                LOG.debug(e.format_message(), instance=instance)
                self._notify_about_instance_usage(context, instance,
                    'create.error', fault=e)
                tb = traceback.format_exc()
                compute_utils.notify_about_instance_create(
                    context, instance, self.host,
                    phase=fields.NotificationPhase.ERROR, exception=e,
                    bdms=block_device_mapping, tb=tb)
        except (exception.FixedIpLimitExceeded,
                exception.NoMoreNetworks, exception.NoMoreFixedIps) as e:
            LOG.warning('No more network or fixed IP to be allocated',
                        instance=instance)
            self._notify_about_instance_usage(context, instance,
                    'create.error', fault=e)
            tb = traceback.format_exc()
            compute_utils.notify_about_instance_create(
                    context, instance, self.host,
                    phase=fields.NotificationPhase.ERROR, exception=e,
                    bdms=block_device_mapping, tb=tb)
            msg = _('Failed to allocate the network(s) with error %s, '
                    'not rescheduling.') % e.format_message()
            raise exception.BuildAbortException(instance_uuid=instance.uuid,
                    reason=msg)
        except (exception.VirtualInterfaceCreateException,
                exception.VirtualInterfaceMacAddressException,
                exception.FixedIpInvalidOnHost,
                exception.UnableToAutoAllocateNetwork) as e:
            LOG.exception('Failed to allocate network(s)',
                          instance=instance)
            self._notify_about_instance_usage(context, instance,
                    'create.error', fault=e)
            tb = traceback.format_exc()
            compute_utils.notify_about_instance_create(
                    context, instance, self.host,
                    phase=fields.NotificationPhase.ERROR, exception=e,
                    bdms=block_device_mapping, tb=tb)
            msg = _('Failed to allocate the network(s), not rescheduling.')
            raise exception.BuildAbortException(instance_uuid=instance.uuid,
                    reason=msg)
        except (exception.FlavorDiskTooSmall,
                exception.FlavorMemoryTooSmall,
                exception.ImageNotActive,
                exception.ImageUnacceptable,
                exception.InvalidDiskInfo,
                exception.InvalidDiskFormat,
                cursive_exception.SignatureVerificationError,
                exception.CertificateValidationFailed,
                exception.VolumeEncryptionNotSupported,
                exception.InvalidInput,
                # TODO(mriedem): We should be validating RequestedVRamTooHigh
                # in the API during server create and rebuild.
                exception.RequestedVRamTooHigh) as e:
            self._notify_about_instance_usage(context, instance,
                    'create.error', fault=e)
            tb = traceback.format_exc()
            compute_utils.notify_about_instance_create(
                    context, instance, self.host,
                    phase=fields.NotificationPhase.ERROR, exception=e,
                    bdms=block_device_mapping, tb=tb)
            raise exception.BuildAbortException(instance_uuid=instance.uuid,
                    reason=e.format_message())
        except Exception as e:
            self._notify_about_instance_usage(context, instance,
                    'create.error', fault=e)
            tb = traceback.format_exc()
            compute_utils.notify_about_instance_create(
                    context, instance, self.host,
                    phase=fields.NotificationPhase.ERROR, exception=e,
                    bdms=block_device_mapping, tb=tb)
            raise exception.RescheduledException(
                    instance_uuid=instance.uuid, reason=six.text_type(e))

        # NOTE(alaski): This is only useful during reschedules, remove it now.
        instance.system_metadata.pop('network_allocated', None)

        # If CONF.default_access_ip_network_name is set, grab the
        # corresponding network and set the access ip values accordingly.
        network_name = CONF.default_access_ip_network_name
        if (network_name and not instance.access_ip_v4 and
                not instance.access_ip_v6):
            # Note that when there are multiple ips to choose from, an
            # arbitrary one will be chosen.
            for vif in network_info:
                if vif['network']['label'] == network_name:
                    for ip in vif.fixed_ips():
                        if not instance.access_ip_v4 and ip['version'] == 4:
                            instance.access_ip_v4 = ip['address']
                        if not instance.access_ip_v6 and ip['version'] == 6:
                            instance.access_ip_v6 = ip['address']
                    break

        self._update_instance_after_spawn(context, instance)

        try:
            instance.save(expected_task_state=task_states.SPAWNING)
        except (exception.InstanceNotFound,
                exception.UnexpectedDeletingTaskStateError) as e:
            with excutils.save_and_reraise_exception():
                self._notify_about_instance_usage(context, instance,
                    'create.error', fault=e)
                tb = traceback.format_exc()
                compute_utils.notify_about_instance_create(
                    context, instance, self.host,
                    phase=fields.NotificationPhase.ERROR, exception=e,
                    bdms=block_device_mapping, tb=tb)

        self._update_scheduler_instance_info(context, instance)
        self._notify_about_instance_usage(context, instance, 'create.end',
                extra_usage_info={'message': _('Success')},
                network_info=network_info)
        compute_utils.notify_about_instance_create(context, instance,
                self.host, phase=fields.NotificationPhase.END,
                bdms=block_device_mapping)

    @contextlib.contextmanager
    def _build_resources(self, context, instance, requested_networks,
                         security_groups, image_meta, block_device_mapping):
        resources = {}
        network_info = None
        try:
            LOG.debug('Start building networks asynchronously for instance.',
                      instance=instance)
            #创建网络资源
            network_info = self._build_networks_for_instance(context, instance,
                    requested_networks, security_groups)
            resources['network_info'] = network_info
        except (exception.InstanceNotFound,
                exception.UnexpectedDeletingTaskStateError):
            raise
        except exception.UnexpectedTaskStateError as e:
            raise exception.BuildAbortException(instance_uuid=instance.uuid,
                    reason=e.format_message())
        except Exception:
            # Because this allocation is async any failures are likely to occur
            # when the driver accesses network_info during spawn().
            LOG.exception('Failed to allocate network(s)',
                          instance=instance)
            msg = _('Failed to allocate the network(s), not rescheduling.')
            raise exception.BuildAbortException(instance_uuid=instance.uuid,
                    reason=msg)

        try:
            # Perform any driver preparation work for the driver.
            self.driver.prepare_for_spawn(instance)

            # Depending on a virt driver, some network configuration is
            # necessary before preparing block devices.
            self.driver.prepare_networks_before_block_device_mapping(
                instance, network_info)

            # Verify that all the BDMs have a device_name set and assign a
            # default to the ones missing it with the help of the driver.
            self._default_block_device_names(instance, image_meta,
                                             block_device_mapping)

            LOG.debug('Start building block device mappings for instance.',
                      instance=instance)
            instance.vm_state = vm_states.BUILDING
            instance.task_state = task_states.BLOCK_DEVICE_MAPPING
            instance.save()

            block_device_info = self._prep_block_device(context, instance,
                    block_device_mapping)
            resources['block_device_info'] = block_device_info
        except (exception.InstanceNotFound,
                exception.UnexpectedDeletingTaskStateError):
            with excutils.save_and_reraise_exception():
                # Make sure the async call finishes
                if network_info is not None:
                    network_info.wait(do_raise=False)
                    self.driver.clean_networks_preparation(instance,
                                                           network_info)
                self.driver.failed_spawn_cleanup(instance)
        except (exception.UnexpectedTaskStateError,
                exception.OverQuota, exception.InvalidBDM) as e:
            # Make sure the async call finishes
            if network_info is not None:
                network_info.wait(do_raise=False)
                self.driver.clean_networks_preparation(instance, network_info)
            self.driver.failed_spawn_cleanup(instance)
            raise exception.BuildAbortException(instance_uuid=instance.uuid,
                    reason=e.format_message())
        except Exception:
            LOG.exception('Failure prepping block device',
                          instance=instance)
            # Make sure the async call finishes
            if network_info is not None:
                network_info.wait(do_raise=False)
                self.driver.clean_networks_preparation(instance, network_info)
            self.driver.failed_spawn_cleanup(instance)
            msg = _('Failure prepping block device.')
            raise exception.BuildAbortException(instance_uuid=instance.uuid,
                    reason=msg)

        try:
            resources['allocations'] = (
                self.reportclient.get_allocations_for_consumer(context,
                                                               instance.uuid))
        except Exception:
            LOG.exception('Failure retrieving placement allocations',
                          instance=instance)
            # Make sure the async call finishes
            if network_info is not None:
                network_info.wait(do_raise=False)
            self.driver.failed_spawn_cleanup(instance)
            msg = _('Failure retrieving placement allocations')
            raise exception.BuildAbortException(instance_uuid=instance.uuid,
                                                reason=msg)

        try:
            yield resources
        except Exception as exc:
            with excutils.save_and_reraise_exception() as ctxt:
                if not isinstance(exc, (
                        exception.InstanceNotFound,
                        exception.UnexpectedDeletingTaskStateError)):
                    LOG.exception('Instance failed to spawn',
                                  instance=instance)
                # Make sure the async call finishes
                if network_info is not None:
                    network_info.wait(do_raise=False)
                # if network_info is empty we're likely here because of
                # network allocation failure. Since nothing can be reused on
                # rescheduling it's better to deallocate network to eliminate
                # the chance of orphaned ports in neutron
                deallocate_networks = False if network_info else True
                try:
                    self._shutdown_instance(context, instance,
                            block_device_mapping, requested_networks,
                            try_deallocate_networks=deallocate_networks)
                except Exception as exc2:
                    ctxt.reraise = False
                    LOG.warning('Could not clean up failed build,'
                                ' not rescheduling. Error: %s',
                                six.text_type(exc2))
                    raise exception.BuildAbortException(
                            instance_uuid=instance.uuid,
                            reason=six.text_type(exc))

    def _cleanup_allocated_networks(self, context, instance,
            requested_networks):
        try:
            self._deallocate_network(context, instance, requested_networks)
        except Exception:
            LOG.exception('Failed to deallocate networks', instance=instance)
            return

        instance.system_metadata['network_allocated'] = 'False'
        try:
            instance.save()
        except exception.InstanceNotFound:
            # NOTE(alaski): It's possible that we're cleaning up the networks
            # because the instance was deleted.  If that's the case then this
            # exception will be raised by instance.save()
            pass

    def _try_deallocate_network(self, context, instance,
                                requested_networks=None):

        # During auto-scale cleanup, we could be deleting a large number
        # of servers at the same time and overloading parts of the system,
        # so we retry a few times in case of connection failures to the
        # networking service.
        @loopingcall.RetryDecorator(
            max_retry_count=3, inc_sleep_time=2, max_sleep_time=12,
            exceptions=(keystone_exception.connection.ConnectFailure,))
        def _deallocate_network_with_retries():
            try:
                self._deallocate_network(
                    context, instance, requested_networks)
            except keystone_exception.connection.ConnectFailure as e:
                # Provide a warning that something is amiss.
                with excutils.save_and_reraise_exception():
                    LOG.warning('Failed to deallocate network for instance; '
                                'retrying. Error: %s', six.text_type(e),
                                instance=instance)

        try:
            # tear down allocated network structure
            _deallocate_network_with_retries()
        except Exception as ex:
            with excutils.save_and_reraise_exception():
                LOG.error('Failed to deallocate network for instance. '
                          'Error: %s', ex, instance=instance)
                self._set_instance_obj_error_state(context, instance)

    def _get_power_off_values(self, context, instance, clean_shutdown):
        """Get the timing configuration for powering down this instance."""
        if clean_shutdown:
            timeout = compute_utils.get_value_from_system_metadata(instance,
                          key='image_os_shutdown_timeout', type=int,
                          default=CONF.shutdown_timeout)
            retry_interval = CONF.compute.shutdown_retry_interval
        else:
            timeout = 0
            retry_interval = 0

        return timeout, retry_interval

    def _power_off_instance(self, context, instance, clean_shutdown=True):
        """Power off an instance on this host."""
        timeout, retry_interval = self._get_power_off_values(context,
                                        instance, clean_shutdown)
        self.driver.power_off(instance, timeout, retry_interval)

    def _shutdown_instance(self, context, instance,
                           bdms, requested_networks=None, notify=True,
                           try_deallocate_networks=True):
        """Shutdown an instance on this host.

        :param:context: security context
        :param:instance: a nova.objects.Instance object
        :param:bdms: the block devices for the instance to be torn
                     down
        :param:requested_networks: the networks on which the instance
                                   has ports
        :param:notify: true if a final usage notification should be
                       emitted
        :param:try_deallocate_networks: false if we should avoid
                                        trying to teardown networking
        """
        context = context.elevated()
        LOG.info('Terminating instance', instance=instance)

        if notify:
            self._notify_about_instance_usage(context, instance,
                                              "shutdown.start")
            compute_utils.notify_about_instance_action(context, instance,
                    self.host, action=fields.NotificationAction.SHUTDOWN,
                    phase=fields.NotificationPhase.START, bdms=bdms)

        network_info = instance.get_network_info()

        # NOTE(vish) get bdms before destroying the instance
        vol_bdms = [bdm for bdm in bdms if bdm.is_volume]
        block_device_info = self._get_instance_block_device_info(
            context, instance, bdms=bdms)

        # NOTE(melwitt): attempt driver destroy before releasing ip, may
        #                want to keep ip allocated for certain failures
        try:
            LOG.debug('Start destroying the instance on the hypervisor.',
                      instance=instance)
            with timeutils.StopWatch() as timer:
                self.driver.destroy(context, instance, network_info,
                                    block_device_info)
            LOG.info('Took %0.2f seconds to destroy the instance on the '
                     'hypervisor.', timer.elapsed(), instance=instance)
        except exception.InstancePowerOffFailure:
            # if the instance can't power off, don't release the ip
            with excutils.save_and_reraise_exception():
                pass
        except Exception:
            with excutils.save_and_reraise_exception():
                # deallocate ip and fail without proceeding to
                # volume api calls, preserving current behavior
                if try_deallocate_networks:
                    self._try_deallocate_network(context, instance,
                                                 requested_networks)

        if try_deallocate_networks:
            self._try_deallocate_network(context, instance, requested_networks)

        timer.restart()
        for bdm in vol_bdms:
            try:
                if bdm.attachment_id:
                    self.volume_api.attachment_delete(context,
                                                      bdm.attachment_id)
                else:
                    # NOTE(vish): actual driver detach done in driver.destroy,
                    #             so just tell cinder that we are done with it.
                    connector = self.driver.get_volume_connector(instance)
                    self.volume_api.terminate_connection(context,
                                                         bdm.volume_id,
                                                         connector)
                    self.volume_api.detach(context, bdm.volume_id,
                                           instance.uuid)

            except exception.VolumeAttachmentNotFound as exc:
                LOG.debug('Ignoring VolumeAttachmentNotFound: %s', exc,
                          instance=instance)
            except exception.DiskNotFound as exc:
                LOG.debug('Ignoring DiskNotFound: %s', exc,
                          instance=instance)
            except exception.VolumeNotFound as exc:
                LOG.debug('Ignoring VolumeNotFound: %s', exc,
                          instance=instance)
            except (cinder_exception.EndpointNotFound,
                    keystone_exception.EndpointNotFound) as exc:
                LOG.warning('Ignoring EndpointNotFound for '
                            'volume %(volume_id)s: %(exc)s',
                            {'exc': exc, 'volume_id': bdm.volume_id},
                            instance=instance)
            except cinder_exception.ClientException as exc:
                LOG.warning('Ignoring unknown cinder exception for '
                            'volume %(volume_id)s: %(exc)s',
                            {'exc': exc, 'volume_id': bdm.volume_id},
                            instance=instance)
            except Exception as exc:
                LOG.warning('Ignoring unknown exception for '
                            'volume %(volume_id)s: %(exc)s',
                            {'exc': exc, 'volume_id': bdm.volume_id},
                            instance=instance)
        if vol_bdms:
            LOG.info('Took %(time).2f seconds to detach %(num)s volumes '
                     'for instance.',
                     {'time': timer.elapsed(), 'num': len(vol_bdms)},
                     instance=instance)

        if notify:
            self._notify_about_instance_usage(context, instance,
                                              "shutdown.end")
            compute_utils.notify_about_instance_action(context, instance,
                    self.host, action=fields.NotificationAction.SHUTDOWN,
                    phase=fields.NotificationPhase.END, bdms=bdms)

    def _cleanup_volumes(self, context, instance, bdms, raise_exc=True,
                         detach=True):
        exc_info = None
        for bdm in bdms:
            if detach and bdm.volume_id:
                try:
                    LOG.debug("Detaching volume: %s", bdm.volume_id,
                              instance_uuid=instance.uuid)
                    destroy = bdm.delete_on_termination
                    self._detach_volume(context, bdm, instance,
                                        destroy_bdm=destroy)
                except Exception as exc:
                    exc_info = sys.exc_info()
                    LOG.warning('Failed to detach volume: %(volume_id)s '
                                'due to %(exc)s',
                                {'volume_id': bdm.volume_id, 'exc': exc})

            if bdm.volume_id and bdm.delete_on_termination:
                try:
                    LOG.debug("Deleting volume: %s", bdm.volume_id,
                              instance_uuid=instance.uuid)
                    self.volume_api.delete(context, bdm.volume_id)
                except Exception as exc:
                    exc_info = sys.exc_info()
                    LOG.warning('Failed to delete volume: %(volume_id)s '
                                'due to %(exc)s',
                                {'volume_id': bdm.volume_id, 'exc': exc})
        if exc_info is not None and raise_exc:
            six.reraise(exc_info[0], exc_info[1], exc_info[2])

    @hooks.add_hook("delete_instance")
    def _delete_instance(self, context, instance, bdms):
        """Delete an instance on this host.

        :param context: nova request context
        :param instance: nova.objects.instance.Instance object
        :param bdms: nova.objects.block_device.BlockDeviceMappingList object
        """
        events = self.instance_events.clear_events_for_instance(instance)
        if events:
            LOG.debug('Events pending at deletion: %(events)s',
                      {'events': ','.join(events.keys())},
                      instance=instance)
        self._notify_about_instance_usage(context, instance,
                                          "delete.start")
        compute_utils.notify_about_instance_action(context, instance,
                self.host, action=fields.NotificationAction.DELETE,
                phase=fields.NotificationPhase.START, bdms=bdms)

        self._shutdown_instance(context, instance, bdms)

        # NOTE(vish): We have already deleted the instance, so we have
        #             to ignore problems cleaning up the volumes. It
        #             would be nice to let the user know somehow that
        #             the volume deletion failed, but it is not
        #             acceptable to have an instance that can not be
        #             deleted. Perhaps this could be reworked in the
        #             future to set an instance fault the first time
        #             and to only ignore the failure if the instance
        #             is already in ERROR.

        # NOTE(ameeda): The volumes already detached during the above
        #               _shutdown_instance() call and this is why
        #               detach is not requested from _cleanup_volumes()
        #               in this case

        self._cleanup_volumes(context, instance, bdms,
                raise_exc=False, detach=False)
        # if a delete task succeeded, always update vm state and task
        # state without expecting task state to be DELETING
        instance.vm_state = vm_states.DELETED
        instance.task_state = None
        instance.power_state = power_state.NOSTATE
        instance.terminated_at = timeutils.utcnow()
        instance.save()

        self._complete_deletion(context, instance)
        # only destroy the instance in the db if the _complete_deletion
        # doesn't raise and therefore allocation is successfully
        # deleted in placement
        instance.destroy()

        self._notify_about_instance_usage(context, instance, "delete.end")
        compute_utils.notify_about_instance_action(context, instance,
                self.host, action=fields.NotificationAction.DELETE,
                phase=fields.NotificationPhase.END, bdms=bdms)

    @wrap_exception()
    @reverts_task_state
    @wrap_instance_event(prefix='compute')
    @wrap_instance_fault
    def terminate_instance(self, context, instance, bdms):
        """Terminate an instance on this host."""
        @utils.synchronized(instance.uuid)
        def do_terminate_instance(instance, bdms):
            # NOTE(mriedem): If we are deleting the instance while it was
            # booting from volume, we could be racing with a database update of
            # the BDM volume_id. Since the compute API passes the BDMs over RPC
            # to compute here, the BDMs may be stale at this point. So check
            # for any volume BDMs that don't have volume_id set and if we
            # detect that, we need to refresh the BDM list before proceeding.
            # TODO(mriedem): Move this into _delete_instance and make the bdms
            # parameter optional.
            for bdm in list(bdms):
                if bdm.is_volume and not bdm.volume_id:
                    LOG.debug('There are potentially stale BDMs during '
                              'delete, refreshing the BlockDeviceMappingList.',
                              instance=instance)
                    bdms = objects.BlockDeviceMappingList.get_by_instance_uuid(
                        context, instance.uuid)
                    break
            try:
                self._delete_instance(context, instance, bdms)
            except exception.InstanceNotFound:
                LOG.info("Instance disappeared during terminate",
                         instance=instance)
            except Exception:
                # As we're trying to delete always go to Error if something
                # goes wrong that _delete_instance can't handle.
                with excutils.save_and_reraise_exception():
                    LOG.exception('Setting instance vm_state to ERROR',
                                  instance=instance)
                    self._set_instance_obj_error_state(context, instance)

        do_terminate_instance(instance, bdms)

    # NOTE(johannes): This is probably better named power_off_instance
    # so it matches the driver method, but because of other issues, we
    # can't use that name in grizzly.
    @wrap_exception()
    @reverts_task_state
    @wrap_instance_event(prefix='compute')
    @wrap_instance_fault
    def stop_instance(self, context, instance, clean_shutdown):
        """Stopping an instance on this host."""

        @utils.synchronized(instance.uuid)
        def do_stop_instance():
            current_power_state = self._get_power_state(context, instance)
            LOG.debug('Stopping instance; current vm_state: %(vm_state)s, '
                      'current task_state: %(task_state)s, current DB '
                      'power_state: %(db_power_state)s, current VM '
                      'power_state: %(current_power_state)s',
                      {'vm_state': instance.vm_state,
                       'task_state': instance.task_state,
                       'db_power_state': instance.power_state,
                       'current_power_state': current_power_state},
                      instance_uuid=instance.uuid)

            # NOTE(mriedem): If the instance is already powered off, we are
            # possibly tearing down and racing with other operations, so we can
            # expect the task_state to be None if something else updates the
            # instance and we're not locking it.
            expected_task_state = [task_states.POWERING_OFF]
            # The list of power states is from _sync_instance_power_state.
            if current_power_state in (power_state.NOSTATE,
                                       power_state.SHUTDOWN,
                                       power_state.CRASHED):
                LOG.info('Instance is already powered off in the '
                         'hypervisor when stop is called.',
                         instance=instance)
                expected_task_state.append(None)

            self._notify_about_instance_usage(context, instance,
                                              "power_off.start")

            compute_utils.notify_about_instance_action(context, instance,
                        self.host, action=fields.NotificationAction.POWER_OFF,
                        phase=fields.NotificationPhase.START)

            self._power_off_instance(context, instance, clean_shutdown)
            instance.power_state = self._get_power_state(context, instance)
            instance.vm_state = vm_states.STOPPED
            instance.task_state = None
            instance.save(expected_task_state=expected_task_state)
            self._notify_about_instance_usage(context, instance,
                                              "power_off.end")

            compute_utils.notify_about_instance_action(context, instance,
                        self.host, action=fields.NotificationAction.POWER_OFF,
                        phase=fields.NotificationPhase.END)

        do_stop_instance()

    def _power_on(self, context, instance):
        network_info = self.network_api.get_instance_nw_info(context, instance)
        block_device_info = self._get_instance_block_device_info(context,
                                                                 instance)
        self.driver.power_on(context, instance,
                             network_info,
                             block_device_info)

    def _delete_snapshot_of_shelved_instance(self, context, instance,
                                             snapshot_id):
        """Delete snapshot of shelved instance."""
        try:
            self.image_api.delete(context, snapshot_id)
        except (exception.ImageNotFound,
                exception.ImageNotAuthorized) as exc:
            LOG.warning("Failed to delete snapshot "
                        "from shelved instance (%s).",
                        exc.format_message(), instance=instance)
        except Exception:
            LOG.exception("Something wrong happened when trying to "
                          "delete snapshot from shelved instance.",
                          instance=instance)

    # NOTE(johannes): This is probably better named power_on_instance
    # so it matches the driver method, but because of other issues, we
    # can't use that name in grizzly.
    @wrap_exception()
    @reverts_task_state
    @wrap_instance_event(prefix='compute')
    @wrap_instance_fault
    def start_instance(self, context, instance):
        """Starting an instance on this host."""
        self._notify_about_instance_usage(context, instance, "power_on.start")
        compute_utils.notify_about_instance_action(context, instance,
            self.host, action=fields.NotificationAction.POWER_ON,
            phase=fields.NotificationPhase.START)
        self._power_on(context, instance)
        instance.power_state = self._get_power_state(context, instance)
        instance.vm_state = vm_states.ACTIVE
        instance.task_state = None

        # Delete an image(VM snapshot) for a shelved instance
        snapshot_id = instance.system_metadata.get('shelved_image_id')
        if snapshot_id:
            self._delete_snapshot_of_shelved_instance(context, instance,
                                                      snapshot_id)

        # Delete system_metadata for a shelved instance
        compute_utils.remove_shelved_keys_from_system_metadata(instance)

        instance.save(expected_task_state=task_states.POWERING_ON)
        self._notify_about_instance_usage(context, instance, "power_on.end")
        compute_utils.notify_about_instance_action(context, instance,
            self.host, action=fields.NotificationAction.POWER_ON,
            phase=fields.NotificationPhase.END)

    @messaging.expected_exceptions(NotImplementedError,
                                   exception.TriggerCrashDumpNotSupported,
                                   exception.InstanceNotRunning)
    @wrap_exception()
    @wrap_instance_event(prefix='compute')
    @wrap_instance_fault
    def trigger_crash_dump(self, context, instance):
        """Trigger crash dump in an instance."""

        self._notify_about_instance_usage(context, instance,
                                          "trigger_crash_dump.start")
        compute_utils.notify_about_instance_action(context, instance,
                self.host, action=fields.NotificationAction.TRIGGER_CRASH_DUMP,
                phase=fields.NotificationPhase.START)

        # This method does not change task_state and power_state because the
        # effect of a trigger depends on user's configuration.
        self.driver.trigger_crash_dump(instance)

        self._notify_about_instance_usage(context, instance,
                                          "trigger_crash_dump.end")
        compute_utils.notify_about_instance_action(context, instance,
                self.host, action=fields.NotificationAction.TRIGGER_CRASH_DUMP,
                phase=fields.NotificationPhase.END)

    @wrap_exception()
    @reverts_task_state
    @wrap_instance_event(prefix='compute')
    @wrap_instance_fault
    def soft_delete_instance(self, context, instance):
        """Soft delete an instance on this host."""
        with compute_utils.notify_about_instance_delete(
                self.notifier, context, instance, self.host, 'soft_delete',
                source=fields.NotificationSource.COMPUTE):
            try:
                self.driver.soft_delete(instance)
            except NotImplementedError:
                # Fallback to just powering off the instance if the
                # hypervisor doesn't implement the soft_delete method
                self.driver.power_off(instance)
            instance.power_state = self._get_power_state(context, instance)
            instance.vm_state = vm_states.SOFT_DELETED
            instance.task_state = None
            instance.save(expected_task_state=[task_states.SOFT_DELETING])

    @wrap_exception()
    @reverts_task_state
    @wrap_instance_event(prefix='compute')
    @wrap_instance_fault
    def restore_instance(self, context, instance):
        """Restore a soft-deleted instance on this host."""
        self._notify_about_instance_usage(context, instance, "restore.start")
        compute_utils.notify_about_instance_action(context, instance,
            self.host, action=fields.NotificationAction.RESTORE,
            phase=fields.NotificationPhase.START)
        try:
            self.driver.restore(instance)
        except NotImplementedError:
            # Fallback to just powering on the instance if the hypervisor
            # doesn't implement the restore method
            self._power_on(context, instance)
        instance.power_state = self._get_power_state(context, instance)
        instance.vm_state = vm_states.ACTIVE
        instance.task_state = None
        instance.save(expected_task_state=task_states.RESTORING)
        self._notify_about_instance_usage(context, instance, "restore.end")
        compute_utils.notify_about_instance_action(context, instance,
            self.host, action=fields.NotificationAction.RESTORE,
            phase=fields.NotificationPhase.END)

    @staticmethod
    def _set_migration_status(migration, status):
        """Set the status, and guard against a None being passed in.

        This is useful as some of the compute RPC calls will not pass
        a migration object in older versions. The check can be removed when
        we move past 4.x major version of the RPC API.
        """
        if migration:
            migration.status = status
            migration.save()

    def _rebuild_default_impl(self, context, instance, image_meta,
                              injected_files, admin_password, allocations,
                              bdms, detach_block_devices, attach_block_devices,
                              network_info=None,
                              evacuate=False, block_device_info=None,
                              preserve_ephemeral=False):
        if preserve_ephemeral:
            # The default code path does not support preserving ephemeral
            # partitions.
            raise exception.PreserveEphemeralNotSupported()

        if evacuate:
            detach_block_devices(context, bdms)
        else:
            self._power_off_instance(context, instance, clean_shutdown=True)
            detach_block_devices(context, bdms)
            self.driver.destroy(context, instance,
                                network_info=network_info,
                                block_device_info=block_device_info)

        instance.task_state = task_states.REBUILD_BLOCK_DEVICE_MAPPING
        instance.save(expected_task_state=[task_states.REBUILDING])

        new_block_device_info = attach_block_devices(context, instance, bdms)

        instance.task_state = task_states.REBUILD_SPAWNING
        instance.save(
            expected_task_state=[task_states.REBUILD_BLOCK_DEVICE_MAPPING])

        with instance.mutated_migration_context():
            self.driver.spawn(context, instance, image_meta, injected_files,
                              admin_password, allocations,
                              network_info=network_info,
                              block_device_info=new_block_device_info)

    def _notify_instance_rebuild_error(self, context, instance, error, bdms):
        tb = traceback.format_exc()
        self._notify_about_instance_usage(context, instance,
                                          'rebuild.error', fault=error)
        compute_utils.notify_about_instance_rebuild(
            context, instance, self.host,
            phase=fields.NotificationPhase.ERROR, exception=error, bdms=bdms,
            tb=tb)

    @messaging.expected_exceptions(exception.PreserveEphemeralNotSupported)
    @wrap_exception()
    @reverts_task_state
    @wrap_instance_event(prefix='compute')
    @wrap_instance_fault
    def rebuild_instance(self, context, instance, orig_image_ref, image_ref,
                         injected_files, new_pass, orig_sys_metadata,
                         bdms, recreate, on_shared_storage,
                         preserve_ephemeral, migration,
                         scheduled_node, limits, request_spec):
        """Destroy and re-make this instance.

        A 'rebuild' effectively purges all existing data from the system and
        remakes the VM with given 'metadata' and 'personalities'.

        :param context: `nova.RequestContext` object
        :param instance: Instance object
        :param orig_image_ref: Original image_ref before rebuild
        :param image_ref: New image_ref for rebuild
        :param injected_files: Files to inject
        :param new_pass: password to set on rebuilt instance
        :param orig_sys_metadata: instance system metadata from pre-rebuild
        :param bdms: block-device-mappings to use for rebuild
        :param recreate: True if the instance is being recreated (e.g. the
            hypervisor it was on failed) - cleanup of old state will be
            skipped.
        :param on_shared_storage: True if instance files on shared storage.
                                  If not provided then information from the
                                  driver will be used to decide if the instance
                                  files are available or not on the target host
        :param preserve_ephemeral: True if the default ephemeral storage
                                   partition must be preserved on rebuild
        :param migration: a Migration object if one was created for this
                          rebuild operation (if it's a part of evacuate)
        :param scheduled_node: A node of the host chosen by the scheduler. If a
                               host was specified by the user, this will be
                               None
        :param limits: Overcommit limits set by the scheduler. If a host was
                       specified by the user, this will be None
        :param request_spec: a RequestSpec object used to schedule the instance

        """
        # recreate=True means the instance is being evacuated from a failed
        # host to a new destination host (this host). The 'recreate' variable
        # name is confusing, so rename it to evacuate here at the top, which
        # is simpler than renaming a parameter in an RPC versioned method.
        evacuate = recreate
        context = context.elevated()

        if evacuate:
            LOG.info("Evacuating instance", instance=instance)
        else:
            LOG.info("Rebuilding instance", instance=instance)

        rt = self._get_resource_tracker()
        if evacuate:
            # This is an evacuation to a new host, so we need to perform a
            # resource claim.
            rebuild_claim = rt.rebuild_claim
        else:
            # This is a rebuild to the same host, so we don't need to make
            # a claim since the instance is already on this host.
            rebuild_claim = claims.NopClaim

        if image_ref:
            image_meta = objects.ImageMeta.from_image_ref(
                context, self.image_api, image_ref)
        elif evacuate:
            # For evacuate the API does not send down the image_ref since the
            # image does not change so just get it from what was stashed in
            # the instance system_metadata when the instance was created (or
            # last rebuilt). This also works for volume-backed instances.
            image_meta = instance.image_meta
        else:
            image_meta = objects.ImageMeta()

        # NOTE(mriedem): On an evacuate, we need to update
        # the instance's host and node properties to reflect it's
        # destination node for the evacuate.
        if not scheduled_node:
            if evacuate:
                try:
                    compute_node = self._get_compute_info(context, self.host)
                    scheduled_node = compute_node.hypervisor_hostname
                except exception.ComputeHostNotFound:
                    LOG.exception('Failed to get compute_info for %s',
                                  self.host)
            else:
                scheduled_node = instance.node

        with self._error_out_instance_on_exception(context, instance):
            try:
                claim_ctxt = rebuild_claim(
                    context, instance, scheduled_node,
                    limits=limits, image_meta=image_meta,
                    migration=migration)
                self._do_rebuild_instance_with_claim(
                    claim_ctxt, context, instance, orig_image_ref,
                    image_meta, injected_files, new_pass, orig_sys_metadata,
                    bdms, evacuate, on_shared_storage, preserve_ephemeral,
                    migration, request_spec)
            except (exception.ComputeResourcesUnavailable,
                    exception.RescheduledException) as e:
                if isinstance(e, exception.ComputeResourcesUnavailable):
                    LOG.debug("Could not rebuild instance on this host, not "
                              "enough resources available.", instance=instance)
                else:
                    # RescheduledException is raised by the late server group
                    # policy check during evacuation if a parallel scheduling
                    # violated the policy.
                    # We catch the RescheduledException here but we don't have
                    # the plumbing to do an actual reschedule so we abort the
                    # operation.
                    LOG.debug("Could not rebuild instance on this host, "
                              "late server group check failed.",
                              instance=instance)
                # NOTE(ndipanov): We just abort the build for now and leave a
                # migration record for potential cleanup later
                self._set_migration_status(migration, 'failed')
                # Since the claim failed, we need to remove the allocation
                # created against the destination node. Note that we can only
                # get here when evacuating to a destination node. Rebuilding
                # on the same host (not evacuate) uses the NopClaim which will
                # not raise ComputeResourcesUnavailable.
                rt.delete_allocation_for_evacuated_instance(
                    context, instance, scheduled_node, node_type='destination')
                self._notify_instance_rebuild_error(context, instance, e, bdms)
                raise exception.BuildAbortException(
                    instance_uuid=instance.uuid, reason=e.format_message())
            except (exception.InstanceNotFound,
                    exception.UnexpectedDeletingTaskStateError) as e:
                LOG.debug('Instance was deleted while rebuilding',
                          instance=instance)
                self._set_migration_status(migration, 'failed')
                self._notify_instance_rebuild_error(context, instance, e, bdms)
            except Exception as e:
                self._set_migration_status(migration, 'failed')
                if evacuate or scheduled_node is not None:
                    rt.delete_allocation_for_evacuated_instance(
                        context, instance, scheduled_node,
                        node_type='destination')
                self._notify_instance_rebuild_error(context, instance, e, bdms)
                raise
            else:
                instance.apply_migration_context()
                # NOTE (ndipanov): This save will now update the host and node
                # attributes making sure that next RT pass is consistent since
                # it will be based on the instance and not the migration DB
                # entry.
                instance.host = self.host
                instance.node = scheduled_node
                instance.save()
                instance.drop_migration_context()

                # NOTE (ndipanov): Mark the migration as done only after we
                # mark the instance as belonging to this host.
                self._set_migration_status(migration, 'done')

    def _do_rebuild_instance_with_claim(self, claim_context, *args, **kwargs):
        """Helper to avoid deep nesting in the top-level method."""

        with claim_context:
            self._do_rebuild_instance(*args, **kwargs)

    @staticmethod
    def _get_image_name(image_meta):
        if image_meta.obj_attr_is_set("name"):
            return image_meta.name
        else:
            return ''

    def _do_rebuild_instance(self, context, instance, orig_image_ref,
                             image_meta, injected_files, new_pass,
                             orig_sys_metadata, bdms, evacuate,
                             on_shared_storage, preserve_ephemeral,
                             migration, request_spec):
        orig_vm_state = instance.vm_state

        if evacuate:
            if request_spec:
                # NOTE(gibi): Do a late check of server group policy as
                # parallel scheduling could violate such policy. This will
                # cause the evacuate to fail as rebuild does not implement
                # reschedule.
                hints = self._get_scheduler_hints({}, request_spec)
                self._validate_instance_group_policy(context, instance, hints)

            if not self.driver.capabilities.get("supports_evacuate", False):
                raise exception.InstanceEvacuateNotSupported

            self._check_instance_exists(context, instance)

            if on_shared_storage is None:
                LOG.debug('on_shared_storage is not provided, using driver '
                          'information to decide if the instance needs to '
                          'be evacuated')
                on_shared_storage = self.driver.instance_on_disk(instance)

            elif (on_shared_storage !=
                    self.driver.instance_on_disk(instance)):
                # To cover case when admin expects that instance files are
                # on shared storage, but not accessible and vice versa
                raise exception.InvalidSharedStorage(
                        _("Invalid state of instance files on shared"
                            " storage"))

            if on_shared_storage:
                LOG.info('disk on shared storage, evacuating using'
                         ' existing disk')
            elif instance.image_ref:
                orig_image_ref = instance.image_ref
                LOG.info("disk not on shared storage, evacuating from "
                         "image: '%s'", str(orig_image_ref))
            else:
                LOG.info('disk on volume, evacuating using existing '
                         'volume')

        # We check trusted certs capabilities for both evacuate (rebuild on
        # another host) and rebuild (rebuild on the same host) because for
        # evacuate we need to make sure an instance with trusted certs can
        # have the image verified with those certs during rebuild, and for
        # rebuild we could be rebuilding a server that started out with no
        # trusted certs on this host, and then was rebuilt with trusted certs
        # for a new image, in which case we need to validate that new image
        # with the trusted certs during the rebuild.
        self._check_trusted_certs(instance)

        # This instance.exists message should contain the original
        # image_ref, not the new one.  Since the DB has been updated
        # to point to the new one... we have to override it.
        orig_image_ref_url = self.image_api.generate_image_url(orig_image_ref,
                                                               context)
        extra_usage_info = {'image_ref_url': orig_image_ref_url}
        compute_utils.notify_usage_exists(
                self.notifier, context, instance, self.host,
                current_period=True, system_metadata=orig_sys_metadata,
                extra_usage_info=extra_usage_info)

        # This message should contain the new image_ref
        extra_usage_info = {'image_name': self._get_image_name(image_meta)}
        self._notify_about_instance_usage(context, instance,
                "rebuild.start", extra_usage_info=extra_usage_info)
        # NOTE: image_name is not included in the versioned notification
        # because we already provide the image_uuid in the notification
        # payload and the image details can be looked up via the uuid.
        compute_utils.notify_about_instance_rebuild(
            context, instance, self.host,
            phase=fields.NotificationPhase.START,
            bdms=bdms)

        instance.power_state = self._get_power_state(context, instance)
        instance.task_state = task_states.REBUILDING
        instance.save(expected_task_state=[task_states.REBUILDING])

        if evacuate:
            self.network_api.setup_networks_on_host(
                    context, instance, self.host)
            # For nova-network this is needed to move floating IPs
            # For neutron this updates the host in the port binding
            # TODO(cfriesen): this network_api call and the one above
            # are so similar, we should really try to unify them.
            self.network_api.setup_instance_network_on_host(
                    context, instance, self.host, migration)
            # TODO(mriedem): Consider decorating setup_instance_network_on_host
            # with @base_api.refresh_cache and then we wouldn't need this
            # explicit call to get_instance_nw_info.
            network_info = self.network_api.get_instance_nw_info(context,
                                                                 instance)
        else:
            network_info = instance.get_network_info()

        allocations = self.reportclient.get_allocations_for_consumer(
            context, instance.uuid)

        if bdms is None:
            bdms = objects.BlockDeviceMappingList.get_by_instance_uuid(
                    context, instance.uuid)

        block_device_info = \
            self._get_instance_block_device_info(
                    context, instance, bdms=bdms)

        def detach_block_devices(context, bdms):
            for bdm in bdms:
                if bdm.is_volume:
                    # NOTE (ildikov): Having the attachment_id set in the BDM
                    # means that it's the new Cinder attach/detach flow
                    # (available from v3.44). In that case we explicitly
                    # attach and detach the volumes through attachment level
                    # operations. In this scenario _detach_volume will delete
                    # the existing attachment which would make the volume
                    # status change to 'available' if we don't pre-create
                    # another empty attachment before deleting the old one.
                    attachment_id = None
                    if bdm.attachment_id:
                        attachment_id = self.volume_api.attachment_create(
                            context, bdm['volume_id'], instance.uuid)['id']
                    self._detach_volume(context, bdm, instance,
                                        destroy_bdm=False)
                    if attachment_id:
                        bdm.attachment_id = attachment_id
                        bdm.save()

        files = self._decode_files(injected_files)

        kwargs = dict(
            context=context,
            instance=instance,
            image_meta=image_meta,
            injected_files=files,
            admin_password=new_pass,
            allocations=allocations,
            bdms=bdms,
            detach_block_devices=detach_block_devices,
            attach_block_devices=self._prep_block_device,
            block_device_info=block_device_info,
            network_info=network_info,
            preserve_ephemeral=preserve_ephemeral,
            evacuate=evacuate)
        try:
            with instance.mutated_migration_context():
                self.driver.rebuild(**kwargs)
        except NotImplementedError:
            # NOTE(rpodolyaka): driver doesn't provide specialized version
            # of rebuild, fall back to the default implementation
            self._rebuild_default_impl(**kwargs)
        self._update_instance_after_spawn(context, instance)
        instance.save(expected_task_state=[task_states.REBUILD_SPAWNING])

        if orig_vm_state == vm_states.STOPPED:
            LOG.info("bringing vm to original state: '%s'",
                     orig_vm_state, instance=instance)
            instance.vm_state = vm_states.ACTIVE
            instance.task_state = task_states.POWERING_OFF
            instance.progress = 0
            instance.save()
            self.stop_instance(context, instance, False)
        # TODO(melwitt): We should clean up instance console tokens here in the
        # case of evacuate. The instance is on a new host and will need to
        # establish a new console connection.
        self._update_scheduler_instance_info(context, instance)
        self._notify_about_instance_usage(
                context, instance, "rebuild.end",
                network_info=network_info,
                extra_usage_info=extra_usage_info)
        compute_utils.notify_about_instance_rebuild(
            context, instance, self.host,
            phase=fields.NotificationPhase.END,
            bdms=bdms)

    def _handle_bad_volumes_detached(self, context, instance, bad_devices,
                                     block_device_info):
        """Handle cases where the virt-layer had to detach non-working volumes
        in order to complete an operation.
        """
        for bdm in block_device_info['block_device_mapping']:
            if bdm.get('mount_device') in bad_devices:
                try:
                    volume_id = bdm['connection_info']['data']['volume_id']
                except KeyError:
                    continue

                # NOTE(sirp): ideally we'd just call
                # `compute_api.detach_volume` here but since that hits the
                # DB directly, that's off limits from within the
                # compute-manager.
                #
                # API-detach
                LOG.info("Detaching from volume api: %s", volume_id)
                self.volume_api.begin_detaching(context, volume_id)

                # Manager-detach
                self.detach_volume(context, volume_id, instance)

    @wrap_exception()
    @reverts_task_state
    @wrap_instance_event(prefix='compute')
    @wrap_instance_fault
    def reboot_instance(self, context, instance, block_device_info,
                        reboot_type):
        """Reboot an instance on this host."""
        # acknowledge the request made it to the manager
        if reboot_type == "SOFT":
            instance.task_state = task_states.REBOOT_PENDING
            expected_states = task_states.soft_reboot_states
        else:
            instance.task_state = task_states.REBOOT_PENDING_HARD
            expected_states = task_states.hard_reboot_states

        context = context.elevated()
        LOG.info("Rebooting instance", instance=instance)

        bdms = objects.BlockDeviceMappingList.get_by_instance_uuid(
            context, instance.uuid)
        block_device_info = self._get_instance_block_device_info(
            context, instance, bdms=bdms)

        network_info = self.network_api.get_instance_nw_info(context, instance)

        self._notify_about_instance_usage(context, instance, "reboot.start")
        compute_utils.notify_about_instance_action(
            context, instance, self.host,
            action=fields.NotificationAction.REBOOT,
            phase=fields.NotificationPhase.START,
            bdms=bdms
        )

        instance.power_state = self._get_power_state(context, instance)
        instance.save(expected_task_state=expected_states)

        if instance.power_state != power_state.RUNNING:
            state = instance.power_state
            running = power_state.RUNNING
            LOG.warning('trying to reboot a non-running instance:'
                        ' (state: %(state)s expected: %(running)s)',
                        {'state': state, 'running': running},
                        instance=instance)

        def bad_volumes_callback(bad_devices):
            self._handle_bad_volumes_detached(
                    context, instance, bad_devices, block_device_info)

        try:
            # Don't change it out of rescue mode
            if instance.vm_state == vm_states.RESCUED:
                new_vm_state = vm_states.RESCUED
            else:
                new_vm_state = vm_states.ACTIVE
            new_power_state = None
            if reboot_type == "SOFT":
                instance.task_state = task_states.REBOOT_STARTED
                expected_state = task_states.REBOOT_PENDING
            else:
                instance.task_state = task_states.REBOOT_STARTED_HARD
                expected_state = task_states.REBOOT_PENDING_HARD
            instance.save(expected_task_state=expected_state)
            self.driver.reboot(context, instance,
                               network_info,
                               reboot_type,
                               block_device_info=block_device_info,
                               bad_volumes_callback=bad_volumes_callback)

        except Exception as error:
            with excutils.save_and_reraise_exception() as ctxt:
                exc_info = sys.exc_info()
                # if the reboot failed but the VM is running don't
                # put it into an error state
                new_power_state = self._get_power_state(context, instance)
                if new_power_state == power_state.RUNNING:
                    LOG.warning('Reboot failed but instance is running',
                                instance=instance)
                    compute_utils.add_instance_fault_from_exc(context,
                            instance, error, exc_info)
                    self._notify_about_instance_usage(context, instance,
                            'reboot.error', fault=error)
                    tb = traceback.format_exc()
                    compute_utils.notify_about_instance_action(
                        context, instance, self.host,
                        action=fields.NotificationAction.REBOOT,
                        phase=fields.NotificationPhase.ERROR,
                        exception=error, bdms=bdms, tb=tb
                    )
                    ctxt.reraise = False
                else:
                    LOG.error('Cannot reboot instance: %s', error,
                              instance=instance)
                    self._set_instance_obj_error_state(context, instance)

        if not new_power_state:
            new_power_state = self._get_power_state(context, instance)
        try:
            instance.power_state = new_power_state
            instance.vm_state = new_vm_state
            instance.task_state = None
            instance.save()
        except exception.InstanceNotFound:
            LOG.warning("Instance disappeared during reboot",
                        instance=instance)

        self._notify_about_instance_usage(context, instance, "reboot.end")
        compute_utils.notify_about_instance_action(
            context, instance, self.host,
            action=fields.NotificationAction.REBOOT,
            phase=fields.NotificationPhase.END,
            bdms=bdms
        )

    @delete_image_on_error
    def _do_snapshot_instance(self, context, image_id, instance):
        self._snapshot_instance(context, image_id, instance,
                                task_states.IMAGE_BACKUP)

    @wrap_exception()
    @reverts_task_state
    @wrap_instance_event(prefix='compute')
    @wrap_instance_fault
    def backup_instance(self, context, image_id, instance, backup_type,
                        rotation):
        """Backup an instance on this host.

        :param backup_type: daily | weekly
        :param rotation: int representing how many backups to keep around
        """
        self._do_snapshot_instance(context, image_id, instance)
        self._rotate_backups(context, instance, backup_type, rotation)

    @wrap_exception()
    @reverts_task_state
    @wrap_instance_event(prefix='compute')
    @wrap_instance_fault
    @delete_image_on_error
    def snapshot_instance(self, context, image_id, instance):
        """Snapshot an instance on this host.

        :param context: security context
        :param image_id: glance.db.sqlalchemy.models.Image.Id
        :param instance: a nova.objects.instance.Instance object
        """
        # NOTE(dave-mcnally) the task state will already be set by the api
        # but if the compute manager has crashed/been restarted prior to the
        # request getting here the task state may have been cleared so we set
        # it again and things continue normally
        try:
            instance.task_state = task_states.IMAGE_SNAPSHOT
            instance.save(
                        expected_task_state=task_states.IMAGE_SNAPSHOT_PENDING)
        except exception.InstanceNotFound:
            # possibility instance no longer exists, no point in continuing
            LOG.debug("Instance not found, could not set state %s "
                      "for instance.",
                      task_states.IMAGE_SNAPSHOT, instance=instance)
            return

        except exception.UnexpectedDeletingTaskStateError:
            LOG.debug("Instance being deleted, snapshot cannot continue",
                      instance=instance)
            return

        self._snapshot_instance(context, image_id, instance,
                                task_states.IMAGE_SNAPSHOT)

    def _snapshot_instance(self, context, image_id, instance,
                           expected_task_state):
        context = context.elevated()

        instance.power_state = self._get_power_state(context, instance)
        try:
            instance.save()

            LOG.info('instance snapshotting', instance=instance)

            if instance.power_state != power_state.RUNNING:
                state = instance.power_state
                running = power_state.RUNNING
                LOG.warning('trying to snapshot a non-running instance: '
                            '(state: %(state)s expected: %(running)s)',
                            {'state': state, 'running': running},
                            instance=instance)

            self._notify_about_instance_usage(
                context, instance, "snapshot.start")
            compute_utils.notify_about_instance_snapshot(context, instance,
                self.host, phase=fields.NotificationPhase.START,
                snapshot_image_id=image_id)

            def update_task_state(task_state,
                                  expected_state=expected_task_state):
                instance.task_state = task_state
                instance.save(expected_task_state=expected_state)

            with timeutils.StopWatch() as timer:
                self.driver.snapshot(context, instance, image_id,
                                     update_task_state)
            LOG.info('Took %0.2f seconds to snapshot the instance on '
                     'the hypervisor.', timer.elapsed(), instance=instance)

            instance.task_state = None
            instance.save(expected_task_state=task_states.IMAGE_UPLOADING)

            self._notify_about_instance_usage(context, instance,
                                              "snapshot.end")
            compute_utils.notify_about_instance_snapshot(context, instance,
                self.host, phase=fields.NotificationPhase.END,
                snapshot_image_id=image_id)
        except (exception.InstanceNotFound,
                exception.UnexpectedDeletingTaskStateError):
            # the instance got deleted during the snapshot
            # Quickly bail out of here
            msg = 'Instance disappeared during snapshot'
            LOG.debug(msg, instance=instance)
            try:
                image = self.image_api.get(context, image_id)
                if image['status'] != 'active':
                    self.image_api.delete(context, image_id)
            except exception.ImageNotFound:
                LOG.debug('Image not found during clean up %s', image_id)
            except Exception:
                LOG.warning("Error while trying to clean up image %s",
                            image_id, instance=instance)
        except exception.ImageNotFound:
            instance.task_state = None
            instance.save()
            LOG.warning("Image not found during snapshot", instance=instance)

    def _post_interrupted_snapshot_cleanup(self, context, instance):
        self.driver.post_interrupted_snapshot_cleanup(context, instance)

    @messaging.expected_exceptions(NotImplementedError)
    @wrap_exception()
    def volume_snapshot_create(self, context, instance, volume_id,
                               create_info):
        self.driver.volume_snapshot_create(context, instance, volume_id,
                                           create_info)

    @messaging.expected_exceptions(NotImplementedError)
    @wrap_exception()
    def volume_snapshot_delete(self, context, instance, volume_id,
                               snapshot_id, delete_info):
        self.driver.volume_snapshot_delete(context, instance, volume_id,
                                           snapshot_id, delete_info)

    @wrap_instance_fault
    def _rotate_backups(self, context, instance, backup_type, rotation):
        """Delete excess backups associated to an instance.

        Instances are allowed a fixed number of backups (the rotation number);
        this method deletes the oldest backups that exceed the rotation
        threshold.

        :param context: security context
        :param instance: Instance dict
        :param backup_type: a user-defined type, like "daily" or "weekly" etc.
        :param rotation: int representing how many backups to keep around;
            None if rotation shouldn't be used (as in the case of snapshots)
        """
        filters = {'property-image_type': 'backup',
                   'property-backup_type': backup_type,
                   'property-instance_uuid': instance.uuid}

        images = self.image_api.get_all(context, filters=filters,
                                        sort_key='created_at', sort_dir='desc')
        num_images = len(images)
        LOG.debug("Found %(num_images)d images (rotation: %(rotation)d)",
                  {'num_images': num_images, 'rotation': rotation},
                  instance=instance)

        if num_images > rotation:
            # NOTE(sirp): this deletes all backups that exceed the rotation
            # limit
            excess = len(images) - rotation
            LOG.debug("Rotating out %d backups", excess,
                      instance=instance)
            for i in range(excess):
                image = images.pop()
                image_id = image['id']
                LOG.debug("Deleting image %s", image_id,
                          instance=instance)
                try:
                    self.image_api.delete(context, image_id)
                except exception.ImageNotFound:
                    LOG.info("Failed to find image %(image_id)s to "
                             "delete", {'image_id': image_id},
                             instance=instance)
                except (exception.ImageDeleteConflict, Exception) as exc:
                    LOG.info("Failed to delete image %(image_id)s during "
                             "deleting excess backups. "
                             "Continuing for next image.. %(exc)s",
                             {'image_id': image_id, 'exc': exc},
                             instance=instance)

    @wrap_exception()
    @reverts_task_state
    @wrap_instance_event(prefix='compute')
    @wrap_instance_fault
    def set_admin_password(self, context, instance, new_pass):
        """Set the root/admin password for an instance on this host.

        This is generally only called by API password resets after an
        image has been built.

        @param context: Nova auth context.
        @param instance: Nova instance object.
        @param new_pass: The admin password for the instance.
        """

        context = context.elevated()
        if new_pass is None:
            # Generate a random password
            new_pass = utils.generate_password()

        current_power_state = self._get_power_state(context, instance)
        expected_state = power_state.RUNNING

        if current_power_state != expected_state:
            instance.task_state = None
            instance.save(expected_task_state=task_states.UPDATING_PASSWORD)
            _msg = _('instance %s is not running') % instance.uuid
            raise exception.InstancePasswordSetFailed(
                instance=instance.uuid, reason=_msg)

        try:
            self.driver.set_admin_password(instance, new_pass)
            LOG.info("Admin password set", instance=instance)
            instance.task_state = None
            instance.save(
                expected_task_state=task_states.UPDATING_PASSWORD)
        except exception.InstanceAgentNotEnabled:
            with excutils.save_and_reraise_exception():
                LOG.debug('Guest agent is not enabled for the instance.',
                          instance=instance)
                instance.task_state = None
                instance.save(
                    expected_task_state=task_states.UPDATING_PASSWORD)
        except exception.SetAdminPasswdNotSupported:
            with excutils.save_and_reraise_exception():
                LOG.info('set_admin_password is not supported '
                         'by this driver or guest instance.',
                         instance=instance)
                instance.task_state = None
                instance.save(
                    expected_task_state=task_states.UPDATING_PASSWORD)
        except NotImplementedError:
            LOG.warning('set_admin_password is not implemented '
                        'by this driver or guest instance.',
                        instance=instance)
            instance.task_state = None
            instance.save(
                expected_task_state=task_states.UPDATING_PASSWORD)
            raise NotImplementedError(_('set_admin_password is not '
                                        'implemented by this driver or guest '
                                        'instance.'))
        except exception.UnexpectedTaskStateError:
            # interrupted by another (most likely delete) task
            # do not retry
            raise
        except Exception:
            # Catch all here because this could be anything.
            LOG.exception('set_admin_password failed', instance=instance)
            self._set_instance_obj_error_state(context, instance)
            # We create a new exception here so that we won't
            # potentially reveal password information to the
            # API caller.  The real exception is logged above
            _msg = _('error setting admin password')
            raise exception.InstancePasswordSetFailed(
                instance=instance.uuid, reason=_msg)

    @wrap_exception()
    @reverts_task_state
    @wrap_instance_fault
    def inject_file(self, context, path, file_contents, instance):
        """Write a file to the specified path in an instance on this host."""
        # NOTE(russellb) Remove this method, as well as the underlying virt
        # driver methods, when the compute rpc interface is bumped to 4.x
        # as it is no longer used.
        context = context.elevated()
        current_power_state = self._get_power_state(context, instance)
        expected_state = power_state.RUNNING
        if current_power_state != expected_state:
            LOG.warning('trying to inject a file into a non-running '
                        '(state: %(current_state)s expected: '
                        '%(expected_state)s)',
                        {'current_state': current_power_state,
                         'expected_state': expected_state},
                        instance=instance)
        LOG.info('injecting file to %s', path, instance=instance)
        self.driver.inject_file(instance, path, file_contents)

    def _get_rescue_image(self, context, instance, rescue_image_ref=None):
        """Determine what image should be used to boot the rescue VM."""
        # 1. If rescue_image_ref is passed in, use that for rescue.
        # 2. Else, use the base image associated with instance's current image.
        #       The idea here is to provide the customer with a rescue
        #       environment which they are familiar with.
        #       So, if they built their instance off of a Debian image,
        #       their rescue VM will also be Debian.
        # 3. As a last resort, use instance's current image.
        if not rescue_image_ref:
            system_meta = utils.instance_sys_meta(instance)
            rescue_image_ref = system_meta.get('image_base_image_ref')

        if not rescue_image_ref:
            LOG.warning('Unable to find a different image to use for '
                        'rescue VM, using instance\'s current image',
                        instance=instance)
            rescue_image_ref = instance.image_ref

        return objects.ImageMeta.from_image_ref(
            context, self.image_api, rescue_image_ref)

    @wrap_exception()
    @reverts_task_state
    @wrap_instance_event(prefix='compute')
    @wrap_instance_fault
    def rescue_instance(self, context, instance, rescue_password,
                        rescue_image_ref, clean_shutdown):
        context = context.elevated()
        LOG.info('Rescuing', instance=instance)

        admin_password = (rescue_password if rescue_password else
                      utils.generate_password())

        network_info = self.network_api.get_instance_nw_info(context, instance)

        rescue_image_meta = self._get_rescue_image(context, instance,
                                                   rescue_image_ref)

        extra_usage_info = {'rescue_image_name':
                            self._get_image_name(rescue_image_meta)}
        self._notify_about_instance_usage(context, instance,
                "rescue.start", extra_usage_info=extra_usage_info,
                network_info=network_info)
        compute_utils.notify_about_instance_rescue_action(
            context, instance, self.host, rescue_image_ref,
            phase=fields.NotificationPhase.START)

        try:
            self._power_off_instance(context, instance, clean_shutdown)

            self.driver.rescue(context, instance,
                               network_info,
                               rescue_image_meta, admin_password)
        except Exception as e:
            LOG.exception("Error trying to Rescue Instance",
                          instance=instance)
            self._set_instance_obj_error_state(context, instance)
            raise exception.InstanceNotRescuable(
                instance_id=instance.uuid,
                reason=_("Driver Error: %s") % e)

        compute_utils.notify_usage_exists(self.notifier, context, instance,
                                          self.host, current_period=True)

        instance.vm_state = vm_states.RESCUED
        instance.task_state = None
        instance.power_state = self._get_power_state(context, instance)
        instance.launched_at = timeutils.utcnow()
        instance.save(expected_task_state=task_states.RESCUING)

        self._notify_about_instance_usage(context, instance,
                "rescue.end", extra_usage_info=extra_usage_info,
                network_info=network_info)
        compute_utils.notify_about_instance_rescue_action(
            context, instance, self.host, rescue_image_ref,
            phase=fields.NotificationPhase.END)

    @wrap_exception()
    @reverts_task_state
    @wrap_instance_event(prefix='compute')
    @wrap_instance_fault
    def unrescue_instance(self, context, instance):
        context = context.elevated()
        LOG.info('Unrescuing', instance=instance)

        network_info = self.network_api.get_instance_nw_info(context, instance)
        self._notify_about_instance_usage(context, instance,
                "unrescue.start", network_info=network_info)
        compute_utils.notify_about_instance_action(context, instance,
            self.host, action=fields.NotificationAction.UNRESCUE,
            phase=fields.NotificationPhase.START)

        with self._error_out_instance_on_exception(context, instance):
            self.driver.unrescue(instance,
                                 network_info)

        instance.vm_state = vm_states.ACTIVE
        instance.task_state = None
        instance.power_state = self._get_power_state(context, instance)
        instance.save(expected_task_state=task_states.UNRESCUING)

        self._notify_about_instance_usage(context,
                                          instance,
                                          "unrescue.end",
                                          network_info=network_info)
        compute_utils.notify_about_instance_action(context, instance,
            self.host, action=fields.NotificationAction.UNRESCUE,
            phase=fields.NotificationPhase.END)

    @wrap_exception()
    @wrap_instance_fault
    def change_instance_metadata(self, context, diff, instance):
        """Update the metadata published to the instance."""
        LOG.debug("Changing instance metadata according to %r",
                  diff, instance=instance)
        self.driver.change_instance_metadata(context, instance, diff)

    @wrap_exception()
    @wrap_instance_event(prefix='compute')
    @wrap_instance_fault
    def confirm_resize(self, context, instance, migration):
        """Confirms a migration/resize and deletes the 'old' instance.

        This is called from the API and runs on the source host.

        Nothing needs to happen on the destination host at this point since
        the instance is already running there. This routine just cleans up the
        source host.
        """
        @utils.synchronized(instance.uuid)
        def do_confirm_resize(context, instance, migration_id):
            # NOTE(wangpan): Get the migration status from db, if it has been
            #                confirmed, we do nothing and return here
            LOG.debug("Going to confirm migration %s", migration_id,
                      instance=instance)
            try:
                # TODO(russellb) Why are we sending the migration object just
                # to turn around and look it up from the db again?
                migration = objects.Migration.get_by_id(
                                    context.elevated(), migration_id)
            except exception.MigrationNotFound:
                LOG.error("Migration %s is not found during confirmation",
                          migration_id, instance=instance)
                return

            if migration.status == 'confirmed':
                LOG.info("Migration %s is already confirmed",
                         migration_id, instance=instance)
                return
            elif migration.status not in ('finished', 'confirming'):
                LOG.warning("Unexpected confirmation status '%(status)s' "
                            "of migration %(id)s, exit confirmation process",
                            {"status": migration.status, "id": migration_id},
                            instance=instance)
                return

            # NOTE(wangpan): Get the instance from db, if it has been
            #                deleted, we do nothing and return here
            expected_attrs = ['metadata', 'system_metadata', 'flavor']
            try:
                instance = objects.Instance.get_by_uuid(
                        context, instance.uuid,
                        expected_attrs=expected_attrs)
            except exception.InstanceNotFound:
                LOG.info("Instance is not found during confirmation",
                         instance=instance)
                return

            self._confirm_resize(context, instance, migration=migration)

        do_confirm_resize(context, instance, migration.id)

    def _confirm_resize(self, context, instance, migration=None):
        """Destroys the source instance."""
        self._notify_about_instance_usage(context, instance,
                                          "resize.confirm.start")
        compute_utils.notify_about_instance_action(context, instance,
            self.host, action=fields.NotificationAction.RESIZE_CONFIRM,
            phase=fields.NotificationPhase.START)

        with self._error_out_instance_on_exception(context, instance):
            # NOTE(danms): delete stashed migration information
            old_instance_type = instance.old_flavor
            instance.old_flavor = None
            instance.new_flavor = None
            instance.system_metadata.pop('old_vm_state', None)
            instance.save()

            # NOTE(tr3buchet): tear down networks on source host
            self.network_api.setup_networks_on_host(context, instance,
                               migration.source_compute, teardown=True)

            network_info = self.network_api.get_instance_nw_info(context,
                                                                 instance)
            # TODO(mriedem): Get BDMs here and pass them to the driver.
            self.driver.confirm_migration(context, migration, instance,
                                          network_info)

            migration.status = 'confirmed'
            with migration.obj_as_admin():
                migration.save()

            rt = self._get_resource_tracker()
            rt.drop_move_claim(context, instance, migration.source_node,
                               old_instance_type, prefix='old_')
            self._delete_allocation_after_move(context, instance,
                                               migration,
                                               old_instance_type,
                                               migration.source_node)
            instance.drop_migration_context()

            # NOTE(mriedem): The old_vm_state could be STOPPED but the user
            # might have manually powered up the instance to confirm the
            # resize/migrate, so we need to check the current power state
            # on the instance and set the vm_state appropriately. We default
            # to ACTIVE because if the power state is not SHUTDOWN, we
            # assume _sync_instance_power_state will clean it up.
            p_state = instance.power_state
            vm_state = None
            if p_state == power_state.SHUTDOWN:
                vm_state = vm_states.STOPPED
                LOG.debug("Resized/migrated instance is powered off. "
                          "Setting vm_state to '%s'.", vm_state,
                          instance=instance)
            else:
                vm_state = vm_states.ACTIVE

            instance.vm_state = vm_state
            instance.task_state = None
            instance.save(expected_task_state=[None, task_states.DELETING,
                                               task_states.SOFT_DELETING])

            self._notify_about_instance_usage(
                context, instance, "resize.confirm.end",
                network_info=network_info)
            compute_utils.notify_about_instance_action(context, instance,
                   self.host, action=fields.NotificationAction.RESIZE_CONFIRM,
                   phase=fields.NotificationPhase.END)

    def _delete_allocation_after_move(self, context, instance, migration,
                                      flavor, nodename):
        rt = self._get_resource_tracker()
        cn_uuid = rt.get_node_uuid(nodename)

        if migration.source_node == nodename:
            if migration.status in ('confirmed', 'completed'):
                try:
                    # NOTE(danms): We're finishing on the source node, so try
                    # to delete the allocation based on the migration uuid
                    deleted = self.reportclient.delete_allocation_for_instance(
                        context, migration.uuid)
                    if deleted:
                        LOG.info(_('Source node %(node)s confirmed migration '
                                   '%(mig)s; deleted migration-based '
                                   'allocation'),
                                 {'node': nodename, 'mig': migration.uuid})
                        # NOTE(danms): We succeeded, which means we do not
                        # need to do the complex double allocation dance
                        return
                except exception.AllocationDeleteFailed:
                    LOG.error('Deleting allocation in placement for migration '
                              '%(migration_uuid)s failed. The instance '
                              '%(instance_uuid)s will be put to ERROR state '
                              'but the allocation held by the migration is '
                              'leaked.',
                              {'instance_uuid': instance.uuid,
                               'migration_uuid': migration.uuid})
                    raise
            else:
                # We're reverting (or failed) on the source, so we
                # need to check if our migration holds a claim and if
                # so, avoid doing the legacy behavior below.
                # NOTE(gibi): We are only hitting this in case of reverting
                # a resize-on-same-host operation
                mig_allocs = (
                    self.reportclient.get_allocations_for_consumer_by_provider(
                        context, cn_uuid, migration.uuid))
                if mig_allocs:
                    LOG.info(_('Source node %(node)s reverted migration '
                               '%(mig)s; not deleting migration-based '
                               'allocation'),
                             {'node': nodename, 'mig': migration.uuid})
                    return
        elif migration.dest_node == nodename:
            # NOTE(danms): We're reverting on the destination node
            # (and we must not be doing a same-host migration if we
            # made it past the check above), so we need to check to
            # see if the source did migration-based allocation
            # accounting
            allocs = self.reportclient.get_allocations_for_consumer(
                context, migration.uuid)
            if allocs:
                # NOTE(danms): The source did migration-based allocation
                # accounting, so we should let the source node rejigger
                # the allocations in finish_resize_revert()
                LOG.info(_('Destination node %(node)s reverted migration '
                           '%(mig)s; not deleting migration-based '
                           'allocation'),
                         {'node': nodename, 'mig': migration.uuid})
                return

        # TODO(danms): Remove below this line when we remove compatibility
        # for double-accounting migrations (likely rocky)
        LOG.info(_('Doing legacy allocation math for migration %(mig)s after '
                   'instance move'),
                 {'mig': migration.uuid},
                 instance=instance)

        # NOTE(jaypipes): This sucks, but due to the fact that confirm_resize()
        # only runs on the source host and revert_resize() runs on the
        # destination host, we need to do this here. Basically, what we're
        # doing here is grabbing the existing allocations for this instance
        # from the placement API, dropping the resources in the doubled-up
        # allocation set that refer to the source host UUID and calling PUT
        # /allocations back to the placement API. The allocation that gets
        # PUT'd back to placement will only include the destination host and
        # any shared providers in the case of a confirm_resize operation and
        # the source host and shared providers for a revert_resize operation..
        if not scheduler_utils.remove_allocation_from_compute(
                context, instance, cn_uuid, self.reportclient, flavor):
            LOG.error("Failed to save manipulated allocation",
                      instance=instance)

    @wrap_exception()
    @reverts_task_state
    @wrap_instance_event(prefix='compute')
    @errors_out_migration
    @wrap_instance_fault
    def revert_resize(self, context, instance, migration):
        """Destroys the new instance on the destination machine.

        Reverts the model changes, and powers on the old instance on the
        source machine.

        """
        # NOTE(comstud): A revert_resize is essentially a resize back to
        # the old size, so we need to send a usage event here.
        compute_utils.notify_usage_exists(self.notifier, context, instance,
                                          self.host, current_period=True)

        with self._error_out_instance_on_exception(context, instance):
            # NOTE(tr3buchet): tear down networks on destination host
            self.network_api.setup_networks_on_host(context, instance,
                                                    teardown=True)

            migration_p = obj_base.obj_to_primitive(migration)
            self.network_api.migrate_instance_start(context,
                                                    instance,
                                                    migration_p)

            network_info = self.network_api.get_instance_nw_info(context,
                                                                 instance)
            bdms = objects.BlockDeviceMappingList.get_by_instance_uuid(
                    context, instance.uuid)
            block_device_info = self._get_instance_block_device_info(
                                context, instance, bdms=bdms)

            destroy_disks = not self._is_instance_storage_shared(
                context, instance, host=migration.source_compute)
            self.driver.destroy(context, instance, network_info,
                                block_device_info, destroy_disks)

            self._terminate_volume_connections(context, instance, bdms)

            migration.status = 'reverted'
            with migration.obj_as_admin():
                migration.save()

            # NOTE(ndipanov): We need to do this here because dropping the
            # claim means we lose the migration_context data. We really should
            # fix this by moving the drop_move_claim call to the
            # finish_revert_resize method as this is racy (revert is dropped,
            # but instance resources will be tracked with the new flavor until
            # it gets rolled back in finish_revert_resize, which is
            # potentially wrong for a period of time).
            instance.revert_migration_context()
            instance.save()

            rt = self._get_resource_tracker()
            rt.drop_move_claim(context, instance, instance.node)
            self._delete_allocation_after_move(context, instance, migration,
                                               instance.flavor,
                                               instance.node)

            # RPC cast back to the source host to finish the revert there.
            self.compute_rpcapi.finish_revert_resize(context, instance,
                    migration, migration.source_compute)

    @wrap_exception()
    @reverts_task_state
    @wrap_instance_event(prefix='compute')
    @errors_out_migration
    @wrap_instance_fault
    def finish_revert_resize(self, context, instance, migration):
        """Finishes the second half of reverting a resize on the source host.

        Bring the original source instance state back (active/shutoff) and
        revert the resized attributes in the database.

        """
        with self._error_out_instance_on_exception(context, instance):
            bdms = objects.BlockDeviceMappingList.get_by_instance_uuid(
                context, instance.uuid)
            self._notify_about_instance_usage(
                    context, instance, "resize.revert.start")
            compute_utils.notify_about_instance_action(context, instance,
                self.host, action=fields.NotificationAction.RESIZE_REVERT,
                    phase=fields.NotificationPhase.START, bdms=bdms)

            # NOTE(mriedem): delete stashed old_vm_state information; we
            # default to ACTIVE for backwards compatibility if old_vm_state
            # is not set
            old_vm_state = instance.system_metadata.pop('old_vm_state',
                                                        vm_states.ACTIVE)

            self._set_instance_info(instance, instance.old_flavor)
            instance.old_flavor = None
            instance.new_flavor = None
            instance.host = migration.source_compute
            instance.node = migration.source_node
            instance.save()

            try:
                self._revert_allocation(context, instance, migration)
            except exception.AllocationMoveFailed:
                LOG.error('Reverting allocation in placement for migration '
                          '%(migration_uuid)s failed. The instance '
                          '%(instance_uuid)s will be put into ERROR state but '
                          'the allocation held by the migration is leaked.',
                          {'instance_uuid': instance.uuid,
                           'migration_uuid': migration.uuid})
                raise

            self.network_api.setup_networks_on_host(context, instance,
                                                    migration.source_compute)
            migration_p = obj_base.obj_to_primitive(migration)
            # NOTE(hanrong): we need to change migration_p['dest_compute'] to
            # source host temporarily. "network_api.migrate_instance_finish"
            # will setup the network for the instance on the destination host.
            # For revert resize, the instance will back to the source host, the
            # setup of the network for instance should be on the source host.
            # So set the migration_p['dest_compute'] to source host at here.
            migration_p['dest_compute'] = migration.source_compute
            self.network_api.migrate_instance_finish(context,
                                                     instance,
                                                     migration_p)
            network_info = self.network_api.get_instance_nw_info(context,
                                                                 instance)

            # revert_resize deleted any volume attachments for the instance
            # and created new ones to be used on this host, but we
            # have to update those attachments with the host connector so the
            # BDM.connection_info will get set in the call to
            # _get_instance_block_device_info below with refresh_conn_info=True
            # and then the volumes can be re-connected via the driver on this
            # host.
            self._update_volume_attachments(context, instance, bdms)

            block_device_info = self._get_instance_block_device_info(
                    context, instance, refresh_conn_info=True, bdms=bdms)

            power_on = old_vm_state != vm_states.STOPPED
            self.driver.finish_revert_migration(context, instance,
                                       network_info,
                                       block_device_info, power_on)

            instance.drop_migration_context()
            instance.launched_at = timeutils.utcnow()
            instance.save(expected_task_state=task_states.RESIZE_REVERTING)

            # Complete any volume attachments so the volumes are in-use.
            self._complete_volume_attachments(context, bdms)

            # if the original vm state was STOPPED, set it back to STOPPED
            LOG.info("Updating instance to original state: '%s'",
                     old_vm_state, instance=instance)
            if power_on:
                instance.vm_state = vm_states.ACTIVE
                instance.task_state = None
                instance.save()
            else:
                instance.task_state = task_states.POWERING_OFF
                instance.save()
                self.stop_instance(context, instance=instance,
                                   clean_shutdown=True)

            self._notify_about_instance_usage(
                    context, instance, "resize.revert.end")
            compute_utils.notify_about_instance_action(context, instance,
                self.host, action=fields.NotificationAction.RESIZE_REVERT,
                    phase=fields.NotificationPhase.END, bdms=bdms)

    def _revert_allocation(self, context, instance, migration):
        """Revert an allocation that is held by migration to our instance."""

        # Fetch the original allocation that the instance had on the source
        # node, which are now held by the migration
        orig_alloc = self.reportclient.get_allocations_for_consumer(
            context, migration.uuid)
        if not orig_alloc:
            # NOTE(danms): This migration did not do per-migration allocation
            # accounting, so nothing to do here.
            LOG.info('Old-style migration %(mig)s is being reverted; '
                     'no migration claims found on original node '
                     'to swap.',
                     {'mig': migration.uuid},
                     instance=instance)
            return False

        if len(orig_alloc) > 1:
            # NOTE(danms): This may change later if we have other allocations
            # against other providers that need to be held by the migration
            # as well. Perhaps something like shared storage resources that
            # will actually be duplicated during a resize type operation.
            LOG.error('New-style migration %(mig)s has allocations against '
                      'more than one provider %(rps)s. This should not be '
                      'possible, but reverting it anyway.',
                      {'mig': migration.uuid,
                       'rps': ','.join(orig_alloc.keys())},
                      instance=instance)

        # We only have a claim against one provider, it is the source node
        cn_uuid = list(orig_alloc.keys())[0]

        # FIXME(danms): This method is flawed in that it asssumes allocations
        # against only one provider. So, this may overwite allocations against
        # a shared provider, if we had one.
        LOG.info('Swapping old allocation on %(node)s held by migration '
                 '%(mig)s for instance',
                 {'node': cn_uuid, 'mig': migration.uuid},
                 instance=instance)
        # TODO(cdent): Should we be doing anything with return values here?
        self.reportclient.move_allocations(context, migration.uuid,
                                           instance.uuid)
        return True

    def _prep_resize(self, context, image, instance, instance_type,
                     filter_properties, node, migration, clean_shutdown=True):

        if not filter_properties:
            filter_properties = {}

        if not instance.host:
            self._set_instance_obj_error_state(context, instance)
            msg = _('Instance has no source host')
            raise exception.MigrationError(reason=msg)

        same_host = instance.host == self.host
        # if the flavor IDs match, it's migrate; otherwise resize
        if same_host and instance_type.id == instance['instance_type_id']:
            # check driver whether support migrate to same host
            if not self.driver.capabilities.get(
                    'supports_migrate_to_same_host', False):
                raise exception.UnableToMigrateToSelf(
                    instance_id=instance.uuid, host=self.host)

        # NOTE(danms): Stash the new instance_type to avoid having to
        # look it up in the database later
        instance.new_flavor = instance_type
        # NOTE(mriedem): Stash the old vm_state so we can set the
        # resized/reverted instance back to the same state later.
        vm_state = instance.vm_state
        LOG.debug('Stashing vm_state: %s', vm_state, instance=instance)
        instance.system_metadata['old_vm_state'] = vm_state
        instance.save()

        limits = filter_properties.get('limits', {})
        rt = self._get_resource_tracker()
        with rt.resize_claim(context, instance, instance_type, node,
                             migration, image_meta=image,
                             limits=limits) as claim:
            LOG.info('Migrating', instance=instance)
            # RPC cast to the source host to start the actual resize/migration.
            self.compute_rpcapi.resize_instance(
                    context, instance, claim.migration, image,
                    instance_type, clean_shutdown)

    @wrap_exception()
    @reverts_task_state
    @wrap_instance_event(prefix='compute')
    @wrap_instance_fault
    def prep_resize(self, context, image, instance, instance_type,
                    request_spec, filter_properties, node,
                    clean_shutdown, migration, host_list):
        """Initiates the process of moving a running instance to another host.

        Possibly changes the VCPU, RAM and disk size in the process.

        This is initiated from conductor and runs on the destination host.

        The main purpose of this method is performing some checks on the
        destination host and making a claim for resources. If the claim fails
        then a reschedule to another host may be attempted which involves
        calling back to conductor to start the process over again.
        """
        if node is None:
            node = self._get_nodename(instance, refresh=True)

        with self._error_out_instance_on_exception(context, instance), \
                 errors_out_migration_ctxt(migration):
            compute_utils.notify_usage_exists(self.notifier, context, instance,
                                              self.host, current_period=True)
            self._notify_about_instance_usage(
                    context, instance, "resize.prep.start")
            compute_utils.notify_about_resize_prep_instance(
                context, instance, self.host,
                fields.NotificationPhase.START, instance_type)
            try:
                self._prep_resize(context, image, instance,
                                  instance_type, filter_properties,
                                  node, migration, clean_shutdown)
            except Exception:
                # Since we hit a failure, we're either rescheduling or dead
                # and either way we need to cleanup any allocations created
                # by the scheduler for the destination node.
                if migration and not self._revert_allocation(
                        context, instance, migration):
                    # We did not do a migration-based
                    # allocation. Note that for a resize to the
                    # same host, the scheduler will merge the
                    # flavors, so here we'd be subtracting the new
                    # flavor from the allocated resources on this
                    # node.
                    # FIXME(danms): Remove this in Rocky
                    rt = self._get_resource_tracker()
                    rt.delete_allocation_for_failed_resize(
                        context, instance, node, instance_type)
                # try to re-schedule the resize elsewhere:
                exc_info = sys.exc_info()
                self._reschedule_resize_or_reraise(context, image, instance,
                        exc_info, instance_type, request_spec,
                        filter_properties, host_list)
            finally:
                extra_usage_info = dict(
                        new_instance_type=instance_type.name,
                        new_instance_type_id=instance_type.id)

                self._notify_about_instance_usage(
                    context, instance, "resize.prep.end",
                    extra_usage_info=extra_usage_info)
                compute_utils.notify_about_resize_prep_instance(
                    context, instance, self.host,
                    fields.NotificationPhase.END, instance_type)

    def _reschedule_resize_or_reraise(self, context, image, instance, exc_info,
            instance_type, request_spec, filter_properties, host_list):
        """Try to re-schedule the resize or re-raise the original error to
        error out the instance.
        """
        if not request_spec:
            request_spec = {}
        if not filter_properties:
            filter_properties = {}

        rescheduled = False
        instance_uuid = instance.uuid

        try:
            reschedule_method = self.compute_task_api.resize_instance
            scheduler_hint = dict(filter_properties=filter_properties)
            method_args = (instance, None, scheduler_hint, instance_type)
            task_state = task_states.RESIZE_PREP

            rescheduled = self._reschedule(context, request_spec,
                    filter_properties, instance, reschedule_method,
                    method_args, task_state, exc_info, host_list=host_list)
        except Exception as error:
            rescheduled = False
            LOG.exception("Error trying to reschedule",
                          instance_uuid=instance_uuid)
            compute_utils.add_instance_fault_from_exc(context,
                    instance, error,
                    exc_info=sys.exc_info())
            self._notify_about_instance_usage(context, instance,
                    'resize.error', fault=error)
            compute_utils.notify_about_instance_action(
                context, instance, self.host,
                action=fields.NotificationAction.RESIZE,
                phase=fields.NotificationPhase.ERROR,
                exception=error,
                tb=','.join(traceback.format_exception(*exc_info)))
        if rescheduled:
            self._log_original_error(exc_info, instance_uuid)
            compute_utils.add_instance_fault_from_exc(context,
                    instance, exc_info[1], exc_info=exc_info)
            self._notify_about_instance_usage(context, instance,
                    'resize.error', fault=exc_info[1])
            compute_utils.notify_about_instance_action(
                context, instance, self.host,
                action=fields.NotificationAction.RESIZE,
                phase=fields.NotificationPhase.ERROR,
                exception=exc_info[1],
                tb=','.join(traceback.format_exception(*exc_info)))
        else:
            # not re-scheduling
            six.reraise(*exc_info)

    @wrap_exception()
    @reverts_task_state
    @wrap_instance_event(prefix='compute')
    @wrap_instance_fault
    def resize_instance(self, context, instance, image,
                        migration, instance_type, clean_shutdown):
        """Starts the migration of a running instance to another host.

        This is initiated from the destination host's ``prep_resize`` routine
        and runs on the source host.
        """
        try:
            self._resize_instance(context, instance, image, migration,
                                  instance_type, clean_shutdown)
        except Exception:
            with excutils.save_and_reraise_exception():
                self._revert_allocation(context, instance, migration)

    def _resize_instance(self, context, instance, image,
                         migration, instance_type, clean_shutdown):
        with self._error_out_instance_on_exception(context, instance), \
             errors_out_migration_ctxt(migration):
            network_info = self.network_api.get_instance_nw_info(context,
                                                                 instance)

            migration.status = 'migrating'
            with migration.obj_as_admin():
                migration.save()

            instance.task_state = task_states.RESIZE_MIGRATING
            instance.save(expected_task_state=task_states.RESIZE_PREP)

            self._notify_about_instance_usage(
                context, instance, "resize.start", network_info=network_info)

            bdms = objects.BlockDeviceMappingList.get_by_instance_uuid(
                    context, instance.uuid)

            compute_utils.notify_about_instance_action(context, instance,
                   self.host, action=fields.NotificationAction.RESIZE,
                   phase=fields.NotificationPhase.START, bdms=bdms)

            block_device_info = self._get_instance_block_device_info(
                                context, instance, bdms=bdms)

            timeout, retry_interval = self._get_power_off_values(context,
                                            instance, clean_shutdown)
            disk_info = self.driver.migrate_disk_and_power_off(
                    context, instance, migration.dest_host,
                    instance_type, network_info,
                    block_device_info,
                    timeout, retry_interval)

            self._terminate_volume_connections(context, instance, bdms)

            migration_p = obj_base.obj_to_primitive(migration)
            self.network_api.migrate_instance_start(context,
                                                    instance,
                                                    migration_p)

            migration.status = 'post-migrating'
            with migration.obj_as_admin():
                migration.save()

            instance.host = migration.dest_compute
            instance.node = migration.dest_node
            instance.task_state = task_states.RESIZE_MIGRATED
            instance.save(expected_task_state=task_states.RESIZE_MIGRATING)

            # RPC cast to the destination host to finish the resize/migration.
            self.compute_rpcapi.finish_resize(context, instance,
                    migration, image, disk_info, migration.dest_compute)

        self._notify_about_instance_usage(context, instance, "resize.end",
                                          network_info=network_info)

        compute_utils.notify_about_instance_action(context, instance,
               self.host, action=fields.NotificationAction.RESIZE,
               phase=fields.NotificationPhase.END, bdms=bdms)
        self.instance_events.clear_events_for_instance(instance)

    def _terminate_volume_connections(self, context, instance, bdms):
        connector = None
        for bdm in bdms:
            if bdm.is_volume:
                if bdm.attachment_id:
                    # NOTE(jdg): So here's the thing, the idea behind the new
                    # attach API's was to have a new code fork/path that we
                    # followed, we're not going to do that so we have to do
                    # some extra work in here to make it *behave* just like the
                    # old code. Cinder doesn't allow disconnect/reconnect (you
                    # just delete the attachment and get a new one)
                    # attachments in the new attach code so we have to do
                    # a delete and create without a connector (reserve),
                    # in other words, beware
                    attachment_id = self.volume_api.attachment_create(
                        context, bdm.volume_id, instance.uuid)['id']
                    self.volume_api.attachment_delete(context,
                                                      bdm.attachment_id)
                    bdm.attachment_id = attachment_id
                    bdm.save()

                else:
                    if connector is None:
                        connector = self.driver.get_volume_connector(instance)
                    self.volume_api.terminate_connection(context,
                                                         bdm.volume_id,
                                                         connector)

    @staticmethod
    def _set_instance_info(instance, instance_type):
        instance.instance_type_id = instance_type.id
        instance.memory_mb = instance_type.memory_mb
        instance.vcpus = instance_type.vcpus
        instance.root_gb = instance_type.root_gb
        instance.ephemeral_gb = instance_type.ephemeral_gb
        instance.flavor = instance_type

    def _update_volume_attachments(self, context, instance, bdms):
        """Updates volume attachments using the virt driver host connector.

        :param context: nova.context.RequestContext - user request context
        :param instance: nova.objects.Instance
        :param bdms: nova.objects.BlockDeviceMappingList - the list of block
                     device mappings for the given instance
        """
        if bdms:
            connector = None
            for bdm in bdms:
                if bdm.is_volume and bdm.attachment_id:
                    if connector is None:
                        connector = self.driver.get_volume_connector(instance)
                    self.volume_api.attachment_update(
                        context, bdm.attachment_id, connector, bdm.device_name)

    def _complete_volume_attachments(self, context, bdms):
        """Completes volume attachments for the instance

        :param context: nova.context.RequestContext - user request context
        :param bdms: nova.objects.BlockDeviceMappingList - the list of block
                     device mappings for the given instance
        """
        if bdms:
            for bdm in bdms:
                if bdm.is_volume and bdm.attachment_id:
                    self.volume_api.attachment_complete(
                        context, bdm.attachment_id)

    def _finish_resize(self, context, instance, migration, disk_info,
                       image_meta, bdms):
        resize_instance = False
        old_instance_type_id = migration['old_instance_type_id']
        new_instance_type_id = migration['new_instance_type_id']
        old_instance_type = instance.get_flavor()
        # NOTE(mriedem): Get the old_vm_state so we know if we should
        # power on the instance. If old_vm_state is not set we need to default
        # to ACTIVE for backwards compatibility
        old_vm_state = instance.system_metadata.get('old_vm_state',
                                                    vm_states.ACTIVE)
        instance.old_flavor = old_instance_type

        if old_instance_type_id != new_instance_type_id:
            instance_type = instance.get_flavor('new')
            self._set_instance_info(instance, instance_type)
            for key in ('root_gb', 'swap', 'ephemeral_gb'):
                if old_instance_type[key] != instance_type[key]:
                    resize_instance = True
                    break
        instance.apply_migration_context()

        # NOTE(tr3buchet): setup networks on destination host
        self.network_api.setup_networks_on_host(context, instance,
                                                migration['dest_compute'])

        migration_p = obj_base.obj_to_primitive(migration)
        self.network_api.migrate_instance_finish(context,
                                                 instance,
                                                 migration_p)

        network_info = self.network_api.get_instance_nw_info(context, instance)

        instance.task_state = task_states.RESIZE_FINISH
        instance.save(expected_task_state=task_states.RESIZE_MIGRATED)

        self._notify_about_instance_usage(
            context, instance, "finish_resize.start",
            network_info=network_info)
        compute_utils.notify_about_instance_action(context, instance,
               self.host, action=fields.NotificationAction.RESIZE_FINISH,
               phase=fields.NotificationPhase.START, bdms=bdms)

        # We need to update any volume attachments using the destination
        # host connector so that we can update the BDM.connection_info
        # before calling driver.finish_migration otherwise the driver
        # won't know how to connect the volumes to this host.
        # Note that _get_instance_block_device_info with
        # refresh_conn_info=True will update the BDM.connection_info value
        # in the database so we must do this before calling that method.
        self._update_volume_attachments(context, instance, bdms)

        block_device_info = self._get_instance_block_device_info(
            context, instance, refresh_conn_info=True, bdms=bdms)

        # NOTE(mriedem): If the original vm_state was STOPPED, we don't
        # automatically power on the instance after it's migrated
        power_on = old_vm_state != vm_states.STOPPED

        try:
            self.driver.finish_migration(context, migration, instance,
                                         disk_info,
                                         network_info,
                                         image_meta, resize_instance,
                                         block_device_info, power_on)
        except Exception:
            with excutils.save_and_reraise_exception():
                if old_instance_type_id != new_instance_type_id:
                    self._set_instance_info(instance,
                                            old_instance_type)

        # Now complete any volume attachments that were previously updated.
        self._complete_volume_attachments(context, bdms)

        migration.status = 'finished'
        with migration.obj_as_admin():
            migration.save()

        instance.vm_state = vm_states.RESIZED
        instance.task_state = None
        instance.launched_at = timeutils.utcnow()
        instance.save(expected_task_state=task_states.RESIZE_FINISH)

        return network_info

    @wrap_exception()
    @reverts_task_state
    @wrap_instance_event(prefix='compute')
    @wrap_instance_fault
    def finish_resize(self, context, disk_info, image, instance,
                      migration):
        """Completes the migration process.

        Sets up the newly transferred disk and turns on the instance at its
        new host machine.

        """
        try:
            self._finish_resize_helper(context, disk_info, image, instance,
                                       migration)
        except Exception:
            with excutils.save_and_reraise_exception():
                self._revert_allocation(context, instance, migration)

    def _finish_resize_helper(self, context, disk_info, image, instance,
                              migration):
        """Completes the migration process.

        The caller must revert the instance's allocations if the migration
        process failed.
        """
        bdms = objects.BlockDeviceMappingList.get_by_instance_uuid(
            context, instance.uuid)

        with self._error_out_instance_on_exception(context, instance), \
             errors_out_migration_ctxt(migration):
            image_meta = objects.ImageMeta.from_dict(image)
            network_info = self._finish_resize(context, instance, migration,
                                               disk_info, image_meta, bdms)

        # TODO(melwitt): We should clean up instance console tokens here. The
        # instance is on a new host and will need to establish a new console
        # connection.
        self._update_scheduler_instance_info(context, instance)
        self._notify_about_instance_usage(
            context, instance, "finish_resize.end",
            network_info=network_info)
        compute_utils.notify_about_instance_action(context, instance,
               self.host, action=fields.NotificationAction.RESIZE_FINISH,
               phase=fields.NotificationPhase.END, bdms=bdms)

    @wrap_exception()
    @wrap_instance_fault
    def add_fixed_ip_to_instance(self, context, network_id, instance):
        """Calls network_api to add new fixed_ip to instance
        then injects the new network info and resets instance networking.

        """
        self._notify_about_instance_usage(
                context, instance, "create_ip.start")

        network_info = self.network_api.add_fixed_ip_to_instance(context,
                                                                 instance,
                                                                 network_id)
        self._inject_network_info(context, instance, network_info)
        self.reset_network(context, instance)

        # NOTE(russellb) We just want to bump updated_at.  See bug 1143466.
        instance.updated_at = timeutils.utcnow()
        instance.save()

        self._notify_about_instance_usage(
            context, instance, "create_ip.end", network_info=network_info)

    @wrap_exception()
    @wrap_instance_fault
    def remove_fixed_ip_from_instance(self, context, address, instance):
        """Calls network_api to remove existing fixed_ip from instance
        by injecting the altered network info and resetting
        instance networking.
        """
        self._notify_about_instance_usage(
                context, instance, "delete_ip.start")

        network_info = self.network_api.remove_fixed_ip_from_instance(context,
                                                                      instance,
                                                                      address)
        self._inject_network_info(context, instance, network_info)
        self.reset_network(context, instance)

        # NOTE(russellb) We just want to bump updated_at.  See bug 1143466.
        instance.updated_at = timeutils.utcnow()
        instance.save()

        self._notify_about_instance_usage(
            context, instance, "delete_ip.end", network_info=network_info)

    @wrap_exception()
    @reverts_task_state
    @wrap_instance_event(prefix='compute')
    @wrap_instance_fault
    def pause_instance(self, context, instance):
        """Pause an instance on this host."""
        context = context.elevated()
        LOG.info('Pausing', instance=instance)
        self._notify_about_instance_usage(context, instance, 'pause.start')
        compute_utils.notify_about_instance_action(context, instance,
               self.host, action=fields.NotificationAction.PAUSE,
               phase=fields.NotificationPhase.START)
        self.driver.pause(instance)
        instance.power_state = self._get_power_state(context, instance)
        instance.vm_state = vm_states.PAUSED
        instance.task_state = None
        instance.save(expected_task_state=task_states.PAUSING)
        self._notify_about_instance_usage(context, instance, 'pause.end')
        compute_utils.notify_about_instance_action(context, instance,
               self.host, action=fields.NotificationAction.PAUSE,
               phase=fields.NotificationPhase.END)

    @wrap_exception()
    @reverts_task_state
    @wrap_instance_event(prefix='compute')
    @wrap_instance_fault
    def unpause_instance(self, context, instance):
        """Unpause a paused instance on this host."""
        context = context.elevated()
        LOG.info('Unpausing', instance=instance)
        self._notify_about_instance_usage(context, instance, 'unpause.start')
        compute_utils.notify_about_instance_action(context, instance,
            self.host, action=fields.NotificationAction.UNPAUSE,
            phase=fields.NotificationPhase.START)
        self.driver.unpause(instance)
        instance.power_state = self._get_power_state(context, instance)
        instance.vm_state = vm_states.ACTIVE
        instance.task_state = None
        instance.save(expected_task_state=task_states.UNPAUSING)
        self._notify_about_instance_usage(context, instance, 'unpause.end')
        compute_utils.notify_about_instance_action(context, instance,
            self.host, action=fields.NotificationAction.UNPAUSE,
            phase=fields.NotificationPhase.END)

    @wrap_exception()
    def host_power_action(self, context, action):
        """Reboots, shuts down or powers up the host."""
        return self.driver.host_power_action(action)

    @wrap_exception()
    def host_maintenance_mode(self, context, host, mode):
        """Start/Stop host maintenance window. On start, it triggers
        guest VMs evacuation.
        """
        return self.driver.host_maintenance_mode(host, mode)

    @wrap_exception()
    def set_host_enabled(self, context, enabled):
        """Sets the specified host's ability to accept new instances."""
        return self.driver.set_host_enabled(enabled)

    @wrap_exception()
    def get_host_uptime(self, context):
        """Returns the result of calling "uptime" on the target host."""
        return self.driver.get_host_uptime()

    @wrap_exception()
    @wrap_instance_fault
    def get_diagnostics(self, context, instance):
        """Retrieve diagnostics for an instance on this host."""
        current_power_state = self._get_power_state(context, instance)
        if current_power_state == power_state.RUNNING:
            LOG.info("Retrieving diagnostics", instance=instance)
            return self.driver.get_diagnostics(instance)
        else:
            raise exception.InstanceInvalidState(
                attr='power state',
                instance_uuid=instance.uuid,
                state=power_state.STATE_MAP[instance.power_state],
                method='get_diagnostics')

    @wrap_exception()
    @wrap_instance_fault
    def get_instance_diagnostics(self, context, instance):
        """Retrieve diagnostics for an instance on this host."""
        current_power_state = self._get_power_state(context, instance)
        if current_power_state == power_state.RUNNING:
            LOG.info("Retrieving diagnostics", instance=instance)
            return self.driver.get_instance_diagnostics(instance)
        else:
            raise exception.InstanceInvalidState(
                attr='power state',
                instance_uuid=instance.uuid,
                state=power_state.STATE_MAP[instance.power_state],
                method='get_diagnostics')

    @wrap_exception()
    @reverts_task_state
    @wrap_instance_event(prefix='compute')
    @wrap_instance_fault
    def suspend_instance(self, context, instance):
        """Suspend the given instance."""
        context = context.elevated()

        # Store the old state
        instance.system_metadata['old_vm_state'] = instance.vm_state
        self._notify_about_instance_usage(context, instance, 'suspend.start')
        compute_utils.notify_about_instance_action(context, instance,
                self.host, action=fields.NotificationAction.SUSPEND,
                phase=fields.NotificationPhase.START)
        with self._error_out_instance_on_exception(context, instance,
             instance_state=instance.vm_state):
            self.driver.suspend(context, instance)
        instance.power_state = self._get_power_state(context, instance)
        instance.vm_state = vm_states.SUSPENDED
        instance.task_state = None
        instance.save(expected_task_state=task_states.SUSPENDING)
        self._notify_about_instance_usage(context, instance, 'suspend.end')
        compute_utils.notify_about_instance_action(context, instance,
                self.host, action=fields.NotificationAction.SUSPEND,
                phase=fields.NotificationPhase.END)

    @wrap_exception()
    @reverts_task_state
    @wrap_instance_event(prefix='compute')
    @wrap_instance_fault
    def resume_instance(self, context, instance):
        """Resume the given suspended instance."""
        context = context.elevated()
        LOG.info('Resuming', instance=instance)

        self._notify_about_instance_usage(context, instance, 'resume.start')

        bdms = objects.BlockDeviceMappingList.get_by_instance_uuid(
            context, instance.uuid)
        block_device_info = self._get_instance_block_device_info(
            context, instance, bdms=bdms)

        compute_utils.notify_about_instance_action(context, instance,
            self.host, action=fields.NotificationAction.RESUME,
            phase=fields.NotificationPhase.START, bdms=bdms)

        network_info = self.network_api.get_instance_nw_info(context, instance)

        with self._error_out_instance_on_exception(context, instance,
             instance_state=instance.vm_state):
            self.driver.resume(context, instance, network_info,
                               block_device_info)

        instance.power_state = self._get_power_state(context, instance)

        # We default to the ACTIVE state for backwards compatibility
        instance.vm_state = instance.system_metadata.pop('old_vm_state',
                                                         vm_states.ACTIVE)

        instance.task_state = None
        instance.save(expected_task_state=task_states.RESUMING)
        self._notify_about_instance_usage(context, instance, 'resume.end')
        compute_utils.notify_about_instance_action(context, instance,
            self.host, action=fields.NotificationAction.RESUME,
            phase=fields.NotificationPhase.END, bdms=bdms)

    @wrap_exception()
    @reverts_task_state
    @wrap_instance_event(prefix='compute')
    @wrap_instance_fault
    def shelve_instance(self, context, instance, image_id,
                        clean_shutdown):
        """Shelve an instance.

        This should be used when you want to take a snapshot of the instance.
        It also adds system_metadata that can be used by a periodic task to
        offload the shelved instance after a period of time.

        :param context: request context
        :param instance: an Instance object
        :param image_id: an image id to snapshot to.
        :param clean_shutdown: give the GuestOS a chance to stop
        """

        @utils.synchronized(instance.uuid)
        def do_shelve_instance():
            self._shelve_instance(context, instance, image_id, clean_shutdown)
        do_shelve_instance()

    def _shelve_instance(self, context, instance, image_id,
                         clean_shutdown):
        LOG.info('Shelving', instance=instance)
        offload = CONF.shelved_offload_time == 0
        if offload:
            # Get the BDMs early so we can pass them into versioned
            # notifications since _shelve_offload_instance needs the
            # BDMs anyway.
            bdms = objects.BlockDeviceMappingList.get_by_instance_uuid(
                context, instance.uuid)
        else:
            bdms = None
        compute_utils.notify_usage_exists(self.notifier, context, instance,
                                          self.host, current_period=True)
        self._notify_about_instance_usage(context, instance, 'shelve.start')
        compute_utils.notify_about_instance_action(context, instance,
                self.host, action=fields.NotificationAction.SHELVE,
                phase=fields.NotificationPhase.START, bdms=bdms)

        def update_task_state(task_state, expected_state=task_states.SHELVING):
            shelving_state_map = {
                    task_states.IMAGE_PENDING_UPLOAD:
                        task_states.SHELVING_IMAGE_PENDING_UPLOAD,
                    task_states.IMAGE_UPLOADING:
                        task_states.SHELVING_IMAGE_UPLOADING,
                    task_states.SHELVING: task_states.SHELVING}
            task_state = shelving_state_map[task_state]
            expected_state = shelving_state_map[expected_state]
            instance.task_state = task_state
            instance.save(expected_task_state=expected_state)
        # Do not attempt a clean shutdown of a paused guest since some
        # hypervisors will fail the clean shutdown if the guest is not
        # running.
        if instance.power_state == power_state.PAUSED:
            clean_shutdown = False
        self._power_off_instance(context, instance, clean_shutdown)
        self.driver.snapshot(context, instance, image_id, update_task_state)

        instance.system_metadata['shelved_at'] = timeutils.utcnow().isoformat()
        instance.system_metadata['shelved_image_id'] = image_id
        instance.system_metadata['shelved_host'] = self.host
        instance.vm_state = vm_states.SHELVED
        instance.task_state = None
        if CONF.shelved_offload_time == 0:
            instance.task_state = task_states.SHELVING_OFFLOADING
        instance.power_state = self._get_power_state(context, instance)
        instance.save(expected_task_state=[
                task_states.SHELVING,
                task_states.SHELVING_IMAGE_UPLOADING])

        self._notify_about_instance_usage(context, instance, 'shelve.end')
        compute_utils.notify_about_instance_action(context, instance,
                self.host, action=fields.NotificationAction.SHELVE,
                phase=fields.NotificationPhase.END, bdms=bdms)

        if offload:
            self._shelve_offload_instance(context, instance,
                                          clean_shutdown=False, bdms=bdms)

    @wrap_exception()
    @reverts_task_state
    @wrap_instance_event(prefix='compute')
    @wrap_instance_fault
    def shelve_offload_instance(self, context, instance, clean_shutdown):
        """Remove a shelved instance from the hypervisor.

        This frees up those resources for use by other instances, but may lead
        to slower unshelve times for this instance.  This method is used by
        volume backed instances since restoring them doesn't involve the
        potentially large download of an image.

        :param context: request context
        :param instance: nova.objects.instance.Instance
        :param clean_shutdown: give the GuestOS a chance to stop
        """

        @utils.synchronized(instance.uuid)
        def do_shelve_offload_instance():
            self._shelve_offload_instance(context, instance, clean_shutdown)
        do_shelve_offload_instance()

    def _shelve_offload_instance(self, context, instance, clean_shutdown,
                                 bdms=None):
        LOG.info('Shelve offloading', instance=instance)
        if bdms is None:
            bdms = objects.BlockDeviceMappingList.get_by_instance_uuid(
                context, instance.uuid)
        self._notify_about_instance_usage(context, instance,
                'shelve_offload.start')
        compute_utils.notify_about_instance_action(context, instance,
                self.host, action=fields.NotificationAction.SHELVE_OFFLOAD,
                phase=fields.NotificationPhase.START, bdms=bdms)

        self._power_off_instance(context, instance, clean_shutdown)
        current_power_state = self._get_power_state(context, instance)

        self.network_api.cleanup_instance_network_on_host(context, instance,
                                                          instance.host)
        network_info = self.network_api.get_instance_nw_info(context, instance)

        block_device_info = self._get_instance_block_device_info(context,
                                                                 instance,
                                                                 bdms=bdms)
        self.driver.destroy(context, instance, network_info,
                block_device_info)

        # the instance is going to be removed from the host so we want to
        # terminate all the connections with the volume server and the host
        self._terminate_volume_connections(context, instance, bdms)

        instance.power_state = current_power_state
        # NOTE(mriedem): The vm_state has to be set before updating the
        # resource tracker, see vm_states.ALLOW_RESOURCE_REMOVAL. The host/node
        # values cannot be nulled out until after updating the resource tracker
        # though.
        instance.vm_state = vm_states.SHELVED_OFFLOADED
        instance.task_state = None
        instance.save(expected_task_state=[task_states.SHELVING,
                                           task_states.SHELVING_OFFLOADING])

        # NOTE(ndipanov): Free resources from the resource tracker
        self._update_resource_tracker(context, instance)

        rt = self._get_resource_tracker()
        rt.delete_allocation_for_shelve_offloaded_instance(context, instance)

        # NOTE(sfinucan): RPC calls should no longer be attempted against this
        # instance, so ensure any calls result in errors
        self._nil_out_instance_obj_host_and_node(instance)
        instance.save(expected_task_state=None)

        # TODO(melwitt): We should clean up instance console tokens here. The
        # instance has no host at this point and will need to establish a new
        # console connection in the future after it is unshelved.
        self._delete_scheduler_instance_info(context, instance.uuid)
        self._notify_about_instance_usage(context, instance,
                'shelve_offload.end')
        compute_utils.notify_about_instance_action(context, instance,
                self.host, action=fields.NotificationAction.SHELVE_OFFLOAD,
                phase=fields.NotificationPhase.END, bdms=bdms)

    @wrap_exception()
    @reverts_task_state
    @wrap_instance_event(prefix='compute')
    @wrap_instance_fault
    def unshelve_instance(self, context, instance, image,
                          filter_properties, node):
        """Unshelve the instance.

        :param context: request context
        :param instance: a nova.objects.instance.Instance object
        :param image: an image to build from.  If None we assume a
            volume backed instance.
        :param filter_properties: dict containing limits, retry info etc.
        :param node: target compute node
        """
        if filter_properties is None:
            filter_properties = {}

        @utils.synchronized(instance.uuid)
        def do_unshelve_instance():
            self._unshelve_instance(context, instance, image,
                                    filter_properties, node)
        do_unshelve_instance()

    def _unshelve_instance_key_scrub(self, instance):
        """Remove data from the instance that may cause side effects."""
        cleaned_keys = dict(
                key_data=instance.key_data,
                auto_disk_config=instance.auto_disk_config)
        instance.key_data = None
        instance.auto_disk_config = False
        return cleaned_keys

    def _unshelve_instance_key_restore(self, instance, keys):
        """Restore previously scrubbed keys before saving the instance."""
        instance.update(keys)

    def _unshelve_instance(self, context, instance, image, filter_properties,
                           node):
        LOG.info('Unshelving', instance=instance)
        bdms = objects.BlockDeviceMappingList.get_by_instance_uuid(
                context, instance.uuid)

        self._notify_about_instance_usage(context, instance, 'unshelve.start')
        compute_utils.notify_about_instance_action(context, instance,
                self.host, action=fields.NotificationAction.UNSHELVE,
                phase=fields.NotificationPhase.START, bdms=bdms)

        instance.task_state = task_states.SPAWNING
        instance.save()

        block_device_info = self._prep_block_device(context, instance, bdms)
        scrubbed_keys = self._unshelve_instance_key_scrub(instance)

        if node is None:
            node = self._get_nodename(instance)

        rt = self._get_resource_tracker()
        limits = filter_properties.get('limits', {})

        allocations = self.reportclient.get_allocations_for_consumer(
            context, instance.uuid)

        shelved_image_ref = instance.image_ref
        if image:
            instance.image_ref = image['id']
            image_meta = objects.ImageMeta.from_dict(image)
        else:
            image_meta = objects.ImageMeta.from_dict(
                utils.get_image_from_system_metadata(
                    instance.system_metadata))

        self.network_api.setup_instance_network_on_host(context, instance,
                                                        self.host)
        network_info = self.network_api.get_instance_nw_info(context, instance)
        try:
            with rt.instance_claim(context, instance, node, limits):
                self.driver.spawn(context, instance, image_meta,
                                  injected_files=[],
                                  admin_password=None,
                                  allocations=allocations,
                                  network_info=network_info,
                                  block_device_info=block_device_info)
        except Exception:
            with excutils.save_and_reraise_exception(logger=LOG):
                LOG.exception('Instance failed to spawn',
                              instance=instance)
                # Cleanup allocations created by the scheduler on this host
                # since we failed to spawn the instance. We do this both if
                # the instance claim failed with ComputeResourcesUnavailable
                # or if we did claim but the spawn failed, because aborting the
                # instance claim will not remove the allocations.
                rt.reportclient.delete_allocation_for_instance(context,
                                                               instance.uuid)
                # FIXME: Umm, shouldn't we be rolling back port bindings too?
                self._terminate_volume_connections(context, instance, bdms)
                # The reverts_task_state decorator on unshelve_instance will
                # eventually save these updates.
                self._nil_out_instance_obj_host_and_node(instance)

        if image:
            instance.image_ref = shelved_image_ref
            self._delete_snapshot_of_shelved_instance(context, instance,
                                                      image['id'])

        self._unshelve_instance_key_restore(instance, scrubbed_keys)
        self._update_instance_after_spawn(context, instance)
        # Delete system_metadata for a shelved instance
        compute_utils.remove_shelved_keys_from_system_metadata(instance)

        instance.save(expected_task_state=task_states.SPAWNING)
        self._update_scheduler_instance_info(context, instance)
        self._notify_about_instance_usage(context, instance, 'unshelve.end')
        compute_utils.notify_about_instance_action(context, instance,
                self.host, action=fields.NotificationAction.UNSHELVE,
                phase=fields.NotificationPhase.END, bdms=bdms)

    @messaging.expected_exceptions(NotImplementedError)
    @wrap_instance_fault
    def reset_network(self, context, instance):
        """Reset networking on the given instance."""
        LOG.debug('Reset network', instance=instance)
        self.driver.reset_network(instance)

    def _inject_network_info(self, context, instance, network_info):
        """Inject network info for the given instance."""
        LOG.debug('Inject network info', instance=instance)
        LOG.debug('network_info to inject: |%s|', network_info,
                  instance=instance)

        self.driver.inject_network_info(instance,
                                        network_info)

    @wrap_instance_fault
    def inject_network_info(self, context, instance):
        """Inject network info, but don't return the info."""
        network_info = self.network_api.get_instance_nw_info(context, instance)
        self._inject_network_info(context, instance, network_info)

    @messaging.expected_exceptions(NotImplementedError,
                                   exception.ConsoleNotAvailable,
                                   exception.InstanceNotFound)
    @wrap_exception()
    @wrap_instance_fault
    def get_console_output(self, context, instance, tail_length):
        """Send the console output for the given instance."""
        context = context.elevated()
        LOG.info("Get console output", instance=instance)
        output = self.driver.get_console_output(context, instance)

        if type(output) is six.text_type:
            output = six.b(output)

        if tail_length is not None:
            output = self._tail_log(output, tail_length)

        return output.decode('ascii', 'replace')

    def _tail_log(self, log, length):
        try:
            length = int(length)
        except ValueError:
            length = 0

        if length == 0:
            return b''
        else:
            return b'\n'.join(log.split(b'\n')[-int(length):])

    @messaging.expected_exceptions(exception.ConsoleTypeInvalid,
                                   exception.InstanceNotReady,
                                   exception.InstanceNotFound,
                                   exception.ConsoleTypeUnavailable,
                                   NotImplementedError)
    @wrap_exception()
    @wrap_instance_fault
    def get_vnc_console(self, context, console_type, instance):
        """Return connection information for a vnc console."""
        context = context.elevated()
        LOG.debug("Getting vnc console", instance=instance)

        if not CONF.vnc.enabled:
            raise exception.ConsoleTypeUnavailable(console_type=console_type)

        if console_type == 'novnc':
            # For essex, novncproxy_base_url must include the full path
            # including the html file (like http://myhost/vnc_auto.html)
            access_url_base = CONF.vnc.novncproxy_base_url
        elif console_type == 'xvpvnc':
            access_url_base = CONF.vnc.xvpvncproxy_base_url
        else:
            raise exception.ConsoleTypeInvalid(console_type=console_type)

        try:
            # Retrieve connect info from driver, and then decorate with our
            # access info token
            console = self.driver.get_vnc_console(context, instance)
            console_auth = objects.ConsoleAuthToken(
                context=context,
                console_type=console_type,
                host=console.host,
                port=console.port,
                internal_access_path=console.internal_access_path,
                instance_uuid=instance.uuid,
                access_url_base=access_url_base,
            )
            console_auth.authorize(CONF.consoleauth.token_ttl)
            connect_info = console.get_connection_info(
                console_auth.token, console_auth.access_url)

        except exception.InstanceNotFound:
            if instance.vm_state != vm_states.BUILDING:
                raise
            raise exception.InstanceNotReady(instance_id=instance.uuid)

        return connect_info

    @messaging.expected_exceptions(exception.ConsoleTypeInvalid,
                                   exception.InstanceNotReady,
                                   exception.InstanceNotFound,
                                   exception.ConsoleTypeUnavailable,
                                   NotImplementedError)
    @wrap_exception()
    @wrap_instance_fault
    def get_spice_console(self, context, console_type, instance):
        """Return connection information for a spice console."""
        context = context.elevated()
        LOG.debug("Getting spice console", instance=instance)

        if not CONF.spice.enabled:
            raise exception.ConsoleTypeUnavailable(console_type=console_type)

        if console_type != 'spice-html5':
            raise exception.ConsoleTypeInvalid(console_type=console_type)

        try:
            # Retrieve connect info from driver, and then decorate with our
            # access info token
            console = self.driver.get_spice_console(context, instance)
            console_auth = objects.ConsoleAuthToken(
                context=context,
                console_type=console_type,
                host=console.host,
                port=console.port,
                internal_access_path=console.internal_access_path,
                instance_uuid=instance.uuid,
                access_url_base=CONF.spice.html5proxy_base_url,
            )
            console_auth.authorize(CONF.consoleauth.token_ttl)
            connect_info = console.get_connection_info(
                console_auth.token, console_auth.access_url)

        except exception.InstanceNotFound:
            if instance.vm_state != vm_states.BUILDING:
                raise
            raise exception.InstanceNotReady(instance_id=instance.uuid)

        return connect_info

    @messaging.expected_exceptions(exception.ConsoleTypeInvalid,
                                   exception.InstanceNotReady,
                                   exception.InstanceNotFound,
                                   exception.ConsoleTypeUnavailable,
                                   NotImplementedError)
    @wrap_exception()
    @wrap_instance_fault
    def get_rdp_console(self, context, console_type, instance):
        """Return connection information for a RDP console."""
        context = context.elevated()
        LOG.debug("Getting RDP console", instance=instance)

        if not CONF.rdp.enabled:
            raise exception.ConsoleTypeUnavailable(console_type=console_type)

        if console_type != 'rdp-html5':
            raise exception.ConsoleTypeInvalid(console_type=console_type)

        try:
            # Retrieve connect info from driver, and then decorate with our
            # access info token
            console = self.driver.get_rdp_console(context, instance)
            console_auth = objects.ConsoleAuthToken(
                context=context,
                console_type=console_type,
                host=console.host,
                port=console.port,
                internal_access_path=console.internal_access_path,
                instance_uuid=instance.uuid,
                access_url_base=CONF.rdp.html5_proxy_base_url,
            )
            console_auth.authorize(CONF.consoleauth.token_ttl)
            connect_info = console.get_connection_info(
                console_auth.token, console_auth.access_url)

        except exception.InstanceNotFound:
            if instance.vm_state != vm_states.BUILDING:
                raise
            raise exception.InstanceNotReady(instance_id=instance.uuid)

        return connect_info

    @messaging.expected_exceptions(exception.ConsoleTypeInvalid,
                                   exception.InstanceNotReady,
                                   exception.InstanceNotFound,
                                   exception.ConsoleTypeUnavailable,
                                   NotImplementedError)
    @wrap_exception()
    @wrap_instance_fault
    def get_mks_console(self, context, console_type, instance):
        """Return connection information for a MKS console."""
        context = context.elevated()
        LOG.debug("Getting MKS console", instance=instance)

        if not CONF.mks.enabled:
            raise exception.ConsoleTypeUnavailable(console_type=console_type)

        if console_type != 'webmks':
            raise exception.ConsoleTypeInvalid(console_type=console_type)

        try:
            # Retrieve connect info from driver, and then decorate with our
            # access info token
            console = self.driver.get_mks_console(context, instance)
            console_auth = objects.ConsoleAuthToken(
                context=context,
                console_type=console_type,
                host=console.host,
                port=console.port,
                internal_access_path=console.internal_access_path,
                instance_uuid=instance.uuid,
                access_url_base=CONF.mks.mksproxy_base_url,
            )
            console_auth.authorize(CONF.consoleauth.token_ttl)
            connect_info = console.get_connection_info(
                console_auth.token, console_auth.access_url)

        except exception.InstanceNotFound:
            if instance.vm_state != vm_states.BUILDING:
                raise
            raise exception.InstanceNotReady(instance_id=instance.uuid)

        return connect_info

    @messaging.expected_exceptions(
        exception.ConsoleTypeInvalid,
        exception.InstanceNotReady,
        exception.InstanceNotFound,
        exception.ConsoleTypeUnavailable,
        exception.SocketPortRangeExhaustedException,
        exception.ImageSerialPortNumberInvalid,
        exception.ImageSerialPortNumberExceedFlavorValue,
        NotImplementedError)
    @wrap_exception()
    @wrap_instance_fault
    def get_serial_console(self, context, console_type, instance):
        """Returns connection information for a serial console."""

        LOG.debug("Getting serial console", instance=instance)

        if not CONF.serial_console.enabled:
            raise exception.ConsoleTypeUnavailable(console_type=console_type)

        context = context.elevated()

        try:
            # Retrieve connect info from driver, and then decorate with our
            # access info token
            console = self.driver.get_serial_console(context, instance)
            console_auth = objects.ConsoleAuthToken(
                context=context,
                console_type=console_type,
                host=console.host,
                port=console.port,
                internal_access_path=console.internal_access_path,
                instance_uuid=instance.uuid,
                access_url_base=CONF.serial_console.base_url,
            )
            console_auth.authorize(CONF.consoleauth.token_ttl)
            connect_info = console.get_connection_info(
                console_auth.token, console_auth.access_url)

        except exception.InstanceNotFound:
            if instance.vm_state != vm_states.BUILDING:
                raise
            raise exception.InstanceNotReady(instance_id=instance.uuid)

        return connect_info

    @messaging.expected_exceptions(exception.ConsoleTypeInvalid,
                                   exception.InstanceNotReady,
                                   exception.InstanceNotFound)
    @wrap_exception()
    @wrap_instance_fault
    def validate_console_port(self, ctxt, instance, port, console_type):
        if console_type == "spice-html5":
            console_info = self.driver.get_spice_console(ctxt, instance)
        elif console_type == "rdp-html5":
            console_info = self.driver.get_rdp_console(ctxt, instance)
        elif console_type == "serial":
            console_info = self.driver.get_serial_console(ctxt, instance)
        elif console_type == "webmks":
            console_info = self.driver.get_mks_console(ctxt, instance)
        else:
            console_info = self.driver.get_vnc_console(ctxt, instance)

        return console_info.port == port

    @wrap_exception()
    @reverts_task_state
    @wrap_instance_fault
    def reserve_block_device_name(self, context, instance, device,
                                  volume_id, disk_bus, device_type, tag,
                                  multiattach):
        if (tag and not
                self.driver.capabilities.get('supports_tagged_attach_volume',
                                             False)):
            raise exception.VolumeTaggedAttachNotSupported()

        if (multiattach and not
                self.driver.capabilities.get('supports_multiattach', False)):
            raise exception.MultiattachNotSupportedByVirtDriver(
                volume_id=volume_id)

        @utils.synchronized(instance.uuid)
        def do_reserve():
            bdms = (
                objects.BlockDeviceMappingList.get_by_instance_uuid(
                    context, instance.uuid))

            # NOTE(ndipanov): We need to explicitly set all the fields on the
            #                 object so that obj_load_attr does not fail
            new_bdm = objects.BlockDeviceMapping(
                    context=context,
                    source_type='volume', destination_type='volume',
                    instance_uuid=instance.uuid, boot_index=None,
                    volume_id=volume_id,
                    device_name=device, guest_format=None,
                    disk_bus=disk_bus, device_type=device_type, tag=tag)

            new_bdm.device_name = self._get_device_name_for_instance(
                    instance, bdms, new_bdm)

            # NOTE(vish): create bdm here to avoid race condition
            new_bdm.create()
            return new_bdm

        return do_reserve()

    @wrap_exception()
    @wrap_instance_event(prefix='compute')
    @wrap_instance_fault
    def attach_volume(self, context, instance, bdm):
        """Attach a volume to an instance."""
        driver_bdm = driver_block_device.convert_volume(bdm)

        @utils.synchronized(instance.uuid)
        def do_attach_volume(context, instance, driver_bdm):
            try:
                return self._attach_volume(context, instance, driver_bdm)
            except Exception:
                with excutils.save_and_reraise_exception():
                    bdm.destroy()

        do_attach_volume(context, instance, driver_bdm)

    def _attach_volume(self, context, instance, bdm):
        context = context.elevated()
        LOG.info('Attaching volume %(volume_id)s to %(mountpoint)s',
                 {'volume_id': bdm.volume_id,
                  'mountpoint': bdm['mount_device']},
                 instance=instance)
        compute_utils.notify_about_volume_attach_detach(
            context, instance, self.host,
            action=fields.NotificationAction.VOLUME_ATTACH,
            phase=fields.NotificationPhase.START,
            volume_id=bdm.volume_id)
        try:
            bdm.attach(context, instance, self.volume_api, self.driver,
                       do_driver_attach=True)
        except Exception as e:
            with excutils.save_and_reraise_exception():
                LOG.exception("Failed to attach %(volume_id)s "
                              "at %(mountpoint)s",
                              {'volume_id': bdm.volume_id,
                               'mountpoint': bdm['mount_device']},
                              instance=instance)
                if bdm['attachment_id']:
                    self.volume_api.attachment_delete(context,
                                                      bdm['attachment_id'])
                else:
                    self.volume_api.unreserve_volume(context, bdm.volume_id)
                tb = traceback.format_exc()
                compute_utils.notify_about_volume_attach_detach(
                    context, instance, self.host,
                    action=fields.NotificationAction.VOLUME_ATTACH,
                    phase=fields.NotificationPhase.ERROR,
                    exception=e,
                    volume_id=bdm.volume_id, tb=tb)

        info = {'volume_id': bdm.volume_id}
        self._notify_about_instance_usage(
            context, instance, "volume.attach", extra_usage_info=info)
        compute_utils.notify_about_volume_attach_detach(
            context, instance, self.host,
            action=fields.NotificationAction.VOLUME_ATTACH,
            phase=fields.NotificationPhase.END,
            volume_id=bdm.volume_id)

    def _notify_volume_usage_detach(self, context, instance, bdm):
        if CONF.volume_usage_poll_interval <= 0:
            return

        vol_stats = []
        mp = bdm.device_name
        # Handle bootable volumes which will not contain /dev/
        if '/dev/' in mp:
            mp = mp[5:]
        try:
            vol_stats = self.driver.block_stats(instance, mp)
        except NotImplementedError:
            return

        LOG.debug("Updating volume usage cache with totals", instance=instance)
        rd_req, rd_bytes, wr_req, wr_bytes, flush_ops = vol_stats
        vol_usage = objects.VolumeUsage(context)
        vol_usage.volume_id = bdm.volume_id
        vol_usage.instance_uuid = instance.uuid
        vol_usage.project_id = instance.project_id
        vol_usage.user_id = instance.user_id
        vol_usage.availability_zone = instance.availability_zone
        vol_usage.curr_reads = rd_req
        vol_usage.curr_read_bytes = rd_bytes
        vol_usage.curr_writes = wr_req
        vol_usage.curr_write_bytes = wr_bytes
        vol_usage.save(update_totals=True)
        self.notifier.info(context, 'volume.usage',
                           compute_utils.usage_volume_info(vol_usage))

    def _detach_volume(self, context, bdm, instance, destroy_bdm=True,
                       attachment_id=None):
        """Detach a volume from an instance.

        :param context: security context
        :param bdm: nova.objects.BlockDeviceMapping volume bdm to detach
        :param instance: the Instance object to detach the volume from
        :param destroy_bdm: if True, the corresponding BDM entry will be marked
                            as deleted. Disabling this is useful for operations
                            like rebuild, when we don't want to destroy BDM
        :param attachment_id: The volume attachment_id for the given instance
                              and volume.
        """
        volume_id = bdm.volume_id
        compute_utils.notify_about_volume_attach_detach(
            context, instance, self.host,
            action=fields.NotificationAction.VOLUME_DETACH,
            phase=fields.NotificationPhase.START,
            volume_id=volume_id)

        self._notify_volume_usage_detach(context, instance, bdm)

        LOG.info('Detaching volume %(volume_id)s',
                 {'volume_id': volume_id}, instance=instance)

        driver_bdm = driver_block_device.convert_volume(bdm)
        driver_bdm.detach(context, instance, self.volume_api, self.driver,
                          attachment_id=attachment_id, destroy_bdm=destroy_bdm)

        info = dict(volume_id=volume_id)
        self._notify_about_instance_usage(
            context, instance, "volume.detach", extra_usage_info=info)
        compute_utils.notify_about_volume_attach_detach(
            context, instance, self.host,
            action=fields.NotificationAction.VOLUME_DETACH,
            phase=fields.NotificationPhase.END,
            volume_id=volume_id)

        if 'tag' in bdm and bdm.tag:
            self._delete_disk_metadata(instance, bdm)
        if destroy_bdm:
            bdm.destroy()

    def _delete_disk_metadata(self, instance, bdm):
        for device in instance.device_metadata.devices:
            if isinstance(device, objects.DiskMetadata):
                if 'serial' in device:
                    if device.serial == bdm.volume_id:
                        instance.device_metadata.devices.remove(device)
                        instance.save()
                        break
                else:
                    # NOTE(artom) We log the entire device object because all
                    # fields are nullable and may not be set
                    LOG.warning('Unable to determine whether to clean up '
                                'device metadata for disk %s', device,
                                instance=instance)

    @wrap_exception()
    @wrap_instance_event(prefix='compute')
    @wrap_instance_fault
    def detach_volume(self, context, volume_id, instance, attachment_id):
        """Detach a volume from an instance.

        :param context: security context
        :param volume_id: the volume id
        :param instance: the Instance object to detach the volume from
        :param attachment_id: The volume attachment_id for the given instance
                              and volume.

        """
        bdm = objects.BlockDeviceMapping.get_by_volume_and_instance(
                context, volume_id, instance.uuid)
        self._detach_volume(context, bdm, instance,
                            attachment_id=attachment_id)

    def _init_volume_connection(self, context, new_volume,
                                old_volume_id, connector, bdm,
                                new_attachment_id, mountpoint):
        new_volume_id = new_volume['id']
        if new_attachment_id is None:
            # We're dealing with an old-style attachment so initialize the
            # connection so we can get the connection_info.
            new_cinfo = self.volume_api.initialize_connection(context,
                                                              new_volume_id,
                                                              connector)
        else:
            # Check for multiattach on the new volume and if True, check to
            # see if the virt driver supports multiattach.
            # TODO(mriedem): This is copied from DriverVolumeBlockDevice
            # and should be consolidated into some common code at some point.
            vol_multiattach = new_volume.get('multiattach', False)
            virt_multiattach = self.driver.capabilities.get(
                'supports_multiattach', False)
            if vol_multiattach and not virt_multiattach:
                raise exception.MultiattachNotSupportedByVirtDriver(
                    volume_id=new_volume_id)

            # This is a new style attachment and the API created the new
            # volume attachment and passed the id to the compute over RPC.
            # At this point we need to update the new volume attachment with
            # the host connector, which will give us back the new attachment
            # connection_info.
            new_cinfo = self.volume_api.attachment_update(
                context, new_attachment_id, connector,
                mountpoint)['connection_info']

            if vol_multiattach:
                # This will be used by the volume driver to determine the
                # proper disk configuration.
                new_cinfo['multiattach'] = True

        old_cinfo = jsonutils.loads(bdm['connection_info'])
        if old_cinfo and 'serial' not in old_cinfo:
            old_cinfo['serial'] = old_volume_id
        # NOTE(lyarwood): serial is not always present in the returned
        # connection_info so set it if it is missing as we do in
        # DriverVolumeBlockDevice.attach().
        if 'serial' not in new_cinfo:
            new_cinfo['serial'] = new_volume_id
        return (old_cinfo, new_cinfo)

    def _swap_volume(self, context, instance, bdm, connector,
                     old_volume_id, new_volume, resize_to,
                     new_attachment_id, is_cinder_migration):
        new_volume_id = new_volume['id']
        mountpoint = bdm['device_name']
        failed = False
        new_cinfo = None
        try:
            old_cinfo, new_cinfo = self._init_volume_connection(
                context, new_volume, old_volume_id, connector,
                bdm, new_attachment_id, mountpoint)
            # NOTE(lyarwood): The Libvirt driver, the only virt driver
            # currently implementing swap_volume, will modify the contents of
            # new_cinfo when connect_volume is called. This is then saved to
            # the BDM in swap_volume for future use outside of this flow.
            msg = ("swap_volume: Calling driver volume swap with "
                   "connection infos: new: %(new_cinfo)s; "
                   "old: %(old_cinfo)s" %
                   {'new_cinfo': new_cinfo, 'old_cinfo': old_cinfo})
            # Both new and old info might contain password
            LOG.debug(strutils.mask_password(msg), instance=instance)

            self.driver.swap_volume(context, old_cinfo, new_cinfo, instance,
                                    mountpoint, resize_to)
            if new_attachment_id:
                self.volume_api.attachment_complete(context, new_attachment_id)
            msg = ("swap_volume: Driver volume swap returned, new "
                   "connection_info is now : %(new_cinfo)s" %
                   {'new_cinfo': new_cinfo})
            LOG.debug(strutils.mask_password(msg))
        except Exception as ex:
            failed = True
            with excutils.save_and_reraise_exception():
                tb = traceback.format_exc()
                compute_utils.notify_about_volume_swap(
                    context, instance, self.host,
                    fields.NotificationPhase.ERROR,
                    old_volume_id, new_volume_id, ex, tb)
                if new_cinfo:
                    msg = ("Failed to swap volume %(old_volume_id)s "
                           "for %(new_volume_id)s")
                    LOG.exception(msg, {'old_volume_id': old_volume_id,
                                        'new_volume_id': new_volume_id},
                                  instance=instance)
                else:
                    msg = ("Failed to connect to volume %(volume_id)s "
                           "with volume at %(mountpoint)s")
                    LOG.exception(msg, {'volume_id': new_volume_id,
                                        'mountpoint': bdm['device_name']},
                                  instance=instance)

                # The API marked the volume as 'detaching' for the old volume
                # so we need to roll that back so the volume goes back to
                # 'in-use' state.
                self.volume_api.roll_detaching(context, old_volume_id)

                if new_attachment_id is None:
                    # The API reserved the new volume so it would be in
                    # 'attaching' status, so we need to unreserve it so it
                    # goes back to 'available' status.
                    self.volume_api.unreserve_volume(context, new_volume_id)
                else:
                    # This is a new style attachment for the new volume, which
                    # was created in the API. We just need to delete it here
                    # to put the new volume back into 'available' status.
                    self.volume_api.attachment_delete(
                        context, new_attachment_id)
        finally:
            # TODO(mriedem): This finally block is terribly confusing and is
            # trying to do too much. We should consider removing the finally
            # block and move whatever needs to happen on success and failure
            # into the blocks above for clarity, even if it means a bit of
            # redundant code.
            conn_volume = new_volume_id if failed else old_volume_id
            if new_cinfo:
                LOG.debug("swap_volume: removing Cinder connection "
                          "for volume %(volume)s", {'volume': conn_volume},
                          instance=instance)
                if bdm.attachment_id is None:
                    # This is the pre-3.44 flow for new-style volume
                    # attachments so just terminate the connection.
                    self.volume_api.terminate_connection(context,
                                                         conn_volume,
                                                         connector)
                else:
                    # This is a new style volume attachment. If we failed, then
                    # the new attachment was already deleted above in the
                    # exception block and we have nothing more to do here. If
                    # swap_volume was successful in the driver, then we need to
                    # "detach" the original attachment by deleting it.
                    if not failed:
                        self.volume_api.attachment_delete(
                            context, bdm.attachment_id)

            # Need to make some decisions based on whether this was
            # a Cinder initiated migration or not. The callback to
            # migration completion isn't needed in the case of a
            # nova initiated simple swap of two volume
            # "volume-update" call so skip that. The new attachment
            # scenarios will give us a new attachment record and
            # that's what we want.
            if bdm.attachment_id and not is_cinder_migration:
                # we don't callback to cinder
                comp_ret = {'save_volume_id': new_volume_id}
            else:
                # NOTE(lyarwood): The following call to
                # os-migrate-volume-completion returns a dict containing
                # save_volume_id, this volume id has two possible values :
                # 1. old_volume_id if we are migrating (retyping) volumes
                # 2. new_volume_id if we are swapping between two existing
                #    volumes
                # This volume id is later used to update the volume_id and
                # connection_info['serial'] of the BDM.
                comp_ret = self.volume_api.migrate_volume_completion(
                                                          context,
                                                          old_volume_id,
                                                          new_volume_id,
                                                          error=failed)
                LOG.debug("swap_volume: Cinder migrate_volume_completion "
                          "returned: %(comp_ret)s", {'comp_ret': comp_ret},
                          instance=instance)

        return (comp_ret, new_cinfo)

    @wrap_exception()
    @wrap_instance_event(prefix='compute')
    @wrap_instance_fault
    def swap_volume(self, context, old_volume_id, new_volume_id, instance,
                    new_attachment_id):
        """Swap volume for an instance."""
        context = context.elevated()

        compute_utils.notify_about_volume_swap(
            context, instance, self.host,
            fields.NotificationPhase.START,
            old_volume_id, new_volume_id)

        bdm = objects.BlockDeviceMapping.get_by_volume_and_instance(
                context, old_volume_id, instance.uuid)
        connector = self.driver.get_volume_connector(instance)

        resize_to = 0
        old_volume = self.volume_api.get(context, old_volume_id)
        # Yes this is a tightly-coupled state check of what's going on inside
        # cinder, but we need this while we still support old (v1/v2) and
        # new style attachments (v3.44). Once we drop support for old style
        # attachments we could think about cleaning up the cinder-initiated
        # swap volume API flows.
        is_cinder_migration = (
            True if old_volume['status'] in ('retyping',
                                             'migrating') else False)
        old_vol_size = old_volume['size']
        new_volume = self.volume_api.get(context, new_volume_id)
        new_vol_size = new_volume['size']
        if new_vol_size > old_vol_size:
            resize_to = new_vol_size

        LOG.info('Swapping volume %(old_volume)s for %(new_volume)s',
                 {'old_volume': old_volume_id, 'new_volume': new_volume_id},
                 instance=instance)
        comp_ret, new_cinfo = self._swap_volume(context,
                                                instance,
                                                bdm,
                                                connector,
                                                old_volume_id,
                                                new_volume,
                                                resize_to,
                                                new_attachment_id,
                                                is_cinder_migration)

        # NOTE(lyarwood): Update the BDM with the modified new_cinfo and
        # correct volume_id returned by Cinder.
        save_volume_id = comp_ret['save_volume_id']
        new_cinfo['serial'] = save_volume_id
        values = {
            'connection_info': jsonutils.dumps(new_cinfo),
            'source_type': 'volume',
            'destination_type': 'volume',
            'snapshot_id': None,
            'volume_id': save_volume_id,
            'no_device': None}

        if resize_to:
            values['volume_size'] = resize_to

        if new_attachment_id is not None:
            # This was a volume swap for a new-style attachment so we
            # need to update the BDM attachment_id for the new attachment.
            values['attachment_id'] = new_attachment_id

        LOG.debug("swap_volume: Updating volume %(volume_id)s BDM record with "
                  "%(updates)s", {'volume_id': bdm.volume_id,
                                  'updates': values},
                  instance=instance)
        bdm.update(values)
        bdm.save()

        compute_utils.notify_about_volume_swap(
            context, instance, self.host,
            fields.NotificationPhase.END,
            old_volume_id, new_volume_id)

    @wrap_exception()
    def remove_volume_connection(self, context, volume_id, instance):
        """Remove the volume connection on this host

        Detach the volume from this instance on this host, and if this is
        the cinder v2 flow, call cinder to terminate the connection.
        """
        try:
            bdm = objects.BlockDeviceMapping.get_by_volume_and_instance(
                    context, volume_id, instance.uuid)
            driver_bdm = driver_block_device.convert_volume(bdm)
            driver_bdm.driver_detach(context, instance,
                                     self.volume_api, self.driver)
            if bdm.attachment_id is None:
                # cinder v2 api flow
                connector = self.driver.get_volume_connector(instance)
                self.volume_api.terminate_connection(context, volume_id,
                                                     connector)
        except exception.NotFound:
            pass

    @wrap_exception()
    @wrap_instance_event(prefix='compute')
    @wrap_instance_fault
    def attach_interface(self, context, instance, network_id, port_id,
                         requested_ip, tag):
        """Use hotplug to add an network adapter to an instance."""
        if not self.driver.capabilities.get('supports_attach_interface',
                                            False):
            raise exception.AttachInterfaceNotSupported(
                instance_uuid=instance.uuid)
        if (tag and not
            self.driver.capabilities.get('supports_tagged_attach_interface',
                                         False)):
            raise exception.NetworkInterfaceTaggedAttachNotSupported()

        compute_utils.notify_about_instance_action(
            context, instance, self.host,
            action=fields.NotificationAction.INTERFACE_ATTACH,
            phase=fields.NotificationPhase.START)

        bind_host_id = self.driver.network_binding_host_id(context, instance)
        network_info = self.network_api.allocate_port_for_instance(
            context, instance, port_id, network_id, requested_ip,
            bind_host_id=bind_host_id, tag=tag)
        if len(network_info) != 1:
            LOG.error('allocate_port_for_instance returned %(ports)s '
                      'ports', {'ports': len(network_info)})
            # TODO(elod.illes): an instance.interface_attach.error notification
            # should be sent here
            raise exception.InterfaceAttachFailed(
                    instance_uuid=instance.uuid)
        image_meta = objects.ImageMeta.from_instance(instance)

        try:
            self.driver.attach_interface(context, instance, image_meta,
                                         network_info[0])
        except exception.NovaException as ex:
            port_id = network_info[0].get('id')
            LOG.warning("attach interface failed , try to deallocate "
                        "port %(port_id)s, reason: %(msg)s",
                        {'port_id': port_id, 'msg': ex},
                        instance=instance)
            try:
                self.network_api.deallocate_port_for_instance(
                    context, instance, port_id)
            except Exception:
                LOG.warning("deallocate port %(port_id)s failed",
                            {'port_id': port_id}, instance=instance)

            tb = traceback.format_exc()
            compute_utils.notify_about_instance_action(
                context, instance, self.host,
                action=fields.NotificationAction.INTERFACE_ATTACH,
                phase=fields.NotificationPhase.ERROR,
                exception=ex, tb=tb)

            raise exception.InterfaceAttachFailed(
                instance_uuid=instance.uuid)

        compute_utils.notify_about_instance_action(
            context, instance, self.host,
            action=fields.NotificationAction.INTERFACE_ATTACH,
            phase=fields.NotificationPhase.END)

        return network_info[0]

    @wrap_exception()
    @wrap_instance_event(prefix='compute')
    @wrap_instance_fault
    def detach_interface(self, context, instance, port_id):
        """Detach a network adapter from an instance."""
        network_info = instance.info_cache.network_info
        condemned = None
        for vif in network_info:
            if vif['id'] == port_id:
                condemned = vif
                break
        if condemned is None:
            raise exception.PortNotFound(_("Port %s is not "
                                           "attached") % port_id)

        compute_utils.notify_about_instance_action(
            context, instance, self.host,
            action=fields.NotificationAction.INTERFACE_DETACH,
            phase=fields.NotificationPhase.START)

        try:
            self.driver.detach_interface(context, instance, condemned)
        except exception.NovaException as ex:
            # If the instance was deleted before the interface was detached,
            # just log it at debug.
            log_level = (logging.DEBUG
                         if isinstance(ex, exception.InstanceNotFound)
                         else logging.WARNING)
            LOG.log(log_level,
                    "Detach interface failed, port_id=%(port_id)s, reason: "
                    "%(msg)s", {'port_id': port_id, 'msg': ex},
                    instance=instance)
            raise exception.InterfaceDetachFailed(instance_uuid=instance.uuid)
        else:
            try:
                self.network_api.deallocate_port_for_instance(
                    context, instance, port_id)
            except Exception as ex:
                with excutils.save_and_reraise_exception():
                    # Since this is a cast operation, log the failure for
                    # triage.
                    LOG.warning('Failed to deallocate port %(port_id)s '
                                'for instance. Error: %(error)s',
                                {'port_id': port_id, 'error': ex},
                                instance=instance)

        compute_utils.notify_about_instance_action(
            context, instance, self.host,
            action=fields.NotificationAction.INTERFACE_DETACH,
            phase=fields.NotificationPhase.END)

    def _get_compute_info(self, context, host):
        return objects.ComputeNode.get_first_node_by_host_for_old_compat(
            context, host)

    @wrap_exception()
    def check_instance_shared_storage(self, ctxt, instance, data):
        """Check if the instance files are shared

        :param ctxt: security context
        :param instance: dict of instance data
        :param data: result of driver.check_instance_shared_storage_local

        Returns True if instance disks located on shared storage and
        False otherwise.
        """
        return self.driver.check_instance_shared_storage_remote(ctxt, data)

    @wrap_exception()
    @wrap_instance_event(prefix='compute')
    @wrap_instance_fault
    def check_can_live_migrate_destination(self, ctxt, instance,
                                           block_migration, disk_over_commit):
        """Check if it is possible to execute live migration.

        This runs checks on the destination host, and then calls
        back to the source host to check the results.

        :param context: security context
        :param instance: dict of instance data
        :param block_migration: if true, prepare for block migration
                                if None, calculate it in driver
        :param disk_over_commit: if true, allow disk over commit
                                 if None, ignore disk usage checking
        :returns: a dict containing migration info
        """
        src_compute_info = obj_base.obj_to_primitive(
            self._get_compute_info(ctxt, instance.host))
        dst_compute_info = obj_base.obj_to_primitive(
            self._get_compute_info(ctxt, CONF.host))
        dest_check_data = self.driver.check_can_live_migrate_destination(ctxt,
            instance, src_compute_info, dst_compute_info,
            block_migration, disk_over_commit)
        LOG.debug('destination check data is %s', dest_check_data)
        try:
            migrate_data = self.compute_rpcapi.\
                                check_can_live_migrate_source(ctxt, instance,
                                                              dest_check_data)
        finally:
            self.driver.cleanup_live_migration_destination_check(ctxt,
                    dest_check_data)
        return migrate_data

    @wrap_exception()
    @wrap_instance_event(prefix='compute')
    @wrap_instance_fault
    def check_can_live_migrate_source(self, ctxt, instance, dest_check_data):
        """Check if it is possible to execute live migration.

        This checks if the live migration can succeed, based on the
        results from check_can_live_migrate_destination.

        :param ctxt: security context
        :param instance: dict of instance data
        :param dest_check_data: result of check_can_live_migrate_destination
        :returns: a dict containing migration info
        """
        bdms = objects.BlockDeviceMappingList.get_by_instance_uuid(
            ctxt, instance.uuid)
        is_volume_backed = compute_utils.is_volume_backed_instance(
            ctxt, instance, bdms)
        dest_check_data.is_volume_backed = is_volume_backed
        block_device_info = self._get_instance_block_device_info(
                            ctxt, instance, refresh_conn_info=False, bdms=bdms)
        result = self.driver.check_can_live_migrate_source(ctxt, instance,
                                                           dest_check_data,
                                                           block_device_info)
        LOG.debug('source check data is %s', result)
        return result

    @wrap_exception()
    @wrap_instance_event(prefix='compute')
    @wrap_instance_fault
    def pre_live_migration(self, context, instance, block_migration, disk,
                           migrate_data):
        """Preparations for live migration at dest host.

        :param context: security context
        :param instance: dict of instance data
        :param block_migration: if true, prepare for block migration
        :param disk: disk info of instance
        :param migrate_data: A dict or LiveMigrateData object holding data
                             required for live migration without shared
                             storage.
        :returns: migrate_data containing additional migration info
        """
        LOG.debug('pre_live_migration data is %s', migrate_data)

        migrate_data.old_vol_attachment_ids = {}
        bdms = objects.BlockDeviceMappingList.get_by_instance_uuid(
            context, instance.uuid)
        try:
            connector = self.driver.get_volume_connector(instance)
            for bdm in bdms:
                if bdm.is_volume and bdm.attachment_id is not None:
                    # This bdm uses the new cinder v3.44 API.
                    # We will create a new attachment for this
                    # volume on this migration destination host. The old
                    # attachment will be deleted on the source host
                    # when the migration succeeds. The old attachment_id
                    # is stored in dict with the key being the bdm.volume_id
                    # so it can be restored on rollback.
                    #
                    # Also note that attachment_update is not needed as we
                    # are providing the connector in the create call.
                    attach_ref = self.volume_api.attachment_create(
                        context, bdm.volume_id, bdm.instance_uuid,
                        connector=connector, mountpoint=bdm.device_name)

                    # save current attachment so we can detach it on success,
                    # or restore it on a rollback.
                    migrate_data.old_vol_attachment_ids[bdm.volume_id] = \
                        bdm.attachment_id

                    # update the bdm with the new attachment_id.
                    bdm.attachment_id = attach_ref['id']
                    bdm.save()
        except Exception:
            # If we raise, migrate_data with the updated attachment ids
            # will not be returned to the source host for rollback.
            # So we need to rollback new attachments here.
            with excutils.save_and_reraise_exception():
                old_attachments = migrate_data.old_vol_attachment_ids
                for bdm in bdms:
                    if (bdm.is_volume and bdm.attachment_id is not None and
                            bdm.volume_id in old_attachments):
                        self.volume_api.attachment_delete(context,
                                                          bdm.attachment_id)
                        bdm.attachment_id = old_attachments[bdm.volume_id]
                        bdm.save()

        block_device_info = self._get_instance_block_device_info(
                            context, instance, refresh_conn_info=True,
                            bdms=bdms)

        network_info = self.network_api.get_instance_nw_info(context, instance)
        self._notify_about_instance_usage(
                     context, instance, "live_migration.pre.start",
                     network_info=network_info)
        compute_utils.notify_about_instance_action(
            context, instance, self.host,
            action=fields.NotificationAction.LIVE_MIGRATION_PRE,
            phase=fields.NotificationPhase.START)

        # The driver pre_live_migration will plug vifs on the host.
        # We call plug_vifs before calling ensure_filtering_rules_for_instance,
        # to ensure bridge is set up.
        migrate_data = self.driver.pre_live_migration(context,
                                       instance,
                                       block_device_info,
                                       network_info,
                                       disk,
                                       migrate_data)
        LOG.debug('driver pre_live_migration data is %s', migrate_data)
        # driver.pre_live_migration is what plugs vifs on the destination host
        # so now we can set the wait_for_vif_plugged flag in the migrate_data
        # object which the source compute will use to determine if it should
        # wait for a 'network-vif-plugged' event from neutron before starting
        # the actual guest transfer in the hypervisor
        migrate_data.wait_for_vif_plugged = (
            CONF.compute.live_migration_wait_for_vif_plug)

        # Volume connections are complete, tell cinder that all the
        # attachments have completed.
        for bdm in bdms:
            if bdm.is_volume and bdm.attachment_id is not None:
                self.volume_api.attachment_complete(context,
                                                    bdm.attachment_id)

        # NOTE(tr3buchet): setup networks on destination host
        self.network_api.setup_networks_on_host(context, instance,
                                                         self.host)

        # Creating filters to hypervisors and firewalls.
        # An example is that nova-instance-instance-xxx,
        # which is written to libvirt.xml(Check "virsh nwfilter-list")
        # This nwfilter is necessary on the destination host.
        # In addition, this method is creating filtering rule
        # onto destination host.
        self.driver.ensure_filtering_rules_for_instance(instance,
                                            network_info)

        self._notify_about_instance_usage(
                     context, instance, "live_migration.pre.end",
                     network_info=network_info)
        compute_utils.notify_about_instance_action(
            context, instance, self.host,
            action=fields.NotificationAction.LIVE_MIGRATION_PRE,
            phase=fields.NotificationPhase.END)

        LOG.debug('pre_live_migration result data is %s', migrate_data)
        return migrate_data

    @staticmethod
    def _neutron_failed_live_migration_callback(event_name, instance):
        msg = ('Neutron reported failure during live migration '
               'with %(event)s for instance %(uuid)s')
        msg_args = {'event': event_name, 'uuid': instance.uuid}
        if CONF.vif_plugging_is_fatal:
            raise exception.VirtualInterfacePlugException(msg % msg_args)
        LOG.error(msg, msg_args)

    @staticmethod
    def _get_neutron_events_for_live_migration(instance):
        # We don't generate events if CONF.vif_plugging_timeout=0
        # meaning that the operator disabled using them.
        if CONF.vif_plugging_timeout and utils.is_neutron():
            return [('network-vif-plugged', vif['id'])
                    for vif in instance.get_network_info()]
        else:
            return []

    def _cleanup_pre_live_migration(self, context, dest, instance,
                                    migration, migrate_data):
        """Helper method for when pre_live_migration fails

        Sets the migration status to "error" and rolls back the live migration
        setup on the destination host.

        :param context: The user request context.
        :type context: nova.context.RequestContext
        :param dest: The live migration destination hostname.
        :type dest: str
        :param instance: The instance being live migrated.
        :type instance: nova.objects.Instance
        :param migration: The migration record tracking this live migration.
        :type migration: nova.objects.Migration
        :param migrate_data: Data about the live migration, populated from
                             the destination host.
        :type migrate_data: Subclass of nova.objects.LiveMigrateData
        """
        self._set_migration_status(migration, 'error')
        # Make sure we set this for _rollback_live_migration()
        # so it can find it, as expected if it was called later
        migrate_data.migration = migration
        self._rollback_live_migration(context, instance, dest,
                                      migrate_data)

    def _do_live_migration(self, context, dest, instance, block_migration,
                           migration, migrate_data):
        # NOTE(danms): We should enhance the RT to account for migrations
        # and use the status field to denote when the accounting has been
        # done on source/destination. For now, this is just here for status
        # reporting
        self._set_migration_status(migration, 'preparing')

        class _BreakWaitForInstanceEvent(Exception):
            """Used as a signal to stop waiting for the network-vif-plugged
            event when we discover that
            [compute]/live_migration_wait_for_vif_plug is not set on the
            destination.
            """
            pass

        events = self._get_neutron_events_for_live_migration(instance)
        try:
            if ('block_migration' in migrate_data and
                    migrate_data.block_migration):
                block_device_info = self._get_instance_block_device_info(
                    context, instance)
                disk = self.driver.get_instance_disk_info(
                    instance, block_device_info=block_device_info)
            else:
                disk = None

            deadline = CONF.vif_plugging_timeout
            error_cb = self._neutron_failed_live_migration_callback
            # In order to avoid a race with the vif plugging that the virt
            # driver does on the destination host, we register our events
            # to wait for before calling pre_live_migration. Then if the
            # dest host reports back that we shouldn't wait, we can break
            # out of the context manager using _BreakWaitForInstanceEvent.
            with self.virtapi.wait_for_instance_event(
                    instance, events, deadline=deadline,
                    error_callback=error_cb):
                with timeutils.StopWatch() as timer:
                    migrate_data = self.compute_rpcapi.pre_live_migration(
                        context, instance,
                        block_migration, disk, dest, migrate_data)
                LOG.info('Took %0.2f seconds for pre_live_migration on '
                         'destination host %s.',
                         timer.elapsed(), dest, instance=instance)
                wait_for_vif_plugged = (
                    'wait_for_vif_plugged' in migrate_data and
                    migrate_data.wait_for_vif_plugged)
                if events and not wait_for_vif_plugged:
                    raise _BreakWaitForInstanceEvent
        except _BreakWaitForInstanceEvent:
            if events:
                LOG.debug('Not waiting for events after pre_live_migration: '
                          '%s. ', events, instance=instance)
            # This is a bit weird, but we need to clear sys.exc_info() so that
            # oslo.log formatting does not inadvertently use it later if an
            # error message is logged without an explicit exc_info. This is
            # only a problem with python 2.
            if six.PY2:
                sys.exc_clear()
        except exception.VirtualInterfacePlugException:
            with excutils.save_and_reraise_exception():
                LOG.exception('Failed waiting for network virtual interfaces '
                              'to be plugged on the destination host %s.',
                              dest, instance=instance)
                self._cleanup_pre_live_migration(
                    context, dest, instance, migration, migrate_data)
        except eventlet.timeout.Timeout:
            msg = 'Timed out waiting for events: %s'
            LOG.warning(msg, events, instance=instance)
            if CONF.vif_plugging_is_fatal:
                self._cleanup_pre_live_migration(
                    context, dest, instance, migration, migrate_data)
                raise exception.MigrationError(reason=msg % events)
        except Exception:
            with excutils.save_and_reraise_exception():
                LOG.exception('Pre live migration failed at %s',
                              dest, instance=instance)
                self._cleanup_pre_live_migration(
                    context, dest, instance, migration, migrate_data)

        # NOTE(Kevin_Zheng): Pop the migration from the waiting queue
        # if it exist in the queue, then we are good to moving on, if
        # not, some other process must have aborted it, then we should
        # rollback.
        try:
            self._waiting_live_migrations.pop(instance.uuid)
        except KeyError:
            LOG.debug('Migration %s aborted by another process, rollback.',
                      migration.uuid, instance=instance)
            migrate_data.migration = migration
            self._rollback_live_migration(context, instance, dest,
                                          migrate_data, 'cancelled')
            self._notify_live_migrate_abort_end(context, instance)
            return

        self._set_migration_status(migration, 'running')
        if migrate_data:
            migrate_data.migration = migration
        LOG.debug('live_migration data is %s', migrate_data)
        try:
            self.driver.live_migration(context, instance, dest,
                                       self._post_live_migration,
                                       self._rollback_live_migration,
                                       block_migration, migrate_data)
        except Exception:
            LOG.exception('Live migration failed.', instance=instance)
            with excutils.save_and_reraise_exception():
                # Put instance and migration into error state,
                # as its almost certainly too late to rollback
                self._set_migration_status(migration, 'error')
                # first refresh instance as it may have got updated by
                # post_live_migration_at_destination
                instance.refresh()
                self._set_instance_obj_error_state(context, instance,
                                                   clean_task_state=True)

    @wrap_exception()
    @wrap_instance_event(prefix='compute')
    @wrap_instance_fault
    def live_migration(self, context, dest, instance, block_migration,
                       migration, migrate_data):
        """Executing live migration.

        :param context: security context
        :param dest: destination host
        :param instance: a nova.objects.instance.Instance object
        :param block_migration: if true, prepare for block migration
        :param migration: an nova.objects.Migration object
        :param migrate_data: implementation specific params

        """
        self._set_migration_status(migration, 'queued')
        # NOTE(Kevin_Zheng): Submit the live_migration job to the pool and
        # put the returned Future object into dict mapped with migration.uuid
        # in order to be able to track and abort it in the future.
        self._waiting_live_migrations[instance.uuid] = (None, None)
        try:
            future = self._live_migration_executor.submit(
                self._do_live_migration, context, dest, instance,
                block_migration, migration, migrate_data)
            self._waiting_live_migrations[instance.uuid] = (migration, future)
        except RuntimeError:
            # ThreadPoolExecutor.submit will raise RuntimeError if the pool
            # is shutdown, which happens in _cleanup_live_migrations_in_pool.
            LOG.info('Migration %s failed to submit as the compute service '
                     'is shutting down.', migration.uuid, instance=instance)
            self._set_migration_status(migration, 'error')
            raise exception.LiveMigrationNotSubmitted(
                migration_uuid=migration.uuid, instance_uuid=instance.uuid)

    @wrap_exception()
    @wrap_instance_event(prefix='compute')
    @wrap_instance_fault
    def live_migration_force_complete(self, context, instance):
        """Force live migration to complete.

        :param context: Security context
        :param instance: The instance that is being migrated
        """

        self._notify_about_instance_usage(
            context, instance, 'live.migration.force.complete.start')
        compute_utils.notify_about_instance_action(
            context, instance, self.host,
            action=fields.NotificationAction.LIVE_MIGRATION_FORCE_COMPLETE,
            phase=fields.NotificationPhase.START)
        self.driver.live_migration_force_complete(instance)
        self._notify_about_instance_usage(
            context, instance, 'live.migration.force.complete.end')
        compute_utils.notify_about_instance_action(
            context, instance, self.host,
            action=fields.NotificationAction.LIVE_MIGRATION_FORCE_COMPLETE,
            phase=fields.NotificationPhase.END)

    def _notify_live_migrate_abort_end(self, context, instance):
        self._notify_about_instance_usage(
            context, instance, 'live.migration.abort.end')
        compute_utils.notify_about_instance_action(
            context, instance, self.host,
            action=fields.NotificationAction.LIVE_MIGRATION_ABORT,
            phase=fields.NotificationPhase.END)

    @wrap_exception()
    @wrap_instance_event(prefix='compute')
    @wrap_instance_fault
    def live_migration_abort(self, context, instance, migration_id):
        """Abort an in-progress live migration.

        :param context: Security context
        :param instance: The instance that is being migrated
        :param migration_id: ID of in-progress live migration

        """
        self._notify_about_instance_usage(
            context, instance, 'live.migration.abort.start')
        compute_utils.notify_about_instance_action(
            context, instance, self.host,
            action=fields.NotificationAction.LIVE_MIGRATION_ABORT,
            phase=fields.NotificationPhase.START)
        # NOTE(Kevin_Zheng): Pop the migration out from the queue, this might
        # lead to 3 scenarios:
        # 1. The selected migration is still in queue, and the future.cancel()
        #    succeed, then the abort action is succeed, mark the migration
        #    status to 'cancelled'.
        # 2. The selected migration is still in queue, but the future.cancel()
        #    failed, then the _do_live_migration() has started executing, and
        #    the migration status is 'preparing', then we just pop it from the
        #    queue, and the migration process will handle it later. And the
        #    migration status couldn't be 'running' in this scenario because
        #    if _do_live_migration has started executing and we've already
        #    popped it from the queue and set the migration status to
        #    'running' at this point, popping it here will raise KeyError at
        #    which point we check if it's running and if so, we abort the old
        #    way.
        # 3. The selected migration is not in the queue, then the migration
        #    status is 'running', let the driver handle it.
        try:
            migration, future = (
                self._waiting_live_migrations.pop(instance.uuid))
            if future and future.cancel():
                # If we got here, we've successfully aborted the queued
                # migration and _do_live_migration won't run so we need
                # to set the migration status to cancelled and send the
                # notification. If Future.cancel() fails, it means
                # _do_live_migration is running and the migration status
                # is preparing, and _do_live_migration() itself will attempt
                # to pop the queued migration, hit a KeyError, and rollback,
                # set the migration to cancelled and send the
                # live.migration.abort.end notification.
                self._set_migration_status(migration, 'cancelled')
        except KeyError:
            migration = objects.Migration.get_by_id(context, migration_id)
            if migration.status != 'running':
                raise exception.InvalidMigrationState(
                    migration_id=migration_id, instance_uuid=instance.uuid,
                    state=migration.status, method='abort live migration')
            self.driver.live_migration_abort(instance)
        self._notify_live_migrate_abort_end(context, instance)

    def _live_migration_cleanup_flags(self, migrate_data):
        """Determine whether disks or instance path need to be cleaned up after
        live migration (at source on success, at destination on rollback)

        Block migration needs empty image at destination host before migration
        starts, so if any failure occurs, any empty images has to be deleted.

        Also Volume backed live migration w/o shared storage needs to delete
        newly created instance-xxx dir on the destination as a part of its
        rollback process

        :param migrate_data: implementation specific data
        :returns: (bool, bool) -- do_cleanup, destroy_disks
        """
        # NOTE(pkoniszewski): block migration specific params are set inside
        # migrate_data objects for drivers that expose block live migration
        # information (i.e. Libvirt, Xenapi and HyperV). For other drivers
        # cleanup is not needed.
        do_cleanup = False
        destroy_disks = False
        if isinstance(migrate_data, migrate_data_obj.LibvirtLiveMigrateData):
            # No instance booting at source host, but instance dir
            # must be deleted for preparing next block migration
            # must be deleted for preparing next live migration w/o shared
            # storage
            do_cleanup = not migrate_data.is_shared_instance_path
            destroy_disks = not migrate_data.is_shared_block_storage
        elif isinstance(migrate_data, migrate_data_obj.XenapiLiveMigrateData):
            do_cleanup = migrate_data.block_migration
            destroy_disks = migrate_data.block_migration
        elif isinstance(migrate_data, migrate_data_obj.HyperVLiveMigrateData):
            # NOTE(claudiub): We need to cleanup any zombie Planned VM.
            do_cleanup = True
            destroy_disks = not migrate_data.is_shared_instance_path

        return (do_cleanup, destroy_disks)

    @wrap_exception()
    @wrap_instance_fault
    def _post_live_migration(self, ctxt, instance,
                            dest, block_migration=False, migrate_data=None):
        """Post operations for live migration.

        This method is called from live_migration
        and mainly updating database record.

        :param ctxt: security context
        :param instance: instance dict
        :param dest: destination host
        :param block_migration: if true, prepare for block migration
        :param migrate_data: if not None, it is a dict which has data
        required for live migration without shared storage

        """
        LOG.info('_post_live_migration() is started..',
                 instance=instance)

        bdms = objects.BlockDeviceMappingList.get_by_instance_uuid(
                ctxt, instance.uuid)

        # Cleanup source host post live-migration
        block_device_info = self._get_instance_block_device_info(
                            ctxt, instance, bdms=bdms)
        self.driver.post_live_migration(ctxt, instance, block_device_info,
                                        migrate_data)

        # Detaching volumes.
        connector = self.driver.get_volume_connector(instance)
        for bdm in bdms:
            if bdm.is_volume:
                if bdm.attachment_id is None:
                    # Prior to cinder v3.44:
                    # We don't want to actually mark the volume detached, or
                    # delete the bdm, just remove the connection from this
                    # host.
                    #
                    # remove the volume connection without detaching from
                    # hypervisor because the instance is not running anymore
                    # on the current host
                    self.volume_api.terminate_connection(ctxt, bdm.volume_id,
                                                         connector)
                else:
                    # cinder v3.44 api flow - delete the old attachment
                    # for the source host
                    old_attachment_id = \
                        migrate_data.old_vol_attachment_ids[bdm.volume_id]
                    self.volume_api.attachment_delete(ctxt, old_attachment_id)

        # Releasing vlan.
        # (not necessary in current implementation?)

        network_info = self.network_api.get_instance_nw_info(ctxt, instance)

        self._notify_about_instance_usage(ctxt, instance,
                                          "live_migration._post.start",
                                          network_info=network_info)
        compute_utils.notify_about_instance_action(
            ctxt, instance, self.host,
            action=fields.NotificationAction.LIVE_MIGRATION_POST,
            phase=fields.NotificationPhase.START)
        # Releasing security group ingress rule.
        LOG.debug('Calling driver.unfilter_instance from _post_live_migration',
                  instance=instance)
        self.driver.unfilter_instance(instance,
                                      network_info)

        migration = {'source_compute': self.host,
                     'dest_compute': dest, }
        # For neutron, migrate_instance_start will activate the destination
        # host port bindings, if there are any created by conductor before live
        # migration started.
        self.network_api.migrate_instance_start(ctxt,
                                                instance,
                                                migration)

        destroy_vifs = False
        try:
            # It's possible that the vif type changed on the destination
            # host and is already bound and active, so we need to use the
            # stashed source vifs in migrate_data.vifs (if present) to unplug
            # on the source host.
            unplug_nw_info = network_info
            if migrate_data and 'vifs' in migrate_data:
                nw_info = []
                for migrate_vif in migrate_data.vifs:
                    nw_info.append(migrate_vif.source_vif)
                unplug_nw_info = network_model.NetworkInfo.hydrate(nw_info)
                LOG.debug('Calling driver.post_live_migration_at_source '
                          'with original source VIFs from migrate_data: %s',
                          unplug_nw_info, instance=instance)
            self.driver.post_live_migration_at_source(ctxt, instance,
                                                      unplug_nw_info)
        except NotImplementedError as ex:
            LOG.debug(ex, instance=instance)
            # For all hypervisors other than libvirt, there is a possibility
            # they are unplugging networks from source node in the cleanup
            # method
            destroy_vifs = True

        # NOTE(danms): Save source node before calling post method on
        # destination, which will update it
        source_node = instance.node

        # Define domain at destination host, without doing it,
        # pause/suspend/terminate do not work.
        post_at_dest_success = True
        try:
            self.compute_rpcapi.post_live_migration_at_destination(ctxt,
                    instance, block_migration, dest)
        except Exception as error:
            post_at_dest_success = False
            # We don't want to break _post_live_migration() if
            # post_live_migration_at_destination() fails as it should never
            # affect cleaning up source node.
            LOG.exception("Post live migration at destination %s failed",
                          dest, instance=instance, error=error)

        do_cleanup, destroy_disks = self._live_migration_cleanup_flags(
                migrate_data)

        if do_cleanup:
            LOG.debug('Calling driver.cleanup from _post_live_migration',
                      instance=instance)
            self.driver.cleanup(ctxt, instance, unplug_nw_info,
                                destroy_disks=destroy_disks,
                                migrate_data=migrate_data,
                                destroy_vifs=destroy_vifs)

        self.instance_events.clear_events_for_instance(instance)

        # NOTE(timello): make sure we update available resources on source
        # host even before next periodic task.
        self.update_available_resource(ctxt)

        self._update_scheduler_instance_info(ctxt, instance)
        self._notify_about_instance_usage(ctxt, instance,
                                          "live_migration._post.end",
                                          network_info=network_info)
        compute_utils.notify_about_instance_action(
            ctxt, instance, self.host,
            action=fields.NotificationAction.LIVE_MIGRATION_POST,
            phase=fields.NotificationPhase.END)
        if post_at_dest_success:
            LOG.info('Migrating instance to %s finished successfully.',
                     dest, instance=instance)

        self._clean_instance_console_tokens(ctxt, instance)
        if migrate_data and migrate_data.obj_attr_is_set('migration'):
            migrate_data.migration.status = 'completed'
            migrate_data.migration.save()
            migration = migrate_data.migration
            rc = self.scheduler_client.reportclient
            # Check to see if our migration has its own allocations
            allocs = rc.get_allocations_for_consumer(ctxt, migration.uuid)
        else:
            # We didn't have data on a migration, which means we can't
            # look up to see if we had new-style migration-based
            # allocations. This should really only happen in cases of
            # a buggy virt driver or some really old component in the
            # system. Log a warning so we know it happened.
            allocs = None
            LOG.warning('Live migration ended with no migrate_data '
                        'record. Unable to clean up migration-based '
                        'allocations which is almost certainly not '
                        'an expected situation.')

        if allocs:
            # We had a migration-based allocation that we need to handle
            self._delete_allocation_after_move(ctxt,
                                               instance,
                                               migrate_data.migration,
                                               instance.flavor,
                                               source_node)
        else:
            # No migration-based allocations, so do the old thing and
            # attempt to clean up any doubled per-instance allocation
            rt = self._get_resource_tracker()
            rt.delete_allocation_for_migrated_instance(
                ctxt, instance, source_node)

    def _consoles_enabled(self):
        """Returns whether a console is enable."""
        return (CONF.vnc.enabled or CONF.spice.enabled or
                CONF.rdp.enabled or CONF.serial_console.enabled or
                CONF.mks.enabled)

    def _clean_instance_console_tokens(self, ctxt, instance):
        """Clean console tokens stored for an instance."""
        # If the database backend isn't in use, don't bother trying to clean
        # tokens. The database backend is not supported for cells v1.
        if not CONF.cells.enable and self._consoles_enabled():
            objects.ConsoleAuthToken.\
                clean_console_auths_for_instance(ctxt, instance.uuid)

    @wrap_exception()
    @wrap_instance_event(prefix='compute')
    @wrap_instance_fault
    def post_live_migration_at_destination(self, context, instance,
                                           block_migration):
        """Post operations for live migration .

        :param context: security context
        :param instance: Instance dict
        :param block_migration: if true, prepare for block migration

        """
        LOG.info('Post operation of migration started',
                 instance=instance)

        # NOTE(tr3buchet): setup networks on destination host
        #                  this is called a second time because
        #                  multi_host does not create the bridge in
        #                  plug_vifs
        # NOTE(mriedem): This is a no-op for neutron.
        self.network_api.setup_networks_on_host(context, instance,
                                                         self.host)
        migration = {'source_compute': instance.host,
                     'dest_compute': self.host, }
        self.network_api.migrate_instance_finish(context,
                                                 instance,
                                                 migration)

        network_info = self.network_api.get_instance_nw_info(context, instance)
        self._notify_about_instance_usage(
                     context, instance, "live_migration.post.dest.start",
                     network_info=network_info)
        compute_utils.notify_about_instance_action(context, instance,
                self.host,
                action=fields.NotificationAction.LIVE_MIGRATION_POST_DEST,
                phase=fields.NotificationPhase.START)
        block_device_info = self._get_instance_block_device_info(context,
                                                                 instance)

        try:
            self.driver.post_live_migration_at_destination(
                context, instance, network_info, block_migration,
                block_device_info)
        except Exception:
            with excutils.save_and_reraise_exception():
                instance.vm_state = vm_states.ERROR
                LOG.error('Unexpected error during post live migration at '
                          'destination host.', instance=instance)
        finally:
            # Restore instance state and update host
            current_power_state = self._get_power_state(context, instance)
            node_name = None
            prev_host = instance.host
            try:
                compute_node = self._get_compute_info(context, self.host)
                node_name = compute_node.hypervisor_hostname
            except exception.ComputeHostNotFound:
                LOG.exception('Failed to get compute_info for %s', self.host)
            finally:
                instance.host = self.host
                instance.power_state = current_power_state
                instance.task_state = None
                instance.node = node_name
                instance.progress = 0
                instance.save(expected_task_state=task_states.MIGRATING)

        # NOTE(tr3buchet): tear down networks on source host (nova-net)
        # NOTE(mriedem): For neutron, this will delete any inactive source
        # host port bindings.
        try:
            self.network_api.setup_networks_on_host(context, instance,
                                                    prev_host, teardown=True)
        except exception.PortBindingDeletionFailed as e:
            # Removing the inactive port bindings from the source host is not
            # critical so just log an error but don't fail.
            LOG.error('Network cleanup failed for source host %s during post '
                      'live migration. You may need to manually clean up '
                      'resources in the network service. Error: %s',
                      prev_host, six.text_type(e))
        # NOTE(vish): this is necessary to update dhcp for nova-network
        # NOTE(mriedem): This is a no-op for neutron.
        self.network_api.setup_networks_on_host(context, instance, self.host)
        self._notify_about_instance_usage(
                     context, instance, "live_migration.post.dest.end",
                     network_info=network_info)
        compute_utils.notify_about_instance_action(context, instance,
                self.host,
                action=fields.NotificationAction.LIVE_MIGRATION_POST_DEST,
                phase=fields.NotificationPhase.END)

    @wrap_exception()
    @wrap_instance_fault
    def _rollback_live_migration(self, context, instance,
                                 dest, migrate_data=None,
                                 migration_status='error'):
        """Recovers Instance/volume state from migrating -> running.

        :param context: security context
        :param instance: nova.objects.instance.Instance object
        :param dest:
            This method is called from live migration src host.
            This param specifies destination host.
        :param migrate_data:
            if not none, contains implementation specific data.
        :param migration_status:
            Contains the status we want to set for the migration object

        """
        if (isinstance(migrate_data, migrate_data_obj.LiveMigrateData) and
              migrate_data.obj_attr_is_set('migration')):
            migration = migrate_data.migration
        else:
            migration = None

        if migration:
            # Remove allocations created in Placement for the dest node.
            # If migration is None, we must be so old we don't have placement,
            # so no need to do something else.
            self._revert_allocation(context, instance, migration)
        else:
            LOG.error('Unable to revert allocations during live migration '
                      'rollback; compute driver did not provide migrate_data',
                      instance=instance)

        instance.task_state = None
        instance.progress = 0
        instance.save(expected_task_state=[task_states.MIGRATING])

        # NOTE(tr3buchet): setup networks on source host (really it's re-setup
        #                  for nova-network)
        # NOTE(mriedem): This is a no-op for neutron.
        self.network_api.setup_networks_on_host(context, instance, self.host)

        bdms = objects.BlockDeviceMappingList.get_by_instance_uuid(
                context, instance.uuid)
        for bdm in bdms:
            if bdm.is_volume:
                # remove the connection on the destination host
                self.compute_rpcapi.remove_volume_connection(
                        context, instance, bdm.volume_id, dest)

                if bdm.attachment_id:
                    # 3.44 cinder api flow. Set the bdm's
                    # attachment_id to the old attachment of the source
                    # host. If old_attachments is not there, then
                    # there was an error before the new attachment was made.
                    old_attachments = migrate_data.old_vol_attachment_ids \
                        if 'old_vol_attachment_ids' in migrate_data else None
                    if old_attachments and bdm.volume_id in old_attachments:
                        self.volume_api.attachment_delete(context,
                                                          bdm.attachment_id)
                        bdm.attachment_id = old_attachments[bdm.volume_id]
                        bdm.save()

        self._notify_about_instance_usage(context, instance,
                                          "live_migration._rollback.start")
        compute_utils.notify_about_instance_action(context, instance,
                self.host,
                action=fields.NotificationAction.LIVE_MIGRATION_ROLLBACK,
                phase=fields.NotificationPhase.START,
                bdms=bdms)

        do_cleanup, destroy_disks = self._live_migration_cleanup_flags(
                migrate_data)

        if do_cleanup:
            self.compute_rpcapi.rollback_live_migration_at_destination(
                    context, instance, dest, destroy_disks=destroy_disks,
                    migrate_data=migrate_data)
        elif utils.is_neutron():
            # The port binding profiles need to be cleaned up.
            with errors_out_migration_ctxt(migration):
                try:
                    # This call will delete any inactive destination host
                    # port bindings.
                    self.network_api.setup_networks_on_host(
                        context, instance, host=dest, teardown=True)
                except exception.PortBindingDeletionFailed as e:
                    # Removing the inactive port bindings from the destination
                    # host is not critical so just log an error but don't fail.
                    LOG.error(
                        'Network cleanup failed for destination host %s '
                        'during live migration rollback. You may need to '
                        'manually clean up resources in the network service. '
                        'Error: %s', dest, six.text_type(e))
                except Exception:
                    with excutils.save_and_reraise_exception():
                        LOG.exception(
                            'An error occurred while cleaning up networking '
                            'during live migration rollback.',
                            instance=instance)

        self._notify_about_instance_usage(context, instance,
                                          "live_migration._rollback.end")
        compute_utils.notify_about_instance_action(context, instance,
                self.host,
                action=fields.NotificationAction.LIVE_MIGRATION_ROLLBACK,
                phase=fields.NotificationPhase.END,
                bdms=bdms)

        self._set_migration_status(migration, migration_status)

    @wrap_exception()
    @wrap_instance_event(prefix='compute')
    @wrap_instance_fault
    def rollback_live_migration_at_destination(self, context, instance,
                                               destroy_disks,
                                               migrate_data):
        """Cleaning up image directory that is created pre_live_migration.

        :param context: security context
        :param instance: a nova.objects.instance.Instance object sent over rpc
        :param destroy_disks: whether to destroy volumes or not
        :param migrate_data: contains migration info
        """
        network_info = self.network_api.get_instance_nw_info(context, instance)
        self._notify_about_instance_usage(
                      context, instance, "live_migration.rollback.dest.start",
                      network_info=network_info)
        compute_utils.notify_about_instance_action(
            context, instance, self.host,
            action=fields.NotificationAction.LIVE_MIGRATION_ROLLBACK_DEST,
            phase=fields.NotificationPhase.START)
        try:
            # NOTE(tr3buchet): tear down networks on dest host (nova-net)
            # NOTE(mriedem): For neutron, this call will delete any
            # destination host port bindings.
            # TODO(mriedem): We should eventually remove this call from
            # this method (rollback_live_migration_at_destination) since this
            # method is only called conditionally based on whether or not the
            # instance is running on shared storage. _rollback_live_migration
            # already calls this method for neutron if we are running on
            # shared storage.
            self.network_api.setup_networks_on_host(context, instance,
                                                    self.host, teardown=True)
        except exception.PortBindingDeletionFailed as e:
            # Removing the inactive port bindings from the destination
            # host is not critical so just log an error but don't fail.
            LOG.error(
                'Network cleanup failed for destination host %s '
                'during live migration rollback. You may need to '
                'manually clean up resources in the network service. '
                'Error: %s', self.host, six.text_type(e))
        except Exception:
            with excutils.save_and_reraise_exception():
                # NOTE(tdurakov): even if teardown networks fails driver
                # should try to rollback live migration on destination.
                LOG.exception('An error occurred while deallocating network.',
                              instance=instance)
        finally:
            # always run this even if setup_networks_on_host fails
            # NOTE(vish): The mapping is passed in so the driver can disconnect
            #             from remote volumes if necessary
            block_device_info = self._get_instance_block_device_info(context,
                                                                     instance)
            self.driver.rollback_live_migration_at_destination(
                context, instance, network_info, block_device_info,
                destroy_disks=destroy_disks, migrate_data=migrate_data)

        self._notify_about_instance_usage(
                        context, instance, "live_migration.rollback.dest.end",
                        network_info=network_info)
        compute_utils.notify_about_instance_action(
            context, instance, self.host,
            action=fields.NotificationAction.LIVE_MIGRATION_ROLLBACK_DEST,
            phase=fields.NotificationPhase.END)

    @periodic_task.periodic_task(
        spacing=CONF.heal_instance_info_cache_interval)
    def _heal_instance_info_cache(self, context):
        """Called periodically.  On every call, try to update the
        info_cache's network information for another instance by
        calling to the network manager.

        This is implemented by keeping a cache of uuids of instances
        that live on this host.  On each call, we pop one off of a
        list, pull the DB record, and try the call to the network API.
        If anything errors don't fail, as it's possible the instance
        has been deleted, etc.
        """
        heal_interval = CONF.heal_instance_info_cache_interval
        if not heal_interval:
            return

        instance_uuids = getattr(self, '_instance_uuids_to_heal', [])
        instance = None

        LOG.debug('Starting heal instance info cache')

        if not instance_uuids:
            # The list of instances to heal is empty so rebuild it
            LOG.debug('Rebuilding the list of instances to heal')
            db_instances = objects.InstanceList.get_by_host(
                context, self.host, expected_attrs=[], use_slave=True)
            for inst in db_instances:
                # We don't want to refresh the cache for instances
                # which are building or deleting so don't put them
                # in the list. If they are building they will get
                # added to the list next time we build it.
                if (inst.vm_state == vm_states.BUILDING):
                    LOG.debug('Skipping network cache update for instance '
                              'because it is Building.', instance=inst)
                    continue
                if (inst.task_state == task_states.DELETING):
                    LOG.debug('Skipping network cache update for instance '
                              'because it is being deleted.', instance=inst)
                    continue

                if not instance:
                    # Save the first one we find so we don't
                    # have to get it again
                    instance = inst
                else:
                    instance_uuids.append(inst['uuid'])

            self._instance_uuids_to_heal = instance_uuids
        else:
            # Find the next valid instance on the list
            while instance_uuids:
                try:
                    inst = objects.Instance.get_by_uuid(
                            context, instance_uuids.pop(0),
                            expected_attrs=['system_metadata', 'info_cache',
                                            'flavor'],
                            use_slave=True)
                except exception.InstanceNotFound:
                    # Instance is gone.  Try to grab another.
                    continue

                # Check the instance hasn't been migrated
                if inst.host != self.host:
                    LOG.debug('Skipping network cache update for instance '
                              'because it has been migrated to another '
                              'host.', instance=inst)
                # Check the instance isn't being deleting
                elif inst.task_state == task_states.DELETING:
                    LOG.debug('Skipping network cache update for instance '
                              'because it is being deleted.', instance=inst)
                else:
                    instance = inst
                    break

        if instance:
            # We have an instance now to refresh
            try:
                # Call to network API to get instance info.. this will
                # force an update to the instance's info_cache
                self.network_api.get_instance_nw_info(context, instance)
                LOG.debug('Updated the network info_cache for instance',
                          instance=instance)
            except exception.InstanceNotFound:
                # Instance is gone.
                LOG.debug('Instance no longer exists. Unable to refresh',
                          instance=instance)
                return
            except exception.InstanceInfoCacheNotFound:
                # InstanceInfoCache is gone.
                LOG.debug('InstanceInfoCache no longer exists. '
                          'Unable to refresh', instance=instance)
            except Exception:
                LOG.error('An error occurred while refreshing the network '
                          'cache.', instance=instance, exc_info=True)
        else:
            LOG.debug("Didn't find any instances for network info cache "
                      "update.")

    @periodic_task.periodic_task
    def _poll_rebooting_instances(self, context):
        if CONF.reboot_timeout > 0:
            filters = {'task_state':
                       [task_states.REBOOTING,
                        task_states.REBOOT_STARTED,
                        task_states.REBOOT_PENDING],
                       'host': self.host}
            rebooting = objects.InstanceList.get_by_filters(
                context, filters, expected_attrs=[], use_slave=True)

            to_poll = []
            for instance in rebooting:
                if timeutils.is_older_than(instance.updated_at,
                                           CONF.reboot_timeout):
                    to_poll.append(instance)

            self.driver.poll_rebooting_instances(CONF.reboot_timeout, to_poll)

    @periodic_task.periodic_task
    def _poll_rescued_instances(self, context):
        if CONF.rescue_timeout > 0:
            filters = {'vm_state': vm_states.RESCUED,
                       'host': self.host}
            rescued_instances = objects.InstanceList.get_by_filters(
                context, filters, expected_attrs=["system_metadata"],
                use_slave=True)

            to_unrescue = []
            for instance in rescued_instances:
                if timeutils.is_older_than(instance.launched_at,
                                           CONF.rescue_timeout):
                    to_unrescue.append(instance)

            for instance in to_unrescue:
                self.compute_api.unrescue(context, instance)

    @periodic_task.periodic_task
    def _poll_unconfirmed_resizes(self, context):
        if CONF.resize_confirm_window == 0:
            return

        migrations = objects.MigrationList.get_unconfirmed_by_dest_compute(
                context, CONF.resize_confirm_window, self.host,
                use_slave=True)

        migrations_info = dict(migration_count=len(migrations),
                confirm_window=CONF.resize_confirm_window)

        if migrations_info["migration_count"] > 0:
            LOG.info("Found %(migration_count)d unconfirmed migrations "
                     "older than %(confirm_window)d seconds",
                     migrations_info)

        def _set_migration_to_error(migration, reason, **kwargs):
            LOG.warning("Setting migration %(migration_id)s to error: "
                        "%(reason)s",
                        {'migration_id': migration['id'], 'reason': reason},
                        **kwargs)
            migration.status = 'error'
            with migration.obj_as_admin():
                migration.save()

        for migration in migrations:
            instance_uuid = migration.instance_uuid
            LOG.info("Automatically confirming migration "
                     "%(migration_id)s for instance %(instance_uuid)s",
                     {'migration_id': migration.id,
                      'instance_uuid': instance_uuid})
            expected_attrs = ['metadata', 'system_metadata']
            try:
                instance = objects.Instance.get_by_uuid(context,
                            instance_uuid, expected_attrs=expected_attrs,
                            use_slave=True)
            except exception.InstanceNotFound:
                reason = (_("Instance %s not found") %
                          instance_uuid)
                _set_migration_to_error(migration, reason)
                continue
            if instance.vm_state == vm_states.ERROR:
                reason = _("In ERROR state")
                _set_migration_to_error(migration, reason,
                                        instance=instance)
                continue
            # race condition: The instance in DELETING state should not be
            # set the migration state to error, otherwise the instance in
            # to be deleted which is in RESIZED state
            # will not be able to confirm resize
            if instance.task_state in [task_states.DELETING,
                                       task_states.SOFT_DELETING]:
                msg = ("Instance being deleted or soft deleted during resize "
                       "confirmation. Skipping.")
                LOG.debug(msg, instance=instance)
                continue

            # race condition: This condition is hit when this method is
            # called between the save of the migration record with a status of
            # finished and the save of the instance object with a state of
            # RESIZED. The migration record should not be set to error.
            if instance.task_state == task_states.RESIZE_FINISH:
                msg = ("Instance still resizing during resize "
                       "confirmation. Skipping.")
                LOG.debug(msg, instance=instance)
                continue

            vm_state = instance.vm_state
            task_state = instance.task_state
            if vm_state != vm_states.RESIZED or task_state is not None:
                reason = (_("In states %(vm_state)s/%(task_state)s, not "
                           "RESIZED/None") %
                          {'vm_state': vm_state,
                           'task_state': task_state})
                _set_migration_to_error(migration, reason,
                                        instance=instance)
                continue
            try:
                self.compute_api.confirm_resize(context, instance,
                                                migration=migration)
            except Exception as e:
                LOG.info("Error auto-confirming resize: %s. "
                         "Will retry later.", e, instance=instance)

    @periodic_task.periodic_task(spacing=CONF.shelved_poll_interval)
    def _poll_shelved_instances(self, context):

        if CONF.shelved_offload_time <= 0:
            return

        filters = {'vm_state': vm_states.SHELVED,
                   'task_state': None,
                   'host': self.host}
        shelved_instances = objects.InstanceList.get_by_filters(
            context, filters=filters, expected_attrs=['system_metadata'],
            use_slave=True)

        to_gc = []
        for instance in shelved_instances:
            sys_meta = instance.system_metadata
            shelved_at = timeutils.parse_strtime(sys_meta['shelved_at'])
            if timeutils.is_older_than(shelved_at, CONF.shelved_offload_time):
                to_gc.append(instance)

        for instance in to_gc:
            try:
                instance.task_state = task_states.SHELVING_OFFLOADING
                instance.save(expected_task_state=(None,))
                self.shelve_offload_instance(context, instance,
                                             clean_shutdown=False)
            except Exception:
                LOG.exception('Periodic task failed to offload instance.',
                              instance=instance)

    @periodic_task.periodic_task
    def _instance_usage_audit(self, context):
        if not CONF.instance_usage_audit:
            return

        begin, end = utils.last_completed_audit_period()
        if objects.TaskLog.get(context, 'instance_usage_audit', begin, end,
                               self.host):
            return

        instances = objects.InstanceList.get_active_by_window_joined(
            context, begin, end, host=self.host,
            expected_attrs=['system_metadata', 'info_cache', 'metadata',
                            'flavor'],
            use_slave=True)
        num_instances = len(instances)
        errors = 0
        successes = 0
        LOG.info("Running instance usage audit for host %(host)s "
                 "from %(begin_time)s to %(end_time)s. "
                 "%(number_instances)s instances.",
                 {'host': self.host,
                  'begin_time': begin,
                  'end_time': end,
                  'number_instances': num_instances})
        start_time = time.time()
        task_log = objects.TaskLog(context)
        task_log.task_name = 'instance_usage_audit'
        task_log.period_beginning = begin
        task_log.period_ending = end
        task_log.host = self.host
        task_log.task_items = num_instances
        task_log.message = 'Instance usage audit started...'
        task_log.begin_task()
        for instance in instances:
            try:
                compute_utils.notify_usage_exists(
                    self.notifier, context, instance, self.host,
                    ignore_missing_network_data=False)
                successes += 1
            except Exception:
                LOG.exception('Failed to generate usage '
                              'audit for instance '
                              'on host %s', self.host,
                              instance=instance)
                errors += 1
        task_log.errors = errors
        task_log.message = (
            'Instance usage audit ran for host %s, %s instances in %s seconds.'
            % (self.host, num_instances, time.time() - start_time))
        task_log.end_task()

    @periodic_task.periodic_task(spacing=CONF.bandwidth_poll_interval)
    def _poll_bandwidth_usage(self, context):

        if not self._bw_usage_supported:
            return

        prev_time, start_time = utils.last_completed_audit_period()

        curr_time = time.time()
        if (curr_time - self._last_bw_usage_poll >
                CONF.bandwidth_poll_interval):
            self._last_bw_usage_poll = curr_time
            LOG.info("Updating bandwidth usage cache")
            cells_update_interval = CONF.cells.bandwidth_update_interval
            if (cells_update_interval > 0 and
                   curr_time - self._last_bw_usage_cell_update >
                           cells_update_interval):
                self._last_bw_usage_cell_update = curr_time
                update_cells = True
            else:
                update_cells = False

            instances = objects.InstanceList.get_by_host(context,
                                                              self.host,
                                                              use_slave=True)
            try:
                bw_counters = self.driver.get_all_bw_counters(instances)
            except NotImplementedError:
                # NOTE(mdragon): Not all hypervisors have bandwidth polling
                # implemented yet.  If they don't it doesn't break anything,
                # they just don't get the info in the usage events.
                # NOTE(PhilDay): Record that its not supported so we can
                # skip fast on future calls rather than waste effort getting
                # the list of instances.
                LOG.info("Bandwidth usage not supported by %(driver)s.",
                         {'driver': CONF.compute_driver})
                self._bw_usage_supported = False
                return

            refreshed = timeutils.utcnow()
            for bw_ctr in bw_counters:
                # Allow switching of greenthreads between queries.
                greenthread.sleep(0)
                bw_in = 0
                bw_out = 0
                last_ctr_in = None
                last_ctr_out = None
                usage = objects.BandwidthUsage.get_by_instance_uuid_and_mac(
                    context, bw_ctr['uuid'], bw_ctr['mac_address'],
                    start_period=start_time, use_slave=True)
                if usage:
                    bw_in = usage.bw_in
                    bw_out = usage.bw_out
                    last_ctr_in = usage.last_ctr_in
                    last_ctr_out = usage.last_ctr_out
                else:
                    usage = (objects.BandwidthUsage.
                             get_by_instance_uuid_and_mac(
                        context, bw_ctr['uuid'], bw_ctr['mac_address'],
                        start_period=prev_time, use_slave=True))
                    if usage:
                        last_ctr_in = usage.last_ctr_in
                        last_ctr_out = usage.last_ctr_out

                if last_ctr_in is not None:
                    if bw_ctr['bw_in'] < last_ctr_in:
                        # counter rollover
                        bw_in += bw_ctr['bw_in']
                    else:
                        bw_in += (bw_ctr['bw_in'] - last_ctr_in)

                if last_ctr_out is not None:
                    if bw_ctr['bw_out'] < last_ctr_out:
                        # counter rollover
                        bw_out += bw_ctr['bw_out']
                    else:
                        bw_out += (bw_ctr['bw_out'] - last_ctr_out)

                objects.BandwidthUsage(context=context).create(
                                              bw_ctr['uuid'],
                                              bw_ctr['mac_address'],
                                              bw_in,
                                              bw_out,
                                              bw_ctr['bw_in'],
                                              bw_ctr['bw_out'],
                                              start_period=start_time,
                                              last_refreshed=refreshed,
                                              update_cells=update_cells)

    def _get_host_volume_bdms(self, context, use_slave=False):
        """Return all block device mappings on a compute host."""
        compute_host_bdms = []
        instances = objects.InstanceList.get_by_host(context, self.host,
            use_slave=use_slave)
        for instance in instances:
            bdms = objects.BlockDeviceMappingList.get_by_instance_uuid(
                    context, instance.uuid, use_slave=use_slave)
            instance_bdms = [bdm for bdm in bdms if bdm.is_volume]
            compute_host_bdms.append(dict(instance=instance,
                                          instance_bdms=instance_bdms))

        return compute_host_bdms

    def _update_volume_usage_cache(self, context, vol_usages):
        """Updates the volume usage cache table with a list of stats."""
        for usage in vol_usages:
            # Allow switching of greenthreads between queries.
            greenthread.sleep(0)
            vol_usage = objects.VolumeUsage(context)
            vol_usage.volume_id = usage['volume']
            vol_usage.instance_uuid = usage['instance'].uuid
            vol_usage.project_id = usage['instance'].project_id
            vol_usage.user_id = usage['instance'].user_id
            vol_usage.availability_zone = usage['instance'].availability_zone
            vol_usage.curr_reads = usage['rd_req']
            vol_usage.curr_read_bytes = usage['rd_bytes']
            vol_usage.curr_writes = usage['wr_req']
            vol_usage.curr_write_bytes = usage['wr_bytes']
            vol_usage.save()
            self.notifier.info(context, 'volume.usage',
                               compute_utils.usage_volume_info(vol_usage))

    @periodic_task.periodic_task(spacing=CONF.volume_usage_poll_interval)
    def _poll_volume_usage(self, context):
        if CONF.volume_usage_poll_interval == 0:
            return

        compute_host_bdms = self._get_host_volume_bdms(context,
                                                       use_slave=True)
        if not compute_host_bdms:
            return

        LOG.debug("Updating volume usage cache")
        try:
            vol_usages = self.driver.get_all_volume_usage(context,
                                                          compute_host_bdms)
        except NotImplementedError:
            return

        self._update_volume_usage_cache(context, vol_usages)

    @periodic_task.periodic_task(spacing=CONF.sync_power_state_interval,
                                 run_immediately=True)
    def _sync_power_states(self, context):
        """Align power states between the database and the hypervisor.

        To sync power state data we make a DB call to get the number of
        virtual machines known by the hypervisor and if the number matches the
        number of virtual machines known by the database, we proceed in a lazy
        loop, one database record at a time, checking if the hypervisor has the
        same power state as is in the database.
        """
        db_instances = objects.InstanceList.get_by_host(context, self.host,
                                                        expected_attrs=[],
                                                        use_slave=True)

        try:
            num_vm_instances = self.driver.get_num_instances()
        except exception.VirtDriverNotReady as e:
            # If the virt driver is not ready, like ironic-api not being up
            # yet in the case of ironic, just log it and exit.
            LOG.info('Skipping _sync_power_states periodic task due to: %s', e)
            return

        num_db_instances = len(db_instances)

        if num_vm_instances != num_db_instances:
            LOG.warning("While synchronizing instance power states, found "
                        "%(num_db_instances)s instances in the database "
                        "and %(num_vm_instances)s instances on the "
                        "hypervisor.",
                        {'num_db_instances': num_db_instances,
                         'num_vm_instances': num_vm_instances})

        def _sync(db_instance):
            # NOTE(melwitt): This must be synchronized as we query state from
            #                two separate sources, the driver and the database.
            #                They are set (in stop_instance) and read, in sync.
            @utils.synchronized(db_instance.uuid)
            def query_driver_power_state_and_sync():
                self._query_driver_power_state_and_sync(context, db_instance)

            try:
                query_driver_power_state_and_sync()
            except Exception:
                LOG.exception("Periodic sync_power_state task had an "
                              "error while processing an instance.",
                              instance=db_instance)

            self._syncs_in_progress.pop(db_instance.uuid)

        for db_instance in db_instances:
            # process syncs asynchronously - don't want instance locking to
            # block entire periodic task thread
            uuid = db_instance.uuid
            if uuid in self._syncs_in_progress:
                LOG.debug('Sync already in progress for %s', uuid)
            else:
                LOG.debug('Triggering sync for uuid %s', uuid)
                self._syncs_in_progress[uuid] = True
                self._sync_power_pool.spawn_n(_sync, db_instance)

    def _query_driver_power_state_and_sync(self, context, db_instance):
        if db_instance.task_state is not None:
            LOG.info("During sync_power_state the instance has a "
                     "pending task (%(task)s). Skip.",
                     {'task': db_instance.task_state}, instance=db_instance)
            return
        # No pending tasks. Now try to figure out the real vm_power_state.
        try:
            vm_instance = self.driver.get_info(db_instance)
            vm_power_state = vm_instance.state
        except exception.InstanceNotFound:
            vm_power_state = power_state.NOSTATE
        # Note(maoy): the above get_info call might take a long time,
        # for example, because of a broken libvirt driver.
        try:
            self._sync_instance_power_state(context,
                                            db_instance,
                                            vm_power_state,
                                            use_slave=True)
        except exception.InstanceNotFound:
            # NOTE(hanlind): If the instance gets deleted during sync,
            # silently ignore.
            pass

    def _sync_instance_power_state(self, context, db_instance, vm_power_state,
                                   use_slave=False):
        """Align instance power state between the database and hypervisor.

        If the instance is not found on the hypervisor, but is in the database,
        then a stop() API will be called on the instance.
        """

        # We re-query the DB to get the latest instance info to minimize
        # (not eliminate) race condition.
        db_instance.refresh(use_slave=use_slave)
        db_power_state = db_instance.power_state
        vm_state = db_instance.vm_state

        if self.host != db_instance.host:
            # on the sending end of nova-compute _sync_power_state
            # may have yielded to the greenthread performing a live
            # migration; this in turn has changed the resident-host
            # for the VM; However, the instance is still active, it
            # is just in the process of migrating to another host.
            # This implies that the compute source must relinquish
            # control to the compute destination.
            LOG.info("During the sync_power process the "
                     "instance has moved from "
                     "host %(src)s to host %(dst)s",
                     {'src': db_instance.host,
                      'dst': self.host},
                     instance=db_instance)
            return
        elif db_instance.task_state is not None:
            # on the receiving end of nova-compute, it could happen
            # that the DB instance already report the new resident
            # but the actual VM has not showed up on the hypervisor
            # yet. In this case, let's allow the loop to continue
            # and run the state sync in a later round
            LOG.info("During sync_power_state the instance has a "
                     "pending task (%(task)s). Skip.",
                     {'task': db_instance.task_state},
                     instance=db_instance)
            return

        orig_db_power_state = db_power_state
        if vm_power_state != db_power_state:
            LOG.info('During _sync_instance_power_state the DB '
                     'power_state (%(db_power_state)s) does not match '
                     'the vm_power_state from the hypervisor '
                     '(%(vm_power_state)s). Updating power_state in the '
                     'DB to match the hypervisor.',
                     {'db_power_state': db_power_state,
                      'vm_power_state': vm_power_state},
                     instance=db_instance)
            # power_state is always updated from hypervisor to db
            db_instance.power_state = vm_power_state
            db_instance.save()
            db_power_state = vm_power_state

        # Note(maoy): Now resolve the discrepancy between vm_state and
        # vm_power_state. We go through all possible vm_states.
        if vm_state in (vm_states.BUILDING,
                        vm_states.RESCUED,
                        vm_states.RESIZED,
                        vm_states.SUSPENDED,
                        vm_states.ERROR):
            # TODO(maoy): we ignore these vm_state for now.
            pass
        elif vm_state == vm_states.ACTIVE:
            # The only rational power state should be RUNNING
            if vm_power_state in (power_state.SHUTDOWN,
                                  power_state.CRASHED):
                LOG.warning("Instance shutdown by itself. Calling the "
                            "stop API. Current vm_state: %(vm_state)s, "
                            "current task_state: %(task_state)s, "
                            "original DB power_state: %(db_power_state)s, "
                            "current VM power_state: %(vm_power_state)s",
                            {'vm_state': vm_state,
                             'task_state': db_instance.task_state,
                             'db_power_state': orig_db_power_state,
                             'vm_power_state': vm_power_state},
                            instance=db_instance)
                try:
                    # Note(maoy): here we call the API instead of
                    # brutally updating the vm_state in the database
                    # to allow all the hooks and checks to be performed.
                    if db_instance.shutdown_terminate:
                        self.compute_api.delete(context, db_instance)
                    else:
                        self.compute_api.stop(context, db_instance)
                except Exception:
                    # Note(maoy): there is no need to propagate the error
                    # because the same power_state will be retrieved next
                    # time and retried.
                    # For example, there might be another task scheduled.
                    LOG.exception("error during stop() in sync_power_state.",
                                  instance=db_instance)
            elif vm_power_state == power_state.SUSPENDED:
                LOG.warning("Instance is suspended unexpectedly. Calling "
                            "the stop API.", instance=db_instance)
                try:
                    self.compute_api.stop(context, db_instance)
                except Exception:
                    LOG.exception("error during stop() in sync_power_state.",
                                  instance=db_instance)
            elif vm_power_state == power_state.PAUSED:
                # Note(maoy): a VM may get into the paused state not only
                # because the user request via API calls, but also
                # due to (temporary) external instrumentations.
                # Before the virt layer can reliably report the reason,
                # we simply ignore the state discrepancy. In many cases,
                # the VM state will go back to running after the external
                # instrumentation is done. See bug 1097806 for details.
                LOG.warning("Instance is paused unexpectedly. Ignore.",
                            instance=db_instance)
            elif vm_power_state == power_state.NOSTATE:
                # Occasionally, depending on the status of the hypervisor,
                # which could be restarting for example, an instance may
                # not be found.  Therefore just log the condition.
                LOG.warning("Instance is unexpectedly not found. Ignore.",
                            instance=db_instance)
        elif vm_state == vm_states.STOPPED:
            if vm_power_state not in (power_state.NOSTATE,
                                      power_state.SHUTDOWN,
                                      power_state.CRASHED):
                LOG.warning("Instance is not stopped. Calling "
                            "the stop API. Current vm_state: %(vm_state)s,"
                            " current task_state: %(task_state)s, "
                            "original DB power_state: %(db_power_state)s, "
                            "current VM power_state: %(vm_power_state)s",
                            {'vm_state': vm_state,
                             'task_state': db_instance.task_state,
                             'db_power_state': orig_db_power_state,
                             'vm_power_state': vm_power_state},
                            instance=db_instance)
                try:
                    # NOTE(russellb) Force the stop, because normally the
                    # compute API would not allow an attempt to stop a stopped
                    # instance.
                    self.compute_api.force_stop(context, db_instance)
                except Exception:
                    LOG.exception("error during stop() in sync_power_state.",
                                  instance=db_instance)
        elif vm_state == vm_states.PAUSED:
            if vm_power_state in (power_state.SHUTDOWN,
                                  power_state.CRASHED):
                LOG.warning("Paused instance shutdown by itself. Calling "
                            "the stop API.", instance=db_instance)
                try:
                    self.compute_api.force_stop(context, db_instance)
                except Exception:
                    LOG.exception("error during stop() in sync_power_state.",
                                  instance=db_instance)
        elif vm_state in (vm_states.SOFT_DELETED,
                          vm_states.DELETED):
            if vm_power_state not in (power_state.NOSTATE,
                                      power_state.SHUTDOWN):
                # Note(maoy): this should be taken care of periodically in
                # _cleanup_running_deleted_instances().
                LOG.warning("Instance is not (soft-)deleted.",
                            instance=db_instance)

    @periodic_task.periodic_task
    def _reclaim_queued_deletes(self, context):
        """Reclaim instances that are queued for deletion."""
        interval = CONF.reclaim_instance_interval
        if interval <= 0:
            LOG.debug("CONF.reclaim_instance_interval <= 0, skipping...")
            return

        filters = {'vm_state': vm_states.SOFT_DELETED,
                   'task_state': None,
                   'host': self.host}
        instances = objects.InstanceList.get_by_filters(
            context, filters,
            expected_attrs=objects.instance.INSTANCE_DEFAULT_FIELDS,
            use_slave=True)
        for instance in instances:
            if self._deleted_old_enough(instance, interval):
                bdms = objects.BlockDeviceMappingList.get_by_instance_uuid(
                        context, instance.uuid)
                LOG.info('Reclaiming deleted instance', instance=instance)
                try:
                    self._delete_instance(context, instance, bdms)
                except Exception as e:
                    LOG.warning("Periodic reclaim failed to delete "
                                "instance: %s",
                                e, instance=instance)

    def _get_nodename(self, instance, refresh=False):
        """Helper method to get the name of the first available node
        on this host. This method should not be used with any operations
        on ironic instances since it does not handle multiple nodes.
        """
        node = self.driver.get_available_nodes(refresh=refresh)[0]
        LOG.debug("No node specified, defaulting to %s", node,
                  instance=instance)
        return node

    def _update_available_resource_for_node(self, context, nodename,
                                            startup=False):

        rt = self._get_resource_tracker()
        try:
            rt.update_available_resource(context, nodename, startup=startup)
        except exception.ComputeHostNotFound:
            # NOTE(comstud): We can get to this case if a node was
            # marked 'deleted' in the DB and then re-added with a
            # different auto-increment id. The cached resource
            # tracker tried to update a deleted record and failed.
            # Don't add this resource tracker to the new dict, so
            # that this will resolve itself on the next run.
            LOG.info("Compute node '%s' not found in "
                     "update_available_resource.", nodename)
            # TODO(jaypipes): Yes, this is inefficient to throw away all of the
            # compute nodes to force a rebuild, but this is only temporary
            # until Ironic baremetal node resource providers are tracked
            # properly in the report client and this is a tiny edge case
            # anyway.
            self._resource_tracker = None
            return
        except exception.ReshapeFailed:
            # We're only supposed to get here on startup, if a reshape was
            # needed, was attempted, and failed. We want to kill the service.
            with excutils.save_and_reraise_exception():
                LOG.critical("Resource provider data migration failed "
                             "fatally during startup for node %s.", nodename)
        except exception.ReshapeNeeded:
            # This exception should only find its way here if the virt driver's
            # update_provider_tree raised it incorrectly: either
            # a) After the resource tracker already caught it once and
            # reinvoked update_provider_tree with allocations. At this point
            # the driver is just supposed to *do* the reshape, so if it raises
            # ReshapeNeeded, it's a bug, and we want to kill the compute
            # service.
            # b) On periodic rather than startup (we only allow reshapes to
            # happen on startup). In this case we'll just make the logs red and
            # go again at the next periodic interval, where the same thing may
            # or may not happen again. Depending on the previous and intended
            # shape of the providers/inventories, this may not actually cause
            # any immediately visible symptoms (in terms of scheduling, etc.)
            # If this becomes a problem, we may wish to make it pop immediately
            # (e.g. disable the service).
            with excutils.save_and_reraise_exception():
                LOG.exception("ReshapeNeeded exception is unexpected here!")
        except Exception:
            LOG.exception("Error updating resources for node %(node)s.",
                          {'node': nodename})

    @periodic_task.periodic_task(spacing=CONF.update_resources_interval)
    def update_available_resource(self, context, startup=False):
        """See driver.get_available_resource()

        Periodic process that keeps that the compute host's understanding of
        resource availability and usage in sync with the underlying hypervisor.

        :param context: security context
        :param startup: True if this is being called when the nova-compute
            service is starting, False otherwise.
        """

        compute_nodes_in_db = self._get_compute_nodes_in_db(context,
                                                            use_slave=True,
                                                            startup=startup)
        try:
            nodenames = set(self.driver.get_available_nodes())
        except exception.VirtDriverNotReady:
            LOG.warning("Virt driver is not ready.")
            return

        rt = self._get_resource_tracker()
        # Delete orphan compute node not reported by driver but still in db
        for cn in compute_nodes_in_db:
            if cn.hypervisor_hostname not in nodenames:
                LOG.info("Deleting orphan compute node %(id)s "
                         "hypervisor host is %(hh)s, "
                         "nodes are %(nodes)s",
                         {'id': cn.id, 'hh': cn.hypervisor_hostname,
                          'nodes': nodenames})
                cn.destroy()
                rt.remove_node(cn.hypervisor_hostname)
                # Delete the corresponding resource provider in placement,
                # along with any associated allocations and inventory.
                # TODO(cdent): Move use of reportclient into resource tracker.
                self.scheduler_client.reportclient.delete_resource_provider(
                    context, cn, cascade=True)

        for nodename in nodenames:
            self._update_available_resource_for_node(context, nodename,
                                                     startup=startup)

    def _get_compute_nodes_in_db(self, context, use_slave=False,
                                 startup=False):
        try:
            return objects.ComputeNodeList.get_all_by_host(context, self.host,
                                                           use_slave=use_slave)
        except exception.NotFound:
            if startup:
                LOG.warning(
                    "No compute node record found for host %s. If this is "
                    "the first time this service is starting on this "
                    "host, then you can ignore this warning.", self.host)
            else:
                LOG.error("No compute node record for host %s", self.host)
            return []

    @periodic_task.periodic_task(
        spacing=CONF.running_deleted_instance_poll_interval)
    def _cleanup_running_deleted_instances(self, context):
        """Cleanup any instances which are erroneously still running after
        having been deleted.

        Valid actions to take are:

            1. noop - do nothing
            2. log - log which instances are erroneously running
            3. reap - shutdown and cleanup any erroneously running instances
            4. shutdown - power off *and disable* any erroneously running
                          instances

        The use-case for this cleanup task is: for various reasons, it may be
        possible for the database to show an instance as deleted but for that
        instance to still be running on a host machine (see bug
        https://bugs.launchpad.net/nova/+bug/911366).

        This cleanup task is a cross-hypervisor utility for finding these
        zombied instances and either logging the discrepancy (likely what you
        should do in production), or automatically reaping the instances (more
        appropriate for dev environments).
        """
        action = CONF.running_deleted_instance_action

        if action == "noop":
            return

        # NOTE(sirp): admin contexts don't ordinarily return deleted records
        with utils.temporary_mutation(context, read_deleted="yes"):
            for instance in self._running_deleted_instances(context):
                if action == "log":
                    LOG.warning("Detected instance with name label "
                                "'%s' which is marked as "
                                "DELETED but still present on host.",
                                instance.name, instance=instance)

                elif action == 'shutdown':
                    LOG.info("Powering off instance with name label "
                             "'%s' which is marked as "
                             "DELETED but still present on host.",
                             instance.name, instance=instance)
                    try:
                        try:
                            # disable starting the instance
                            self.driver.set_bootable(instance, False)
                        except NotImplementedError:
                            LOG.debug("set_bootable is not implemented "
                                      "for the current driver")
                        # and power it off
                        self.driver.power_off(instance)
                    except Exception:
                        LOG.warning("Failed to power off instance",
                                    instance=instance, exc_info=True)

                elif action == 'reap':
                    LOG.info("Destroying instance with name label "
                             "'%s' which is marked as "
                             "DELETED but still present on host.",
                             instance.name, instance=instance)
                    bdms = objects.BlockDeviceMappingList.get_by_instance_uuid(
                        context, instance.uuid, use_slave=True)
                    self.instance_events.clear_events_for_instance(instance)
                    try:
                        self._shutdown_instance(context, instance, bdms,
                                                notify=False)
                        self._cleanup_volumes(context, instance, bdms,
                                              detach=False)
                    except Exception as e:
                        LOG.warning("Periodic cleanup failed to delete "
                                    "instance: %s",
                                    e, instance=instance)
                else:
                    raise Exception(_("Unrecognized value '%s'"
                                      " for CONF.running_deleted_"
                                      "instance_action") % action)

    def _running_deleted_instances(self, context):
        """Returns a list of instances nova thinks is deleted,
        but the hypervisor thinks is still running.
        """
        timeout = CONF.running_deleted_instance_timeout
        filters = {'deleted': True,
                   'soft_deleted': False}
        instances = self._get_instances_on_driver(context, filters)
        return [i for i in instances if self._deleted_old_enough(i, timeout)]

    def _deleted_old_enough(self, instance, timeout):
        deleted_at = instance.deleted_at
        if deleted_at:
            deleted_at = deleted_at.replace(tzinfo=None)
        return (not deleted_at or timeutils.is_older_than(deleted_at, timeout))

    @contextlib.contextmanager
    def _error_out_instance_on_exception(self, context, instance,
                                         instance_state=vm_states.ACTIVE):
        instance_uuid = instance.uuid
        try:
            yield
        except NotImplementedError as error:
            with excutils.save_and_reraise_exception():
                LOG.info("Setting instance back to %(state)s after: "
                         "%(error)s",
                         {'state': instance_state, 'error': error},
                         instance_uuid=instance_uuid)
                self._instance_update(context, instance,
                                      vm_state=instance_state,
                                      task_state=None)
        except exception.InstanceFaultRollback as error:
            LOG.info("Setting instance back to ACTIVE after: %s",
                     error, instance_uuid=instance_uuid)
            self._instance_update(context, instance,
                                  vm_state=vm_states.ACTIVE,
                                  task_state=None)
            raise error.inner_exception
        except Exception:
            LOG.exception('Setting instance vm_state to ERROR',
                          instance_uuid=instance_uuid)
            with excutils.save_and_reraise_exception():
                self._set_instance_obj_error_state(context, instance)

    @wrap_exception()
    def add_aggregate_host(self, context, aggregate, host, slave_info):
        """Notify hypervisor of change (for hypervisor pools)."""
        try:
            self.driver.add_to_aggregate(context, aggregate, host,
                                         slave_info=slave_info)
        except NotImplementedError:
            LOG.debug('Hypervisor driver does not support '
                      'add_aggregate_host')
        except exception.AggregateError:
            with excutils.save_and_reraise_exception():
                self.driver.undo_aggregate_operation(
                                    context,
                                    aggregate.delete_host,
                                    aggregate, host)

    @wrap_exception()
    def remove_aggregate_host(self, context, host, slave_info, aggregate):
        """Removes a host from a physical hypervisor pool."""
        try:
            self.driver.remove_from_aggregate(context, aggregate, host,
                                              slave_info=slave_info)
        except NotImplementedError:
            LOG.debug('Hypervisor driver does not support '
                      'remove_aggregate_host')
        except (exception.AggregateError,
                exception.InvalidAggregateAction) as e:
            with excutils.save_and_reraise_exception():
                self.driver.undo_aggregate_operation(
                                    context,
                                    aggregate.add_host,
                                    aggregate, host,
                                    isinstance(e, exception.AggregateError))

    def _process_instance_event(self, instance, event):
        _event = self.instance_events.pop_instance_event(instance, event)
        if _event:
            LOG.debug('Processing event %(event)s',
                      {'event': event.key}, instance=instance)
            _event.send(event)
        else:
            # If it's a network-vif-unplugged event and the instance is being
            # deleted then we don't need to make this a warning as it's
            # expected. There are other things which could trigger this like
            # detaching an interface, but we don't have a task state for that.
            if (event.name == 'network-vif-unplugged' and
                    instance.task_state == task_states.DELETING):
                LOG.debug('Received event %s for instance which is being '
                          'deleted.', event.key, instance=instance)
            else:
                LOG.warning('Received unexpected event %(event)s for '
                            'instance with vm_state %(vm_state)s and '
                            'task_state %(task_state)s.',
                            {'event': event.key,
                             'vm_state': instance.vm_state,
                             'task_state': instance.task_state},
                            instance=instance)

    def _process_instance_vif_deleted_event(self, context, instance,
                                            deleted_vif_id):
        # If an attached port is deleted by neutron, it needs to
        # be detached from the instance.
        # And info cache needs to be updated.
        network_info = instance.info_cache.network_info
        for index, vif in enumerate(network_info):
            if vif['id'] == deleted_vif_id:
                LOG.info('Neutron deleted interface %(intf)s; '
                         'detaching it from the instance and '
                         'deleting it from the info cache',
                         {'intf': vif['id']},
                         instance=instance)
                del network_info[index]
                base_net_api.update_instance_cache_with_nw_info(
                                 self.network_api, context,
                                 instance,
                                 nw_info=network_info)
                try:
                    self.driver.detach_interface(context, instance, vif)
                except NotImplementedError:
                    # Not all virt drivers support attach/detach of interfaces
                    # yet (like Ironic), so just ignore this.
                    pass
                except exception.NovaException as ex:
                    # If the instance was deleted before the interface was
                    # detached, just log it at debug.
                    log_level = (logging.DEBUG
                                 if isinstance(ex, exception.InstanceNotFound)
                                 else logging.WARNING)
                    LOG.log(log_level,
                            "Detach interface failed, "
                            "port_id=%(port_id)s, reason: %(msg)s",
                            {'port_id': deleted_vif_id, 'msg': ex},
                            instance=instance)
                break

    @wrap_instance_event(prefix='compute')
    @wrap_instance_fault
    def extend_volume(self, context, instance, extended_volume_id):

        # If an attached volume is extended by cinder, it needs to
        # be extended by virt driver so host can detect its new size.
        # And bdm needs to be updated.
        LOG.debug('Handling volume-extended event for volume %(vol)s',
                  {'vol': extended_volume_id}, instance=instance)

        try:
            bdm = objects.BlockDeviceMapping.get_by_volume_and_instance(
                   context, extended_volume_id, instance.uuid)
        except exception.NotFound:
            LOG.warning('Extend volume failed, '
                        'volume %(vol)s is not attached to instance.',
                        {'vol': extended_volume_id},
                        instance=instance)
            return

        LOG.info('Cinder extended volume %(vol)s; '
                 'extending it to detect new size',
                 {'vol': extended_volume_id},
                 instance=instance)
        volume = self.volume_api.get(context, bdm.volume_id)

        if bdm.connection_info is None:
            LOG.warning('Extend volume failed, '
                        'attached volume %(vol)s has no connection_info',
                        {'vol': extended_volume_id},
                        instance=instance)
            return

        connection_info = jsonutils.loads(bdm.connection_info)
        bdm.volume_size = volume['size']
        bdm.save()

        if not self.driver.capabilities.get('supports_extend_volume', False):
            raise exception.ExtendVolumeNotSupported()

        try:
            self.driver.extend_volume(connection_info,
                                      instance)
        except Exception as ex:
            LOG.warning('Extend volume failed, '
                        'volume_id=%(volume_id)s, reason: %(msg)s',
                        {'volume_id': extended_volume_id, 'msg': ex},
                        instance=instance)
            raise

    @wrap_exception()
    def external_instance_event(self, context, instances, events):
        # NOTE(danms): Some event types are handled by the manager, such
        # as when we're asked to update the instance's info_cache. If it's
        # not one of those, look for some thread(s) waiting for the event and
        # unblock them if so.
        for event in events:
            instance = [inst for inst in instances
                        if inst.uuid == event.instance_uuid][0]
            LOG.debug('Received event %(event)s',
                      {'event': event.key},
                      instance=instance)
            if event.name == 'network-changed':
                try:
                    LOG.debug('Refreshing instance network info cache due to '
                              'event %s.', event.key, instance=instance)
                    self.network_api.get_instance_nw_info(
                        context, instance, refresh_vif_id=event.tag)
                except exception.NotFound as e:
                    LOG.info('Failed to process external instance event '
                             '%(event)s due to: %(error)s',
                             {'event': event.key, 'error': six.text_type(e)},
                             instance=instance)
            elif event.name == 'network-vif-deleted':
                try:
                    self._process_instance_vif_deleted_event(context,
                                                             instance,
                                                             event.tag)
                except exception.NotFound as e:
                    LOG.info('Failed to process external instance event '
                             '%(event)s due to: %(error)s',
                             {'event': event.key, 'error': six.text_type(e)},
                             instance=instance)
            elif event.name == 'volume-extended':
                self.extend_volume(context, instance, event.tag)
            else:
                self._process_instance_event(instance, event)

    @periodic_task.periodic_task(spacing=CONF.image_cache_manager_interval,
                                 external_process_ok=True)
    def _run_image_cache_manager_pass(self, context):
        """Run a single pass of the image cache manager."""

        if not self.driver.capabilities.get("has_imagecache", False):
            return

        # Determine what other nodes use this storage
        storage_users.register_storage_use(CONF.instances_path, CONF.host)
        nodes = storage_users.get_storage_users(CONF.instances_path)

        # Filter all_instances to only include those nodes which share this
        # storage path.
        # TODO(mikal): this should be further refactored so that the cache
        # cleanup code doesn't know what those instances are, just a remote
        # count, and then this logic should be pushed up the stack.
        filters = {'deleted': False,
                   'soft_deleted': True,
                   'host': nodes}
        filtered_instances = objects.InstanceList.get_by_filters(context,
                                 filters, expected_attrs=[], use_slave=True)

        self.driver.manage_image_cache(context, filtered_instances)

    @periodic_task.periodic_task(spacing=CONF.instance_delete_interval)
    def _run_pending_deletes(self, context):
        """Retry any pending instance file deletes."""
        LOG.debug('Cleaning up deleted instances')
        filters = {'deleted': True,
                   'soft_deleted': False,
                   'host': CONF.host,
                   'cleaned': False}
        attrs = ['system_metadata']
        with utils.temporary_mutation(context, read_deleted='yes'):
            instances = objects.InstanceList.get_by_filters(
                context, filters, expected_attrs=attrs, use_slave=True)
        LOG.debug('There are %d instances to clean', len(instances))

        # TODO(raj_singh): Remove this if condition when min value is
        # introduced to "maximum_instance_delete_attempts" cfg option.
        if CONF.maximum_instance_delete_attempts < 1:
            LOG.warning('Future versions of Nova will restrict the '
                        '"maximum_instance_delete_attempts" config option '
                        'to values >=1. Update your configuration file to '
                        'mitigate future upgrade issues.')

        for instance in instances:
            attempts = int(instance.system_metadata.get('clean_attempts', '0'))
            LOG.debug('Instance has had %(attempts)s of %(max)s '
                      'cleanup attempts',
                      {'attempts': attempts,
                       'max': CONF.maximum_instance_delete_attempts},
                      instance=instance)
            if attempts < CONF.maximum_instance_delete_attempts:
                success = self.driver.delete_instance_files(instance)

                instance.system_metadata['clean_attempts'] = str(attempts + 1)
                if success:
                    instance.cleaned = True
                with utils.temporary_mutation(context, read_deleted='yes'):
                    instance.save()

    @periodic_task.periodic_task(spacing=CONF.instance_delete_interval)
    def _cleanup_incomplete_migrations(self, context):
        """Delete instance files on failed resize/revert-resize operation

        During resize/revert-resize operation, if that instance gets deleted
        in-between then instance files might remain either on source or
        destination compute node because of race condition.
        """
        LOG.debug('Cleaning up deleted instances with incomplete migration ')
        migration_filters = {'host': CONF.host,
                             'status': 'error'}
        migrations = objects.MigrationList.get_by_filters(context,
                                                          migration_filters)

        if not migrations:
            return

        inst_uuid_from_migrations = set([migration.instance_uuid for migration
                                         in migrations])

        inst_filters = {'deleted': True, 'soft_deleted': False,
                        'uuid': inst_uuid_from_migrations}
        attrs = ['info_cache', 'security_groups', 'system_metadata']
        with utils.temporary_mutation(context, read_deleted='yes'):
            instances = objects.InstanceList.get_by_filters(
                context, inst_filters, expected_attrs=attrs, use_slave=True)

        for instance in instances:
            if instance.host != CONF.host:
                for migration in migrations:
                    if instance.uuid == migration.instance_uuid:
                        # Delete instance files if not cleanup properly either
                        # from the source or destination compute nodes when
                        # the instance is deleted during resizing.
                        self.driver.delete_instance_files(instance)
                        try:
                            migration.status = 'failed'
                            with migration.obj_as_admin():
                                migration.save()
                        except exception.MigrationNotFound:
                            LOG.warning("Migration %s is not found.",
                                        migration.id,
                                        instance=instance)
                        break

    @messaging.expected_exceptions(exception.InstanceQuiesceNotSupported,
                                   exception.QemuGuestAgentNotEnabled,
                                   exception.NovaException,
                                   NotImplementedError)
    @wrap_exception()
    def quiesce_instance(self, context, instance):
        """Quiesce an instance on this host."""
        context = context.elevated()
        image_meta = objects.ImageMeta.from_instance(instance)
        self.driver.quiesce(context, instance, image_meta)

    def _wait_for_snapshots_completion(self, context, mapping):
        for mapping_dict in mapping:
            if mapping_dict.get('source_type') == 'snapshot':

                def _wait_snapshot():
                    snapshot = self.volume_api.get_snapshot(
                        context, mapping_dict['snapshot_id'])
                    if snapshot.get('status') != 'creating':
                        raise loopingcall.LoopingCallDone()

                timer = loopingcall.FixedIntervalLoopingCall(_wait_snapshot)
                timer.start(interval=0.5).wait()

    @messaging.expected_exceptions(exception.InstanceQuiesceNotSupported,
                                   exception.QemuGuestAgentNotEnabled,
                                   exception.NovaException,
                                   NotImplementedError)
    @wrap_exception()
    def unquiesce_instance(self, context, instance, mapping=None):
        """Unquiesce an instance on this host.

        If snapshots' image mapping is provided, it waits until snapshots are
        completed before unqueiscing.
        """
        context = context.elevated()
        if mapping:
            try:
                self._wait_for_snapshots_completion(context, mapping)
            except Exception as error:
                LOG.exception("Exception while waiting completion of "
                              "volume snapshots: %s",
                              error, instance=instance)
        image_meta = objects.ImageMeta.from_instance(instance)
        self.driver.unquiesce(context, instance, image_meta)

    @periodic_task.periodic_task(spacing=CONF.instance_delete_interval)
    def _cleanup_expired_console_auth_tokens(self, context):
        """Remove expired console auth tokens for this host.

        Console authorization tokens and their connection data are stored
        in the database when a user asks for a console connection to an
        instance. After a time they expire. We periodically remove any expired
        tokens from the database.
        """
        # If the database backend isn't in use, don't bother looking for
        # expired tokens. The database backend is not supported for cells v1.
        if not CONF.cells.enable:
            objects.ConsoleAuthToken.\
                clean_expired_console_auths_for_host(context, self.host)<|MERGE_RESOLUTION|>--- conflicted
+++ resolved
@@ -466,16 +466,9 @@
             error_callback = self._default_error_callback
         events = {}
         for event_name in event_names:
-<<<<<<< HEAD
-            #如果event_name是一个元组，则提供name及tag
-            if isinstance(event_name, tuple):
-                name, tag = event_name
-                event_name = objects.InstanceExternalEvent.make_key(
-                    name, tag)
-=======
+            #event_name是一个元组，则提供name及tag
             name, tag = event_name
             event_name = objects.InstanceExternalEvent.make_key(name, tag)
->>>>>>> 0163b9bf
             try:
                 events[event_name] = (
                     self._compute.instance_events.prepare_for_instance_event(
