--- conflicted
+++ resolved
@@ -484,10 +484,7 @@
                 #产生错误回调
                 decision = error_callback(event_name, instance)
                 if decision is False:
-<<<<<<< HEAD
-                    break#不能再继续时，跳出
-=======
-                    break
+                    break #不能再继续时，跳出
 
     def update_compute_provider_status(self, context, rp_uuid, enabled):
         """Used to add/remove the COMPUTE_STATUS_DISABLED trait on the provider
@@ -523,8 +520,6 @@
         if new_traits is not None:
             self.reportclient.set_traits_for_provider(
                 context, rp_uuid, new_traits)
-
->>>>>>> 43afc044
 
 #computer节点的Manager
 class ComputeManager(manager.Manager):
@@ -714,35 +709,20 @@
             return
         evacuations = {mig.instance_uuid: mig for mig in evacuations}
 
-<<<<<<< HEAD
+        # TODO(mriedem): We could optimize by pre-loading the joined fields
+        # we know we'll use, like info_cache and flavor.
         #返回本机上存在的instances
         local_instances = self._get_instances_on_driver(context)
-        evacuated = [inst for inst in local_instances
-                     if inst.uuid in evacuations] #获得需要移除的instance
-
-        # NOTE(gibi): We are called from init_host and at this point the
-        # compute_nodes of the resource tracker has not been populated yet so
-        # we cannot rely on the resource tracker here.
-        compute_nodes = {}
-
-        #将其移除
-        for instance in evacuated:
-            migration = evacuations[instance.uuid]
-            LOG.info('Deleting instance as it has been evacuated from '
-                     'this host', instance=instance)
-=======
-        # TODO(mriedem): We could optimize by pre-loading the joined fields
-        # we know we'll use, like info_cache and flavor.
-        local_instances = self._get_instances_on_driver(context)
+        #获得需要移除的instance
         evacuated_local_instances = {inst.uuid: inst
                                      for inst in local_instances
                                      if inst.uuid in evacuations}
 
+        #将其移除
         for instance in evacuated_local_instances.values():
             LOG.info('Destroying instance as it has been evacuated from '
                      'this host but still exists in the hypervisor',
                      instance=instance)
->>>>>>> 43afc044
             try:
                 network_info = self.network_api.get_instance_nw_info(
                     context, instance)
@@ -1290,9 +1270,6 @@
 
         nova.conf.neutron.register_dynamic_opts(CONF)
 
-<<<<<<< HEAD
-        #调用compute的底层驱动，例如libvirt来初始化host
-=======
         # Override the number of concurrent disk operations allowed if the
         # user has specified a limit.
         if CONF.compute.max_concurrent_disk_ops != 0:
@@ -1300,7 +1277,7 @@
                 eventlet.semaphore.BoundedSemaphore(
                     CONF.compute.max_concurrent_disk_ops)
 
->>>>>>> 43afc044
+        #调用compute的底层驱动，例如libvirt来初始化host
         self.driver.init_host(host=self.host)
         context = nova.context.get_admin_context()
         #取绑定在当前host机上的所有instance
@@ -2285,14 +2262,7 @@
                 self._validate_instance_group_policy(context, instance,
                                                      scheduler_hints)
                 image_meta = objects.ImageMeta.from_dict(image)
-<<<<<<< HEAD
                 #构造资源
-                with self._build_resources(context, instance,
-                        requested_networks, security_groups, image_meta,
-                        block_device_mapping) as resources:
-                    #变更vm_state状态为building,变更task_state状态为spawning
-=======
-
                 request_group_resource_providers_mapping = \
                     self._get_request_group_mapping(request_spec)
 
@@ -2300,7 +2270,7 @@
                         requested_networks, security_groups, image_meta,
                         block_device_mapping,
                         request_group_resource_providers_mapping) as resources:
->>>>>>> 43afc044
+                    #变更vm_state状态为building,变更task_state状态为spawning
                     instance.vm_state = vm_states.BUILDING
                     instance.task_state = task_states.SPAWNING
                     # NOTE(JoshNang) This also saves the changes to the
