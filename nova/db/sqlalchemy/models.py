# Copyright (c) 2011 X.commerce, a business unit of eBay Inc.
# Copyright 2010 United States Government as represented by the
# Administrator of the National Aeronautics and Space Administration.
# Copyright 2011 Piston Cloud Computing, Inc.
# All Rights Reserved.
#
#    Licensed under the Apache License, Version 2.0 (the "License"); you may
#    not use this file except in compliance with the License. You may obtain
#    a copy of the License at
#
#         http://www.apache.org/licenses/LICENSE-2.0
#
#    Unless required by applicable law or agreed to in writing, software
#    distributed under the License is distributed on an "AS IS" BASIS, WITHOUT
#    WARRANTIES OR CONDITIONS OF ANY KIND, either express or implied. See the
#    License for the specific language governing permissions and limitations
#    under the License.
"""
SQLAlchemy models for nova data.
"""

from oslo_config import cfg
from oslo_db.sqlalchemy import models
from oslo_utils import timeutils
from sqlalchemy import (Column, Index, Integer, BigInteger, Enum, String,
                        schema, Unicode)
from sqlalchemy.dialects.mysql import MEDIUMTEXT
from sqlalchemy.ext.declarative import declarative_base
from sqlalchemy import orm
from sqlalchemy import ForeignKey, DateTime, Boolean, Text, Float

from nova.db.sqlalchemy import types

CONF = cfg.CONF
BASE = declarative_base()


def MediumText():
    return Text().with_variant(MEDIUMTEXT(), 'mysql')


class NovaBase(models.TimestampMixin,
               models.ModelBase):
    metadata = None

    def __copy__(self):
        """Implement a safe copy.copy().

        SQLAlchemy-mapped objects travel with an object
        called an InstanceState, which is pegged to that object
        specifically and tracks everything about that object.  It's
        critical within all attribute operations, including gets
        and deferred loading.   This object definitely cannot be
        shared among two instances, and must be handled.

        The copy routine here makes use of session.merge() which
        already essentially implements a "copy" style of operation,
        which produces a new instance with a new InstanceState and copies
        all the data along mapped attributes without using any SQL.

        The mode we are using here has the caveat that the given object
        must be "clean", e.g. that it has no database-loaded state
        that has been updated and not flushed.   This is a good thing,
        as creating a copy of an object including non-flushed, pending
        database state is probably not a good idea; neither represents
        what the actual row looks like, and only one should be flushed.

        """
        session = orm.Session()

        copy = session.merge(self, load=False)
        session.expunge(copy)
        return copy

#各主机上都有哪些服务在运行
class Service(BASE, NovaBase, models.SoftDeleteMixin):
    """Represents a running service on a host."""

    __tablename__ = 'services'
    __table_args__ = (
        schema.UniqueConstraint("host", "topic", "deleted",
                                name="uniq_services0host0topic0deleted"),
        schema.UniqueConstraint("host", "binary", "deleted",
                                name="uniq_services0host0binary0deleted"),
        Index('services_uuid_idx', 'uuid', unique=True),
    )

    id = Column(Integer, primary_key=True)
<<<<<<< HEAD
    host = Column(String(255))  # , ForeignKey('hosts.id')) #存储主机名
    binary = Column(String(255))                            #存储例如nova-compute
    topic = Column(String(255))                             #存储例如compute
    report_count = Column(Integer, nullable=False, default=0)#上报次数
    disabled = Column(Boolean, default=False)#是否被禁用
    disabled_reason = Column(String(255)) #禁用原因
    last_seen_up = Column(DateTime, nullable=True) #上次上报的时间
    forced_down = Column(Boolean, default=False) #强制down的时间
    version = Column(Integer, default=0) #版本号

    instance = orm.relationship( 
=======
    uuid = Column(String(36), nullable=True)
    host = Column(String(255))  # , ForeignKey('hosts.id'))
    binary = Column(String(255))
    topic = Column(String(255))
    report_count = Column(Integer, nullable=False, default=0)
    disabled = Column(Boolean, default=False)
    disabled_reason = Column(String(255))
    last_seen_up = Column(DateTime, nullable=True)
    forced_down = Column(Boolean, default=False)
    version = Column(Integer, default=0)

    instance = orm.relationship(
>>>>>>> 64a2519f
        "Instance",
        backref='services',
        primaryjoin='and_(Service.host == Instance.host,'
                    'Service.binary == "nova-compute",'
                    'Instance.deleted == 0)',
        foreign_keys=host,
    )

#描述计算节点上的资源占用情况
class ComputeNode(BASE, NovaBase, models.SoftDeleteMixin):
    """Represents a running compute service on a host."""

    __tablename__ = 'compute_nodes'
    __table_args__ = (
        Index('compute_nodes_uuid_idx', 'uuid', unique=True),
        schema.UniqueConstraint(
            'host', 'hypervisor_hostname', 'deleted',
            name="uniq_compute_nodes0host0hypervisor_hostname0deleted"),
    )
    id = Column(Integer, primary_key=True)
    service_id = Column(Integer, nullable=True)

    # FIXME(sbauza: Host field is nullable because some old Juno compute nodes
    # can still report stats from an old ResourceTracker without setting this
    # field.
    # This field has to be set non-nullable in a later cycle (probably Lxxx)
    # once we are sure that all compute nodes in production report it.
    host = Column(String(255), nullable=True)
    uuid = Column(String(36), nullable=True)
    vcpus = Column(Integer, nullable=False)
    memory_mb = Column(Integer, nullable=False)
    local_gb = Column(Integer, nullable=False)
    vcpus_used = Column(Integer, nullable=False)
    memory_mb_used = Column(Integer, nullable=False)
    local_gb_used = Column(Integer, nullable=False)
    hypervisor_type = Column(MediumText(), nullable=False)
    hypervisor_version = Column(Integer, nullable=False)
    hypervisor_hostname = Column(String(255))

    # Free Ram, amount of activity (resize, migration, boot, etc) and
    # the number of running VM's are a good starting point for what's
    # important when making scheduling decisions.
    free_ram_mb = Column(Integer)
    free_disk_gb = Column(Integer)
    current_workload = Column(Integer)
    running_vms = Column(Integer)

    # Note(masumotok): Expected Strings example:
    #
    # '{"arch":"x86_64",
    #   "model":"Nehalem",
    #   "topology":{"sockets":1, "threads":2, "cores":3},
    #   "features":["tdtscp", "xtpr"]}'
    #
    # Points are "json translatable" and it must have all dictionary keys
    # above, since it is copied from <cpu> tag of getCapabilities()
    # (See libvirt.virtConnection).
    cpu_info = Column(MediumText(), nullable=False)
    disk_available_least = Column(Integer)
    host_ip = Column(types.IPAddress())
    supported_instances = Column(Text)
    metrics = Column(Text)

    # Note(yongli): json string PCI Stats
    # '[{"vendor_id":"8086", "product_id":"1234", "count":3 }, ...]'
    pci_stats = Column(Text)

    # extra_resources is a json string containing arbitrary
    # data about additional resources.
    extra_resources = Column(Text)

    # json-encode string containing compute node statistics
    stats = Column(Text, default='{}')

    # json-encoded dict that contains NUMA topology as generated by
    # objects.NUMATopology._to_json()
    numa_topology = Column(Text)

    # allocation ratios provided by the RT
    ram_allocation_ratio = Column(Float, nullable=True)
    cpu_allocation_ratio = Column(Float, nullable=True)
    disk_allocation_ratio = Column(Float, nullable=True)
    mapped = Column(Integer, nullable=True, default=0)


class Certificate(BASE, NovaBase, models.SoftDeleteMixin):
    """Represents a x509 certificate."""
    __tablename__ = 'certificates'
    __table_args__ = (
        Index('certificates_project_id_deleted_idx', 'project_id', 'deleted'),
        Index('certificates_user_id_deleted_idx', 'user_id', 'deleted')
    )
    id = Column(Integer, primary_key=True)

    user_id = Column(String(255))
    project_id = Column(String(255))
    file_name = Column(String(255))


class Instance(BASE, NovaBase, models.SoftDeleteMixin):
    """Represents a guest VM."""
    __tablename__ = 'instances'
    __table_args__ = (
        Index('uuid', 'uuid', unique=True),
        Index('instances_project_id_idx', 'project_id'),
        Index('instances_project_id_deleted_idx',
              'project_id', 'deleted'),
        Index('instances_reservation_id_idx',
              'reservation_id'),
        Index('instances_terminated_at_launched_at_idx',
              'terminated_at', 'launched_at'),
        Index('instances_uuid_deleted_idx',
              'uuid', 'deleted'),
        Index('instances_task_state_updated_at_idx',
              'task_state', 'updated_at'),
        Index('instances_host_node_deleted_idx',
              'host', 'node', 'deleted'),
        Index('instances_host_deleted_cleaned_idx',
              'host', 'deleted', 'cleaned'),
        Index('instances_deleted_created_at_idx',
              'deleted', 'created_at'),
        Index('instances_updated_at_project_id_idx',
              'updated_at', 'project_id'),
        schema.UniqueConstraint('uuid', name='uniq_instances0uuid'),
    )
    injected_files = []

    id = Column(Integer, primary_key=True, autoincrement=True)

    @property
    def name(self):
        try:
            base_name = CONF.instance_name_template % self.id
        except TypeError:
            # Support templates like "uuid-%(uuid)s", etc.
            info = {}
            # NOTE(russellb): Don't use self.iteritems() here, as it will
            # result in infinite recursion on the name property.
            for column in iter(orm.object_mapper(self).columns):
                key = column.name
                # prevent recursion if someone specifies %(name)s
                # %(name)s will not be valid.
                if key == 'name':
                    continue
                info[key] = self[key]
            try:
                base_name = CONF.instance_name_template % info
            except KeyError:
                base_name = self.uuid
        return base_name

    @property
    def _extra_keys(self):
        return ['name']

    user_id = Column(String(255))
    project_id = Column(String(255))

    image_ref = Column(String(255)) #采用那个image
    kernel_id = Column(String(255))
    ramdisk_id = Column(String(255))
    hostname = Column(String(255))

    launch_index = Column(Integer)
    key_name = Column(String(255)) #分配的key名称
    key_data = Column(MediumText()) #分配的key-data(用于登录）

    #电源状态
    power_state = Column(Integer)
    #虚拟机状态
    vm_state = Column(String(255))
    #任务状态
    task_state = Column(String(255))

    memory_mb = Column(Integer) #内存大小配置
    vcpus = Column(Integer)     #虚拟cpu配置
    root_gb = Column(Integer)   #根磁盘大小(gb是单位）
    ephemeral_gb = Column(Integer)
    ephemeral_key_uuid = Column(String(36))

    # This is not related to hostname, above.  It refers
    #  to the nova node.
    host = Column(String(255))  # , ForeignKey('hosts.id'))
    # To identify the "ComputeNode" which the instance resides in.
    # This equals to ComputeNode.hypervisor_hostname.
    node = Column(String(255))

    # *not* flavorid, this is the internal primary_key
    instance_type_id = Column(Integer)

    user_data = Column(MediumText())

    reservation_id = Column(String(255))

    launched_at = Column(DateTime)
    terminated_at = Column(DateTime)

    # This always refers to the availability_zone kwarg passed in /servers and
    # provided as an API option, not at all related to the host AZ the instance
    # belongs to.
    availability_zone = Column(String(255))

    # User editable field for display in user-facing UIs
    display_name = Column(String(255))
    display_description = Column(String(255))

    # To remember on which host an instance booted.
    # An instance may have moved to another host by live migration.
    launched_on = Column(MediumText())

    # NOTE(jdillaman): locked deprecated in favor of locked_by,
    # to be removed in Icehouse
    locked = Column(Boolean)
    locked_by = Column(Enum('owner', 'admin'))

    os_type = Column(String(255))
    architecture = Column(String(255))
    vm_mode = Column(String(255))
    uuid = Column(String(36), nullable=False)

    root_device_name = Column(String(255)) #根设备名称，例如/dev/vda
    default_ephemeral_device = Column(String(255))
    default_swap_device = Column(String(255))
    config_drive = Column(String(255))

    # User editable field meant to represent what ip should be used
    # to connect to the instance
    access_ip_v4 = Column(types.IPAddress())
    access_ip_v6 = Column(types.IPAddress())

    auto_disk_config = Column(Boolean())
    progress = Column(Integer)

    # EC2 instance_initiated_shutdown_terminate
    # True: -> 'terminate'
    # False: -> 'stop'
    # Note(maoy): currently Nova will always stop instead of terminate
    # no matter what the flag says. So we set the default to False.
    shutdown_terminate = Column(Boolean(), default=False)

    # EC2 disable_api_termination
    disable_terminate = Column(Boolean(), default=False)

    # OpenStack compute cell name.  This will only be set at the top of
    # the cells tree and it'll be a full cell name such as 'api!hop1!hop2'
    cell_name = Column(String(255))

    # NOTE(pumaranikar): internal_id attribute is no longer used (bug 1441242)
    # Hence, removing from object layer in current release (Ocata) and will
    # treated as deprecated. The column can be removed from schema with
    # a migration at the start of next release.
    # internal_id = Column(Integer)

    # Records whether an instance has been deleted from disk
    cleaned = Column(Integer, default=0)


class InstanceInfoCache(BASE, NovaBase, models.SoftDeleteMixin):
    """Represents a cache of information about an instance
    """
    __tablename__ = 'instance_info_caches'
    __table_args__ = (
        schema.UniqueConstraint(
            "instance_uuid",
            name="uniq_instance_info_caches0instance_uuid"),)
    id = Column(Integer, primary_key=True, autoincrement=True)

    # text column used for storing a json object of network data for api
    network_info = Column(MediumText())

    instance_uuid = Column(String(36), ForeignKey('instances.uuid'),
                           nullable=False)
    instance = orm.relationship(Instance,
                            backref=orm.backref('info_cache', uselist=False),
                            foreign_keys=instance_uuid,
                            primaryjoin=instance_uuid == Instance.uuid)


class InstanceExtra(BASE, NovaBase, models.SoftDeleteMixin):
    __tablename__ = 'instance_extra'
    __table_args__ = (
        Index('instance_extra_idx', 'instance_uuid'),)
    id = Column(Integer, primary_key=True, autoincrement=True)
    instance_uuid = Column(String(36), ForeignKey('instances.uuid'),
                           nullable=False)
    device_metadata = orm.deferred(Column(Text))
    numa_topology = orm.deferred(Column(Text))
    pci_requests = orm.deferred(Column(Text))
    flavor = orm.deferred(Column(Text))
    vcpu_model = orm.deferred(Column(Text))
    migration_context = orm.deferred(Column(Text))
    keypairs = orm.deferred(Column(Text))
    instance = orm.relationship(Instance,
                            backref=orm.backref('extra',
                                                uselist=False),
                            foreign_keys=instance_uuid,
                            primaryjoin=instance_uuid == Instance.uuid)


# NOTE(alaski): This table exists in the nova_api database and its usage here
# is deprecated.
class InstanceTypes(BASE, NovaBase, models.SoftDeleteMixin):
    """Represents possible flavors for instances.

    Note: instance_type and flavor are synonyms and the term instance_type is
    deprecated and in the process of being removed.
    """
    __tablename__ = "instance_types"

    __table_args__ = (
        schema.UniqueConstraint("flavorid", "deleted",
                                name="uniq_instance_types0flavorid0deleted"),
        schema.UniqueConstraint("name", "deleted",
                                name="uniq_instance_types0name0deleted")
    )

    # Internal only primary key/id
    id = Column(Integer, primary_key=True)
    name = Column(String(255))
    memory_mb = Column(Integer, nullable=False)
    vcpus = Column(Integer, nullable=False)
    root_gb = Column(Integer)
    ephemeral_gb = Column(Integer)
    # Public facing id will be renamed public_id
    flavorid = Column(String(255))
    swap = Column(Integer, nullable=False, default=0)
    rxtx_factor = Column(Float, default=1)
    vcpu_weight = Column(Integer)
    disabled = Column(Boolean, default=False)
    is_public = Column(Boolean, default=True)


class Quota(BASE, NovaBase, models.SoftDeleteMixin):
    """Represents a single quota override for a project.

    If there is no row for a given project id and resource, then the
    default for the quota class is used.  If there is no row for a
    given quota class and resource, then the default for the
    deployment is used. If the row is present but the hard limit is
    Null, then the resource is unlimited.
    """

    __tablename__ = 'quotas'
    __table_args__ = (
        schema.UniqueConstraint("project_id", "resource", "deleted",
        name="uniq_quotas0project_id0resource0deleted"
        ),
    )
    id = Column(Integer, primary_key=True)

    project_id = Column(String(255))

    resource = Column(String(255), nullable=False)
    hard_limit = Column(Integer)


class ProjectUserQuota(BASE, NovaBase, models.SoftDeleteMixin):
    """Represents a single quota override for a user with in a project."""

    __tablename__ = 'project_user_quotas'
    uniq_name = "uniq_project_user_quotas0user_id0project_id0resource0deleted"
    __table_args__ = (
        schema.UniqueConstraint("user_id", "project_id", "resource", "deleted",
                                name=uniq_name),
        Index('project_user_quotas_project_id_deleted_idx',
              'project_id', 'deleted'),
        Index('project_user_quotas_user_id_deleted_idx',
              'user_id', 'deleted')
    )
    id = Column(Integer, primary_key=True, nullable=False)

    project_id = Column(String(255), nullable=False)
    user_id = Column(String(255), nullable=False)

    resource = Column(String(255), nullable=False)
    hard_limit = Column(Integer)


class QuotaClass(BASE, NovaBase, models.SoftDeleteMixin):
    """Represents a single quota override for a quota class.

    If there is no row for a given quota class and resource, then the
    default for the deployment is used.  If the row is present but the
    hard limit is Null, then the resource is unlimited.
    """

    __tablename__ = 'quota_classes'
    __table_args__ = (
        Index('ix_quota_classes_class_name', 'class_name'),
    )
    id = Column(Integer, primary_key=True)

    class_name = Column(String(255))

    resource = Column(String(255))
    hard_limit = Column(Integer)


class QuotaUsage(BASE, NovaBase, models.SoftDeleteMixin):
    """Represents the current usage for a given resource."""

    __tablename__ = 'quota_usages'
    __table_args__ = (
        Index('ix_quota_usages_project_id', 'project_id'),
        Index('ix_quota_usages_user_id_deleted', 'user_id', 'deleted'),
    )
    id = Column(Integer, primary_key=True)

    project_id = Column(String(255))
    user_id = Column(String(255))
    resource = Column(String(255), nullable=False)

    in_use = Column(Integer, nullable=False)
    reserved = Column(Integer, nullable=False)

    @property
    def total(self):
        return self.in_use + self.reserved

    until_refresh = Column(Integer)


class Reservation(BASE, NovaBase, models.SoftDeleteMixin):
    """Represents a resource reservation for quotas."""

    __tablename__ = 'reservations'
    __table_args__ = (
        Index('ix_reservations_project_id', 'project_id'),
        Index('reservations_uuid_idx', 'uuid'),
        Index('reservations_deleted_expire_idx', 'deleted', 'expire'),
        Index('ix_reservations_user_id_deleted', 'user_id', 'deleted'),
    )
    id = Column(Integer, primary_key=True, nullable=False)
    uuid = Column(String(36), nullable=False)

    usage_id = Column(Integer, ForeignKey('quota_usages.id'), nullable=False)

    project_id = Column(String(255))
    user_id = Column(String(255))
    resource = Column(String(255))

    delta = Column(Integer, nullable=False)
    expire = Column(DateTime)

    usage = orm.relationship(
        "QuotaUsage",
        foreign_keys=usage_id,
        primaryjoin='and_(Reservation.usage_id == QuotaUsage.id,'
                         'QuotaUsage.deleted == 0)')


# TODO(macsz) This class can be removed. It might need a DB migration to drop
# this.
class Snapshot(BASE, NovaBase, models.SoftDeleteMixin):
    """Represents a block storage device that can be attached to a VM."""
    __tablename__ = 'snapshots'
    __table_args__ = ()
    id = Column(String(36), primary_key=True, nullable=False)
    deleted = Column(String(36), default="")

    @property
    def volume_name(self):
        return CONF.volume_name_template % self.volume_id

    user_id = Column(String(255))
    project_id = Column(String(255))

    volume_id = Column(String(36), nullable=False)
    status = Column(String(255))
    progress = Column(String(255))
    volume_size = Column(Integer)
    scheduled_at = Column(DateTime)

    display_name = Column(String(255))
    display_description = Column(String(255))


class BlockDeviceMapping(BASE, NovaBase, models.SoftDeleteMixin):
    """Represents block device mapping that is defined by EC2."""
    __tablename__ = "block_device_mapping"
    __table_args__ = (
        Index('snapshot_id', 'snapshot_id'),
        Index('volume_id', 'volume_id'),
        Index('block_device_mapping_instance_uuid_device_name_idx',
              'instance_uuid', 'device_name'),
        Index('block_device_mapping_instance_uuid_volume_id_idx',
              'instance_uuid', 'volume_id'),
        Index('block_device_mapping_instance_uuid_idx', 'instance_uuid'),
    )
    id = Column(Integer, primary_key=True, autoincrement=True)

    instance_uuid = Column(String(36), ForeignKey('instances.uuid'))
    instance = orm.relationship(Instance,
                            backref=orm.backref('block_device_mapping'),
                            foreign_keys=instance_uuid,
                            primaryjoin='and_(BlockDeviceMapping.'
                                              'instance_uuid=='
                                              'Instance.uuid,'
                                              'BlockDeviceMapping.deleted=='
                                              '0)')

    source_type = Column(String(255))
    destination_type = Column(String(255))
    guest_format = Column(String(255))
    device_type = Column(String(255))
    disk_bus = Column(String(255))

    boot_index = Column(Integer)

    device_name = Column(String(255))

    # default=False for compatibility of the existing code.
    # With EC2 API,
    # default True for ami specified device.
    # default False for created with other timing.
    # TODO(sshturm) add default in db
    delete_on_termination = Column(Boolean, default=False)

    snapshot_id = Column(String(36))

    volume_id = Column(String(36))
    volume_size = Column(Integer)

    image_id = Column(String(36))

    # for no device to suppress devices.
    no_device = Column(Boolean)

    connection_info = Column(MediumText())

    tag = Column(String(255))

    attachment_id = Column(String(36))


class SecurityGroupInstanceAssociation(BASE, NovaBase, models.SoftDeleteMixin):
    __tablename__ = 'security_group_instance_association'
    __table_args__ = (
        Index('security_group_instance_association_instance_uuid_idx',
              'instance_uuid'),
    )
    id = Column(Integer, primary_key=True, nullable=False)
    security_group_id = Column(Integer, ForeignKey('security_groups.id'))
    instance_uuid = Column(String(36), ForeignKey('instances.uuid'))


class SecurityGroup(BASE, NovaBase, models.SoftDeleteMixin):
    """Represents a security group."""
    __tablename__ = 'security_groups'
    __table_args__ = (
        schema.UniqueConstraint('project_id', 'name', 'deleted',
                                name='uniq_security_groups0project_id0'
                                     'name0deleted'),
    )
    id = Column(Integer, primary_key=True)

    name = Column(String(255))
    description = Column(String(255))
    user_id = Column(String(255))
    project_id = Column(String(255))

    instances = orm.relationship(Instance,
                             secondary="security_group_instance_association",
                             primaryjoin='and_('
        'SecurityGroup.id == '
        'SecurityGroupInstanceAssociation.security_group_id,'
        'SecurityGroupInstanceAssociation.deleted == 0,'
        'SecurityGroup.deleted == 0)',
                             secondaryjoin='and_('
        'SecurityGroupInstanceAssociation.instance_uuid == Instance.uuid,'
        # (anthony) the condition below shouldn't be necessary now that the
        # association is being marked as deleted.  However, removing this
        # may cause existing deployments to choke, so I'm leaving it
        'Instance.deleted == 0)',
                             backref='security_groups')


class SecurityGroupIngressRule(BASE, NovaBase, models.SoftDeleteMixin):
    """Represents a rule in a security group."""
    __tablename__ = 'security_group_rules'
    __table_args__ = ()
    id = Column(Integer, primary_key=True)

    parent_group_id = Column(Integer, ForeignKey('security_groups.id'))
    parent_group = orm.relationship("SecurityGroup", backref="rules",
                                foreign_keys=parent_group_id,
                                primaryjoin='and_('
        'SecurityGroupIngressRule.parent_group_id == SecurityGroup.id,'
        'SecurityGroupIngressRule.deleted == 0)')

    protocol = Column(String(255))
    from_port = Column(Integer)
    to_port = Column(Integer)
    cidr = Column(types.CIDR())

    # Note: This is not the parent SecurityGroup. It's SecurityGroup we're
    # granting access for.
    group_id = Column(Integer, ForeignKey('security_groups.id'))
    grantee_group = orm.relationship("SecurityGroup",
                                 foreign_keys=group_id,
                                 primaryjoin='and_('
        'SecurityGroupIngressRule.group_id == SecurityGroup.id,'
        'SecurityGroupIngressRule.deleted == 0)')


class SecurityGroupIngressDefaultRule(BASE, NovaBase, models.SoftDeleteMixin):
    __tablename__ = 'security_group_default_rules'
    __table_args__ = ()
    id = Column(Integer, primary_key=True, nullable=False)
    protocol = Column(String(5))  # "tcp", "udp" or "icmp"
    from_port = Column(Integer)
    to_port = Column(Integer)
    cidr = Column(types.CIDR())


class ProviderFirewallRule(BASE, NovaBase, models.SoftDeleteMixin):
    """Represents a rule in a security group."""
    __tablename__ = 'provider_fw_rules'
    __table_args__ = ()
    id = Column(Integer, primary_key=True, nullable=False)

    protocol = Column(String(5))  # "tcp", "udp", or "icmp"
    from_port = Column(Integer)
    to_port = Column(Integer)
    cidr = Column(types.CIDR())


# NOTE(alaski): This table exists in the nova_api database and its usage here
# is deprecated.
class KeyPair(BASE, NovaBase, models.SoftDeleteMixin):
    """Represents a public key pair for ssh / WinRM."""
    __tablename__ = 'key_pairs'
    __table_args__ = (
        schema.UniqueConstraint("user_id", "name", "deleted",
                                name="uniq_key_pairs0user_id0name0deleted"),
    )
    id = Column(Integer, primary_key=True, nullable=False)

    name = Column(String(255), nullable=False)

    user_id = Column(String(255))

    fingerprint = Column(String(255))
    public_key = Column(MediumText())
    type = Column(Enum('ssh', 'x509', name='keypair_types'),
                  nullable=False, server_default='ssh')


class Migration(BASE, NovaBase, models.SoftDeleteMixin):
    """Represents a running host-to-host migration."""
    __tablename__ = 'migrations'
    __table_args__ = (
        Index('migrations_instance_uuid_and_status_idx', 'deleted',
              'instance_uuid', 'status'),
        Index('migrations_by_host_nodes_and_status_idx', 'deleted',
              'source_compute', 'dest_compute', 'source_node', 'dest_node',
              'status'),
    )
    id = Column(Integer, primary_key=True, nullable=False)
    # NOTE(tr3buchet): the ____compute variables are instance['host']
    source_compute = Column(String(255))
    dest_compute = Column(String(255))
    # nodes are equivalent to a compute node's 'hypervisor_hostname'
    source_node = Column(String(255))
    dest_node = Column(String(255))
    # NOTE(tr3buchet): dest_host, btw, is an ip address
    dest_host = Column(String(255))
    old_instance_type_id = Column(Integer())
    new_instance_type_id = Column(Integer())
    instance_uuid = Column(String(36), ForeignKey('instances.uuid'))
    # TODO(_cerberus_): enum
    status = Column(String(255))
    migration_type = Column(Enum('migration', 'resize', 'live-migration',
                                 'evacuation'),
                            nullable=True)
    hidden = Column(Boolean, default=False)
    memory_total = Column(BigInteger, nullable=True)
    memory_processed = Column(BigInteger, nullable=True)
    memory_remaining = Column(BigInteger, nullable=True)
    disk_total = Column(BigInteger, nullable=True)
    disk_processed = Column(BigInteger, nullable=True)
    disk_remaining = Column(BigInteger, nullable=True)

    instance = orm.relationship("Instance", foreign_keys=instance_uuid,
                            primaryjoin='and_(Migration.instance_uuid == '
                                        'Instance.uuid, Instance.deleted == '
                                        '0)')


class Network(BASE, NovaBase, models.SoftDeleteMixin):
    """Represents a network."""
    __tablename__ = 'networks'
    __table_args__ = (
        schema.UniqueConstraint("vlan", "deleted",
                                name="uniq_networks0vlan0deleted"),
       Index('networks_bridge_deleted_idx', 'bridge', 'deleted'),
       Index('networks_host_idx', 'host'),
       Index('networks_project_id_deleted_idx', 'project_id', 'deleted'),
       Index('networks_uuid_project_id_deleted_idx', 'uuid',
             'project_id', 'deleted'),
       Index('networks_vlan_deleted_idx', 'vlan', 'deleted'),
       Index('networks_cidr_v6_idx', 'cidr_v6')
    )

    id = Column(Integer, primary_key=True, nullable=False)
    label = Column(String(255))

    injected = Column(Boolean, default=False)
    cidr = Column(types.CIDR())
    cidr_v6 = Column(types.CIDR())
    multi_host = Column(Boolean, default=False)

    gateway_v6 = Column(types.IPAddress())
    netmask_v6 = Column(types.IPAddress())
    netmask = Column(types.IPAddress())
    bridge = Column(String(255))
    bridge_interface = Column(String(255))
    gateway = Column(types.IPAddress())
    broadcast = Column(types.IPAddress())
    dns1 = Column(types.IPAddress())
    dns2 = Column(types.IPAddress())

    vlan = Column(Integer)
    vpn_public_address = Column(types.IPAddress())
    vpn_public_port = Column(Integer)
    vpn_private_address = Column(types.IPAddress())
    dhcp_start = Column(types.IPAddress())

    rxtx_base = Column(Integer)

    project_id = Column(String(255))
    priority = Column(Integer)
    host = Column(String(255))  # , ForeignKey('hosts.id'))
    uuid = Column(String(36))

    mtu = Column(Integer)
    dhcp_server = Column(types.IPAddress())
    enable_dhcp = Column(Boolean, default=True)
    share_address = Column(Boolean, default=False)


class VirtualInterface(BASE, NovaBase, models.SoftDeleteMixin):
    """Represents a virtual interface on an instance."""
    __tablename__ = 'virtual_interfaces'
    __table_args__ = (
        schema.UniqueConstraint("address", "deleted",
                        name="uniq_virtual_interfaces0address0deleted"),
        Index('virtual_interfaces_network_id_idx', 'network_id'),
        Index('virtual_interfaces_instance_uuid_fkey', 'instance_uuid'),
        Index('virtual_interfaces_uuid_idx', 'uuid'),
    )
    id = Column(Integer, primary_key=True, nullable=False)
    address = Column(String(255))
    network_id = Column(Integer)
    instance_uuid = Column(String(36), ForeignKey('instances.uuid'))
    uuid = Column(String(36))
    tag = Column(String(255))


# TODO(vish): can these both come from the same baseclass?
class FixedIp(BASE, NovaBase, models.SoftDeleteMixin):
    """Represents a fixed IP for an instance."""
    __tablename__ = 'fixed_ips'
    __table_args__ = (
        schema.UniqueConstraint(
            "address", "deleted", name="uniq_fixed_ips0address0deleted"),
        Index('fixed_ips_virtual_interface_id_fkey', 'virtual_interface_id'),
        Index('network_id', 'network_id'),
        Index('address', 'address'),
        Index('fixed_ips_instance_uuid_fkey', 'instance_uuid'),
        Index('fixed_ips_host_idx', 'host'),
        Index('fixed_ips_network_id_host_deleted_idx', 'network_id', 'host',
              'deleted'),
        Index('fixed_ips_address_reserved_network_id_deleted_idx',
              'address', 'reserved', 'network_id', 'deleted'),
        Index('fixed_ips_deleted_allocated_idx', 'address', 'deleted',
              'allocated'),
        Index('fixed_ips_deleted_allocated_updated_at_idx', 'deleted',
              'allocated', 'updated_at')
    )
    id = Column(Integer, primary_key=True)
    address = Column(types.IPAddress())
    network_id = Column(Integer)
    virtual_interface_id = Column(Integer)
    instance_uuid = Column(String(36), ForeignKey('instances.uuid'))
    # associated means that a fixed_ip has its instance_id column set
    # allocated means that a fixed_ip has its virtual_interface_id column set
    # TODO(sshturm) add default in db
    allocated = Column(Boolean, default=False)
    # leased means dhcp bridge has leased the ip
    # TODO(sshturm) add default in db
    leased = Column(Boolean, default=False)
    # TODO(sshturm) add default in db
    reserved = Column(Boolean, default=False)
    host = Column(String(255))
    network = orm.relationship(Network,
                           backref=orm.backref('fixed_ips'),
                           foreign_keys=network_id,
                           primaryjoin='and_('
                                'FixedIp.network_id == Network.id,'
                                'FixedIp.deleted == 0,'
                                'Network.deleted == 0)')
    instance = orm.relationship(Instance,
                            foreign_keys=instance_uuid,
                            primaryjoin='and_('
                                'FixedIp.instance_uuid == Instance.uuid,'
                                'FixedIp.deleted == 0,'
                                'Instance.deleted == 0)')
    virtual_interface = orm.relationship(VirtualInterface,
                           backref=orm.backref('fixed_ips'),
                           foreign_keys=virtual_interface_id,
                           primaryjoin='and_('
                                'FixedIp.virtual_interface_id == '
                                'VirtualInterface.id,'
                                'FixedIp.deleted == 0,'
                                'VirtualInterface.deleted == 0)')


class FloatingIp(BASE, NovaBase, models.SoftDeleteMixin):
    """Represents a floating IP that dynamically forwards to a fixed IP."""
    __tablename__ = 'floating_ips'
    __table_args__ = (
        schema.UniqueConstraint("address", "deleted",
                                name="uniq_floating_ips0address0deleted"),
        Index('fixed_ip_id', 'fixed_ip_id'),
        Index('floating_ips_host_idx', 'host'),
        Index('floating_ips_project_id_idx', 'project_id'),
        Index('floating_ips_pool_deleted_fixed_ip_id_project_id_idx',
              'pool', 'deleted', 'fixed_ip_id', 'project_id')
    )
    id = Column(Integer, primary_key=True)
    address = Column(types.IPAddress())
    fixed_ip_id = Column(Integer)
    project_id = Column(String(255))
    host = Column(String(255))  # , ForeignKey('hosts.id'))
    auto_assigned = Column(Boolean, default=False)
    # TODO(sshturm) add default in db
    pool = Column(String(255))
    interface = Column(String(255))
    fixed_ip = orm.relationship(FixedIp,
                            backref=orm.backref('floating_ips'),
                            foreign_keys=fixed_ip_id,
                            primaryjoin='and_('
                                'FloatingIp.fixed_ip_id == FixedIp.id,'
                                'FloatingIp.deleted == 0,'
                                'FixedIp.deleted == 0)')


class DNSDomain(BASE, NovaBase, models.SoftDeleteMixin):
    """Represents a DNS domain with availability zone or project info."""
    __tablename__ = 'dns_domains'
    __table_args__ = (
        Index('dns_domains_project_id_idx', 'project_id'),
        Index('dns_domains_domain_deleted_idx', 'domain', 'deleted'),
    )
    deleted = Column(Boolean, default=False)
    domain = Column(String(255), primary_key=True)
    scope = Column(String(255))
    availability_zone = Column(String(255))
    project_id = Column(String(255))


class ConsolePool(BASE, NovaBase, models.SoftDeleteMixin):
    """Represents pool of consoles on the same physical node."""
    __tablename__ = 'console_pools'
    __table_args__ = (
        schema.UniqueConstraint(
            "host", "console_type", "compute_host", "deleted",
            name="uniq_console_pools0host0console_type0compute_host0deleted"),
    )
    id = Column(Integer, primary_key=True)
    address = Column(types.IPAddress())
    username = Column(String(255))
    password = Column(String(255))
    console_type = Column(String(255))
    public_hostname = Column(String(255))
    host = Column(String(255))
    compute_host = Column(String(255))


class Console(BASE, NovaBase, models.SoftDeleteMixin):
    """Represents a console session for an instance."""
    __tablename__ = 'consoles'
    __table_args__ = (
        Index('consoles_instance_uuid_idx', 'instance_uuid'),
    )
    id = Column(Integer, primary_key=True)
    instance_name = Column(String(255))
    instance_uuid = Column(String(36), ForeignKey('instances.uuid'))
    password = Column(String(255))
    port = Column(Integer)
    pool_id = Column(Integer, ForeignKey('console_pools.id'))
    pool = orm.relationship(ConsolePool, backref=orm.backref('consoles'))


class InstanceMetadata(BASE, NovaBase, models.SoftDeleteMixin):
    """Represents a user-provided metadata key/value pair for an instance."""
    __tablename__ = 'instance_metadata'
    __table_args__ = (
        Index('instance_metadata_instance_uuid_idx', 'instance_uuid'),
    )
    id = Column(Integer, primary_key=True)
    key = Column(String(255))
    value = Column(String(255))
    instance_uuid = Column(String(36), ForeignKey('instances.uuid'))
    instance = orm.relationship(Instance, backref="metadata",
                            foreign_keys=instance_uuid,
                            primaryjoin='and_('
                                'InstanceMetadata.instance_uuid == '
                                     'Instance.uuid,'
                                'InstanceMetadata.deleted == 0)')


class InstanceSystemMetadata(BASE, NovaBase, models.SoftDeleteMixin):
    """Represents a system-owned metadata key/value pair for an instance."""
    __tablename__ = 'instance_system_metadata'
    __table_args__ = (
        Index('instance_uuid', 'instance_uuid'),
    )
    id = Column(Integer, primary_key=True)
    key = Column(String(255), nullable=False)
    value = Column(String(255))
    instance_uuid = Column(String(36),
                           ForeignKey('instances.uuid'),
                           nullable=False)

    instance = orm.relationship(Instance, backref="system_metadata",
                            foreign_keys=instance_uuid)


# NOTE(alaski): This table exists in the nova_api database and its usage here
# is deprecated.
class InstanceTypeProjects(BASE, NovaBase, models.SoftDeleteMixin):
    """Represent projects associated instance_types."""
    __tablename__ = "instance_type_projects"
    __table_args__ = (schema.UniqueConstraint(
        "instance_type_id", "project_id", "deleted",
        name="uniq_instance_type_projects0instance_type_id0project_id0deleted"
        ),
    )
    id = Column(Integer, primary_key=True)
    instance_type_id = Column(Integer, ForeignKey('instance_types.id'),
                              nullable=False)
    project_id = Column(String(255))

    instance_type = orm.relationship(InstanceTypes, backref="projects",
                 foreign_keys=instance_type_id,
                 primaryjoin='and_('
                 'InstanceTypeProjects.instance_type_id == InstanceTypes.id,'
                 'InstanceTypeProjects.deleted == 0)')


# NOTE(alaski): This table exists in the nova_api database and its usage here
# is deprecated.
class InstanceTypeExtraSpecs(BASE, NovaBase, models.SoftDeleteMixin):
    """Represents additional specs as key/value pairs for an instance_type."""
    __tablename__ = 'instance_type_extra_specs'
    __table_args__ = (
        Index('instance_type_extra_specs_instance_type_id_key_idx',
              'instance_type_id', 'key'),
        schema.UniqueConstraint(
              "instance_type_id", "key", "deleted",
              name=("uniq_instance_type_extra_specs0"
                    "instance_type_id0key0deleted")
        ),
        {'mysql_collate': 'utf8_bin'},
    )
    id = Column(Integer, primary_key=True)
    key = Column(String(255))
    value = Column(String(255))
    instance_type_id = Column(Integer, ForeignKey('instance_types.id'),
                              nullable=False)
    instance_type = orm.relationship(InstanceTypes, backref="extra_specs",
                 foreign_keys=instance_type_id,
                 primaryjoin='and_('
                 'InstanceTypeExtraSpecs.instance_type_id == InstanceTypes.id,'
                 'InstanceTypeExtraSpecs.deleted == 0)')


class Cell(BASE, NovaBase, models.SoftDeleteMixin):
    """Represents parent and child cells of this cell.  Cells can
    have multiple parents and children, so there could be any number
    of entries with is_parent=True or False
    """
    __tablename__ = 'cells'
    __table_args__ = (schema.UniqueConstraint(
        "name", "deleted", name="uniq_cells0name0deleted"
        ),
    )
    id = Column(Integer, primary_key=True)
    # Name here is the 'short name' of a cell.  For instance: 'child1'
    name = Column(String(255))
    api_url = Column(String(255))

    transport_url = Column(String(255), nullable=False)

    weight_offset = Column(Float(), default=0.0)
    weight_scale = Column(Float(), default=1.0)
    is_parent = Column(Boolean())


# NOTE(alaski): This table exists in the nova_api database and its usage here
# is deprecated.
class AggregateHost(BASE, NovaBase, models.SoftDeleteMixin):
    """Represents a host that is member of an aggregate."""
    __tablename__ = 'aggregate_hosts'
    __table_args__ = (schema.UniqueConstraint(
        "host", "aggregate_id", "deleted",
         name="uniq_aggregate_hosts0host0aggregate_id0deleted"
        ),
    )
    id = Column(Integer, primary_key=True, autoincrement=True)
    host = Column(String(255))
    aggregate_id = Column(Integer, ForeignKey('aggregates.id'), nullable=False)


# NOTE(alaski): This table exists in the nova_api database and its usage here
# is deprecated.
class AggregateMetadata(BASE, NovaBase, models.SoftDeleteMixin):
    """Represents a metadata key/value pair for an aggregate."""
    __tablename__ = 'aggregate_metadata'
    __table_args__ = (
        schema.UniqueConstraint("aggregate_id", "key", "deleted",
            name="uniq_aggregate_metadata0aggregate_id0key0deleted"
            ),
        Index('aggregate_metadata_key_idx', 'key'),
    )
    id = Column(Integer, primary_key=True)
    key = Column(String(255), nullable=False)
    value = Column(String(255), nullable=False)
    aggregate_id = Column(Integer, ForeignKey('aggregates.id'), nullable=False)


# NOTE(alaski): This table exists in the nova_api database and its usage here
# is deprecated.
class Aggregate(BASE, NovaBase, models.SoftDeleteMixin):
    """Represents a cluster of hosts that exists in this zone."""
    __tablename__ = 'aggregates'
    __table_args__ = (Index('aggregate_uuid_idx', 'uuid'),)
    id = Column(Integer, primary_key=True, autoincrement=True)
    uuid = Column(String(36))
    name = Column(String(255))
    _hosts = orm.relationship(AggregateHost,
                          primaryjoin='and_('
                          'Aggregate.id == AggregateHost.aggregate_id,'
                          'AggregateHost.deleted == 0,'
                          'Aggregate.deleted == 0)')

    _metadata = orm.relationship(AggregateMetadata,
                             primaryjoin='and_('
                             'Aggregate.id == AggregateMetadata.aggregate_id,'
                             'AggregateMetadata.deleted == 0,'
                             'Aggregate.deleted == 0)')

    @property
    def _extra_keys(self):
        return ['hosts', 'metadetails', 'availability_zone']

    @property
    def hosts(self):
        return [h.host for h in self._hosts]

    @property
    def metadetails(self):
        return {m.key: m.value for m in self._metadata}

    @property
    def availability_zone(self):
        if 'availability_zone' not in self.metadetails:
            return None
        return self.metadetails['availability_zone']


class AgentBuild(BASE, NovaBase, models.SoftDeleteMixin):
    """Represents an agent build."""
    __tablename__ = 'agent_builds'
    __table_args__ = (
        Index('agent_builds_hypervisor_os_arch_idx', 'hypervisor', 'os',
              'architecture'),
        schema.UniqueConstraint("hypervisor", "os", "architecture", "deleted",
                name="uniq_agent_builds0hypervisor0os0architecture0deleted"),
    )
    id = Column(Integer, primary_key=True)
    hypervisor = Column(String(255))
    os = Column(String(255))
    architecture = Column(String(255))
    version = Column(String(255))
    url = Column(String(255))
    md5hash = Column(String(255))


class BandwidthUsage(BASE, NovaBase, models.SoftDeleteMixin):
    """Cache for instance bandwidth usage data pulled from the hypervisor."""
    __tablename__ = 'bw_usage_cache'
    __table_args__ = (
        Index('bw_usage_cache_uuid_start_period_idx', 'uuid',
              'start_period'),
    )
    id = Column(Integer, primary_key=True, nullable=False)
    uuid = Column(String(36))
    mac = Column(String(255))
    start_period = Column(DateTime, nullable=False)
    last_refreshed = Column(DateTime)
    bw_in = Column(BigInteger)
    bw_out = Column(BigInteger)
    last_ctr_in = Column(BigInteger)
    last_ctr_out = Column(BigInteger)


class VolumeUsage(BASE, NovaBase, models.SoftDeleteMixin):
    """Cache for volume usage data pulled from the hypervisor."""
    __tablename__ = 'volume_usage_cache'
    __table_args__ = ()
    id = Column(Integer, primary_key=True, nullable=False)
    volume_id = Column(String(36), nullable=False)
    instance_uuid = Column(String(36))
    project_id = Column(String(36))
    user_id = Column(String(64))
    availability_zone = Column(String(255))
    tot_last_refreshed = Column(DateTime)
    tot_reads = Column(BigInteger, default=0)
    tot_read_bytes = Column(BigInteger, default=0)
    tot_writes = Column(BigInteger, default=0)
    tot_write_bytes = Column(BigInteger, default=0)
    curr_last_refreshed = Column(DateTime)
    curr_reads = Column(BigInteger, default=0)
    curr_read_bytes = Column(BigInteger, default=0)
    curr_writes = Column(BigInteger, default=0)
    curr_write_bytes = Column(BigInteger, default=0)


class S3Image(BASE, NovaBase, models.SoftDeleteMixin):
    """Compatibility layer for the S3 image service talking to Glance."""
    __tablename__ = 's3_images'
    __table_args__ = ()
    id = Column(Integer, primary_key=True, nullable=False, autoincrement=True)
    uuid = Column(String(36), nullable=False)


class VolumeIdMapping(BASE, NovaBase, models.SoftDeleteMixin):
    """Compatibility layer for the EC2 volume service."""
    __tablename__ = 'volume_id_mappings'
    __table_args__ = ()
    id = Column(Integer, primary_key=True, nullable=False, autoincrement=True)
    uuid = Column(String(36), nullable=False)


class SnapshotIdMapping(BASE, NovaBase, models.SoftDeleteMixin):
    """Compatibility layer for the EC2 snapshot service."""
    __tablename__ = 'snapshot_id_mappings'
    __table_args__ = ()
    id = Column(Integer, primary_key=True, nullable=False, autoincrement=True)
    uuid = Column(String(36), nullable=False)


class InstanceFault(BASE, NovaBase, models.SoftDeleteMixin):
    __tablename__ = 'instance_faults'
    __table_args__ = (
        Index('instance_faults_host_idx', 'host'),
        Index('instance_faults_instance_uuid_deleted_created_at_idx',
              'instance_uuid', 'deleted', 'created_at')
    )

    id = Column(Integer, primary_key=True, nullable=False)
    instance_uuid = Column(String(36),
                           ForeignKey('instances.uuid'))
    code = Column(Integer(), nullable=False)
    message = Column(String(255))
    details = Column(MediumText())
    host = Column(String(255))


class InstanceAction(BASE, NovaBase, models.SoftDeleteMixin):
    """Track client actions on an instance.

    The intention is that there will only be one of these per user request.  A
    lookup by (instance_uuid, request_id) should always return a single result.
    """
    __tablename__ = 'instance_actions'
    __table_args__ = (
        Index('instance_uuid_idx', 'instance_uuid'),
        Index('request_id_idx', 'request_id')
    )

    id = Column(Integer, primary_key=True, nullable=False, autoincrement=True)
    action = Column(String(255))
    instance_uuid = Column(String(36),
                           ForeignKey('instances.uuid'))
    request_id = Column(String(255))
    user_id = Column(String(255))
    project_id = Column(String(255))
    start_time = Column(DateTime, default=timeutils.utcnow)
    finish_time = Column(DateTime)
    message = Column(String(255))


class InstanceActionEvent(BASE, NovaBase, models.SoftDeleteMixin):
    """Track events that occur during an InstanceAction."""
    __tablename__ = 'instance_actions_events'
    __table_args__ = ()

    id = Column(Integer, primary_key=True, nullable=False, autoincrement=True)
    event = Column(String(255))
    action_id = Column(Integer, ForeignKey('instance_actions.id'))
    start_time = Column(DateTime, default=timeutils.utcnow)
    finish_time = Column(DateTime)
    result = Column(String(255))
    traceback = Column(Text)
    host = Column(String(255))
    details = Column(Text)


class InstanceIdMapping(BASE, NovaBase, models.SoftDeleteMixin):
    """Compatibility layer for the EC2 instance service."""
    __tablename__ = 'instance_id_mappings'
    __table_args__ = (
        Index('ix_instance_id_mappings_uuid', 'uuid'),
    )
    id = Column(Integer, primary_key=True, nullable=False, autoincrement=True)
    uuid = Column(String(36), nullable=False)


class TaskLog(BASE, NovaBase, models.SoftDeleteMixin):
    """Audit log for background periodic tasks."""
    __tablename__ = 'task_log'
    __table_args__ = (
        schema.UniqueConstraint(
            'task_name', 'host', 'period_beginning', 'period_ending',
            name="uniq_task_log0task_name0host0period_beginning0period_ending"
        ),
        Index('ix_task_log_period_beginning', 'period_beginning'),
        Index('ix_task_log_host', 'host'),
        Index('ix_task_log_period_ending', 'period_ending'),
    )
    id = Column(Integer, primary_key=True, nullable=False, autoincrement=True)
    task_name = Column(String(255), nullable=False)
    state = Column(String(255), nullable=False)
    host = Column(String(255), nullable=False)
    period_beginning = Column(DateTime, default=timeutils.utcnow,
                              nullable=False)
    period_ending = Column(DateTime, default=timeutils.utcnow,
                           nullable=False)
    message = Column(String(255), nullable=False)
    task_items = Column(Integer(), default=0)
    errors = Column(Integer(), default=0)


# NOTE(alaski): This table exists in the nova_api database and its usage here
# is deprecated.
class InstanceGroupMember(BASE, NovaBase, models.SoftDeleteMixin):
    """Represents the members for an instance group."""
    __tablename__ = 'instance_group_member'
    __table_args__ = (
        Index('instance_group_member_instance_idx', 'instance_id'),
    )
    id = Column(Integer, primary_key=True, nullable=False)
    instance_id = Column(String(255))
    group_id = Column(Integer, ForeignKey('instance_groups.id'),
                      nullable=False)


# NOTE(alaski): This table exists in the nova_api database and its usage here
# is deprecated.
class InstanceGroupPolicy(BASE, NovaBase, models.SoftDeleteMixin):
    """Represents the policy type for an instance group."""
    __tablename__ = 'instance_group_policy'
    __table_args__ = (
        Index('instance_group_policy_policy_idx', 'policy'),
    )
    id = Column(Integer, primary_key=True, nullable=False)
    policy = Column(String(255))
    group_id = Column(Integer, ForeignKey('instance_groups.id'),
                      nullable=False)


# NOTE(alaski): This table exists in the nova_api database and its usage here
# is deprecated.
class InstanceGroup(BASE, NovaBase, models.SoftDeleteMixin):
    """Represents an instance group.

    A group will maintain a collection of instances and the relationship
    between them.
    """

    __tablename__ = 'instance_groups'
    __table_args__ = (
        schema.UniqueConstraint("uuid", "deleted",
                                 name="uniq_instance_groups0uuid0deleted"),
    )

    id = Column(Integer, primary_key=True, autoincrement=True)
    user_id = Column(String(255))
    project_id = Column(String(255))
    uuid = Column(String(36), nullable=False)
    name = Column(String(255))
    _policies = orm.relationship(InstanceGroupPolicy, primaryjoin='and_('
        'InstanceGroup.id == InstanceGroupPolicy.group_id,'
        'InstanceGroupPolicy.deleted == 0,'
        'InstanceGroup.deleted == 0)')
    _members = orm.relationship(InstanceGroupMember, primaryjoin='and_('
        'InstanceGroup.id == InstanceGroupMember.group_id,'
        'InstanceGroupMember.deleted == 0,'
        'InstanceGroup.deleted == 0)')

    @property
    def policies(self):
        return [p.policy for p in self._policies]

    @property
    def members(self):
        return [m.instance_id for m in self._members]


class PciDevice(BASE, NovaBase, models.SoftDeleteMixin):
    """Represents a PCI host device that can be passed through to instances.
    """
    __tablename__ = 'pci_devices'
    __table_args__ = (
        Index('ix_pci_devices_compute_node_id_deleted',
              'compute_node_id', 'deleted'),
        Index('ix_pci_devices_instance_uuid_deleted',
              'instance_uuid', 'deleted'),
        Index('ix_pci_devices_compute_node_id_parent_addr_deleted',
              'compute_node_id', 'parent_addr', 'deleted'),
        schema.UniqueConstraint(
            "compute_node_id", "address", "deleted",
            name="uniq_pci_devices0compute_node_id0address0deleted")
    )
    id = Column(Integer, primary_key=True)

    compute_node_id = Column(Integer, ForeignKey('compute_nodes.id'),
                             nullable=False)

    # physical address of device domain:bus:slot.func (0000:09:01.1)
    address = Column(String(12), nullable=False)

    vendor_id = Column(String(4), nullable=False)
    product_id = Column(String(4), nullable=False)
    dev_type = Column(String(8), nullable=False)
    dev_id = Column(String(255))

    # label is abstract device name, that is used to unify devices with the
    # same functionality with different addresses or host.
    label = Column(String(255), nullable=False)

    status = Column(String(36), nullable=False)
    # the request_id is used to identify a device that is allocated for a
    # particular request
    request_id = Column(String(36), nullable=True)

    extra_info = Column(Text)

    instance_uuid = Column(String(36))

    numa_node = Column(Integer, nullable=True)

    parent_addr = Column(String(12), nullable=True)
    instance = orm.relationship(Instance, backref="pci_devices",
                            foreign_keys=instance_uuid,
                            primaryjoin='and_('
                            'PciDevice.instance_uuid == Instance.uuid,'
                            'PciDevice.deleted == 0)')


class Tag(BASE, models.ModelBase):
    """Represents the tag for a resource."""

    __tablename__ = "tags"
    __table_args__ = (
        Index('tags_tag_idx', 'tag'),
    )
    resource_id = Column(String(36), primary_key=True, nullable=False)
    tag = Column(Unicode(80), primary_key=True, nullable=False)

    instance = orm.relationship(
        "Instance",
        backref='tags',
        primaryjoin='and_(Tag.resource_id == Instance.uuid,'
                    'Instance.deleted == 0)',
        foreign_keys=resource_id
    )


# NOTE(alaski): This table exists in the nova_api database and its usage here
# is deprecated.
class ResourceProvider(BASE, models.ModelBase):
    """Represents a mapping to a providers of resources."""

    __tablename__ = "resource_providers"
    __table_args__ = (
        Index('resource_providers_uuid_idx', 'uuid'),
        schema.UniqueConstraint('uuid',
            name='uniq_resource_providers0uuid'),
        Index('resource_providers_name_idx', 'name'),
        schema.UniqueConstraint('name',
            name='uniq_resource_providers0name')
    )

    id = Column(Integer, primary_key=True, nullable=False)
    uuid = Column(String(36), nullable=False)
    name = Column(Unicode(200), nullable=True)
    generation = Column(Integer, default=0)
    can_host = Column(Integer, default=0)


# NOTE(alaski): This table exists in the nova_api database and its usage here
# is deprecated.
class Inventory(BASE, models.ModelBase):
    """Represents a quantity of available resource."""

    __tablename__ = "inventories"
    __table_args__ = (
        Index('inventories_resource_provider_id_idx',
              'resource_provider_id'),
        Index('inventories_resource_class_id_idx',
              'resource_class_id'),
        Index('inventories_resource_provider_resource_class_idx',
              'resource_provider_id', 'resource_class_id'),
        schema.UniqueConstraint('resource_provider_id', 'resource_class_id',
            name='uniq_inventories0resource_provider_resource_class')
    )

    id = Column(Integer, primary_key=True, nullable=False)
    resource_provider_id = Column(Integer, nullable=False)
    resource_class_id = Column(Integer, nullable=False)
    total = Column(Integer, nullable=False)
    reserved = Column(Integer, nullable=False)
    min_unit = Column(Integer, nullable=False)
    max_unit = Column(Integer, nullable=False)
    step_size = Column(Integer, nullable=False)
    allocation_ratio = Column(Float, nullable=False)
    resource_provider = orm.relationship(
        "ResourceProvider",
        primaryjoin=('and_(Inventory.resource_provider_id == '
                     'ResourceProvider.id)'),
        foreign_keys=resource_provider_id)


# NOTE(alaski): This table exists in the nova_api database and its usage here
# is deprecated.
class Allocation(BASE, models.ModelBase):
    """A use of inventory."""

    __tablename__ = "allocations"
    __table_args__ = (
        Index('allocations_resource_provider_class_used_idx',
              'resource_provider_id', 'resource_class_id',
              'used'),
        Index('allocations_resource_class_id_idx',
              'resource_class_id'),
        Index('allocations_consumer_id_idx', 'consumer_id')
    )

    id = Column(Integer, primary_key=True, nullable=False)
    resource_provider_id = Column(Integer, nullable=False)
    consumer_id = Column(String(36), nullable=False)
    resource_class_id = Column(Integer, nullable=False)
    used = Column(Integer, nullable=False)


# NOTE(alaski): This table exists in the nova_api database and its usage here
# is deprecated.
class ResourceProviderAggregate(BASE, models.ModelBase):
    """Associate a resource provider with an aggregate."""

    __tablename__ = 'resource_provider_aggregates'
    __table_args__ = (
        Index('resource_provider_aggregates_aggregate_id_idx',
              'aggregate_id'),
    )

    resource_provider_id = Column(Integer, primary_key=True, nullable=False)
    aggregate_id = Column(Integer, primary_key=True, nullable=False)


class ConsoleAuthToken(BASE, NovaBase):
    """Represents a console auth token"""

    __tablename__ = 'console_auth_tokens'
    __table_args__ = (
        Index('console_auth_tokens_instance_uuid_idx', 'instance_uuid'),
        Index('console_auth_tokens_host_expires_idx', 'host', 'expires'),
        Index('console_auth_tokens_token_hash_idx', 'token_hash'),
        schema.UniqueConstraint("token_hash",
                                name="uniq_console_auth_tokens0token_hash")
    )
    id = Column(Integer, primary_key=True, nullable=False)
    token_hash = Column(String(255), nullable=False)
    console_type = Column(String(255), nullable=False)
    host = Column(String(255), nullable=False)
    port = Column(Integer, nullable=False)
    internal_access_path = Column(String(255))
    instance_uuid = Column(String(36), nullable=False)
    expires = Column(Integer, nullable=False)

    instance = orm.relationship(
        "Instance",
        backref='console_auth_tokens',
        primaryjoin='and_(ConsoleAuthToken.instance_uuid == Instance.uuid,'
                    'Instance.deleted == 0)',
        foreign_keys=instance_uuid
    )<|MERGE_RESOLUTION|>--- conflicted
+++ resolved
@@ -86,32 +86,18 @@
     )
 
     id = Column(Integer, primary_key=True)
-<<<<<<< HEAD
+    uuid = Column(String(36), nullable=True)
     host = Column(String(255))  # , ForeignKey('hosts.id')) #存储主机名
     binary = Column(String(255))                            #存储例如nova-compute
     topic = Column(String(255))                             #存储例如compute
-    report_count = Column(Integer, nullable=False, default=0)#上报次数
-    disabled = Column(Boolean, default=False)#是否被禁用
-    disabled_reason = Column(String(255)) #禁用原因
-    last_seen_up = Column(DateTime, nullable=True) #上次上报的时间
-    forced_down = Column(Boolean, default=False) #强制down的时间
-    version = Column(Integer, default=0) #版本号
-
-    instance = orm.relationship( 
-=======
-    uuid = Column(String(36), nullable=True)
-    host = Column(String(255))  # , ForeignKey('hosts.id'))
-    binary = Column(String(255))
-    topic = Column(String(255))
-    report_count = Column(Integer, nullable=False, default=0)
-    disabled = Column(Boolean, default=False)
-    disabled_reason = Column(String(255))
-    last_seen_up = Column(DateTime, nullable=True)
-    forced_down = Column(Boolean, default=False)
-    version = Column(Integer, default=0)
+    report_count = Column(Integer, nullable=False, default=0) #上报次数
+    disabled = Column(Boolean, default=False)                 #是否被禁用
+    disabled_reason = Column(String(255))                     #禁用原因
+    last_seen_up = Column(DateTime, nullable=True)            #上次上报的时间
+    forced_down = Column(Boolean, default=False)              #强制down的时间
+    version = Column(Integer, default=0)                      #版本号
 
     instance = orm.relationship(
->>>>>>> 64a2519f
         "Instance",
         backref='services',
         primaryjoin='and_(Service.host == Instance.host,'
