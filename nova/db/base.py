# Copyright 2010 United States Government as represented by the
# Administrator of the National Aeronautics and Space Administration.
# All Rights Reserved.
#
#    Licensed under the Apache License, Version 2.0 (the "License"); you may
#    not use this file except in compliance with the License. You may obtain
#    a copy of the License at
#
#         http://www.apache.org/licenses/LICENSE-2.0
#
#    Unless required by applicable law or agreed to in writing, software
#    distributed under the License is distributed on an "AS IS" BASIS, WITHOUT
#    WARRANTIES OR CONDITIONS OF ANY KIND, either express or implied. See the
#    License for the specific language governing permissions and limitations
#    under the License.

"""Base class for classes that need database access."""

import nova.db.api


class Base(object):
    """DB driver is injected in the init method."""

    def __init__(self):
        super(Base, self).__init__()
<<<<<<< HEAD
        if not db_driver:
            #默认载入nova.db,即从nova.db.__init__.py文件，载入api.py
            db_driver = CONF.db_driver
        self.db = importutils.import_module(db_driver)
=======
        self.db = nova.db.api
>>>>>>> 0163b9bf
<|MERGE_RESOLUTION|>--- conflicted
+++ resolved
@@ -24,11 +24,5 @@
 
     def __init__(self):
         super(Base, self).__init__()
-<<<<<<< HEAD
-        if not db_driver:
-            #默认载入nova.db,即从nova.db.__init__.py文件，载入api.py
-            db_driver = CONF.db_driver
-        self.db = importutils.import_module(db_driver)
-=======
-        self.db = nova.db.api
->>>>>>> 0163b9bf
+	#默认载入nova.db,即从nova.db.__init__.py文件，载入api.py
+        self.db = nova.db.api