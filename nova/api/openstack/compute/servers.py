# Copyright 2010 OpenStack Foundation
# Copyright 2011 Piston Cloud Computing, Inc
# All Rights Reserved.
#
#    Licensed under the Apache License, Version 2.0 (the "License"); you may
#    not use this file except in compliance with the License. You may obtain
#    a copy of the License at
#
#         http://www.apache.org/licenses/LICENSE-2.0
#
#    Unless required by applicable law or agreed to in writing, software
#    distributed under the License is distributed on an "AS IS" BASIS, WITHOUT
#    WARRANTIES OR CONDITIONS OF ANY KIND, either express or implied. See the
#    License for the specific language governing permissions and limitations
#    under the License.

import copy

from oslo_log import log as logging
import oslo_messaging as messaging
from oslo_utils import strutils
from oslo_utils import timeutils
from oslo_utils import uuidutils
import six
import webob
from webob import exc

from nova.api.openstack import api_version_request
from nova.api.openstack import common
from nova.api.openstack.compute import availability_zone
from nova.api.openstack.compute import block_device_mapping
from nova.api.openstack.compute import block_device_mapping_v1
from nova.api.openstack.compute import config_drive
from nova.api.openstack.compute import helpers
from nova.api.openstack.compute import keypairs
from nova.api.openstack.compute import multiple_create
from nova.api.openstack.compute import scheduler_hints
from nova.api.openstack.compute.schemas import servers as schema_servers
from nova.api.openstack.compute import security_groups
from nova.api.openstack.compute import user_data
from nova.api.openstack.compute.views import servers as views_servers
from nova.api.openstack import extensions
from nova.api.openstack import wsgi
from nova.api import validation
from nova import compute
from nova.compute import flavors
from nova.compute import utils as compute_utils
import nova.conf
from nova import context as nova_context
from nova import exception
from nova.i18n import _
from nova.image import glance
from nova import objects
from nova.policies import servers as server_policies
from nova import utils

TAG_SEARCH_FILTERS = ('tags', 'tags-any', 'not-tags', 'not-tags-any')
DEVICE_TAGGING_MIN_COMPUTE_VERSION = 14

CONF = nova.conf.CONF

LOG = logging.getLogger(__name__)


class ServersController(wsgi.Controller):
    """The Server API base controller class for the OpenStack API."""

    _view_builder_class = views_servers.ViewBuilder

    schema_server_create = schema_servers.base_create
    schema_server_update = schema_servers.base_update
    schema_server_rebuild = schema_servers.base_rebuild

    schema_server_create_v20 = schema_servers.base_create_v20
    schema_server_update_v20 = schema_servers.base_update_v20
    schema_server_rebuild_v20 = schema_servers.base_rebuild_v20

    schema_server_create_v219 = schema_servers.base_create_v219
    schema_server_update_v219 = schema_servers.base_update_v219
    schema_server_rebuild_v219 = schema_servers.base_rebuild_v219

    schema_server_create_v232 = schema_servers.base_create_v232
    schema_server_create_v237 = schema_servers.base_create_v237
    schema_server_create_v242 = schema_servers.base_create_v242

    # NOTE(alex_xu): Please do not add more items into this list. This list
    # should be removed in the future.
    schema_func_list = [
        availability_zone.get_server_create_schema,
        block_device_mapping.get_server_create_schema,
        block_device_mapping_v1.get_server_create_schema,
        config_drive.get_server_create_schema,
        keypairs.get_server_create_schema,
        multiple_create.get_server_create_schema,
        scheduler_hints.get_server_create_schema,
        security_groups.get_server_create_schema,
        user_data.get_server_create_schema,
    ]

    # NOTE(alex_xu): Please do not add more items into this list. This list
    # should be removed in the future.
    server_create_func_list = [
        availability_zone.server_create,
        block_device_mapping.server_create,
        block_device_mapping_v1.server_create,
        config_drive.server_create,
        keypairs.server_create,
        multiple_create.server_create,
        scheduler_hints.server_create,
        security_groups.server_create,
        user_data.server_create,
    ]

    @staticmethod
    def _add_location(robj):
        # Just in case...
        if 'server' not in robj.obj:
            return robj

        link = [l for l in robj.obj['server']['links'] if l['rel'] == 'self']
        if link:
            robj['Location'] = utils.utf8(link[0]['href'])

        # Convenience return
        return robj

    def __init__(self, **kwargs):
        # TODO(alex_xu): Remove this line when 'extension_info' won't be passed
        # in when creating controller.
        kwargs.pop('extension_info', None)

        super(ServersController, self).__init__(**kwargs)
        #创建compute对应的api,此对象将用来处理创建请求（在这一层我们主要是
        #实现api的转换，实现扩展的调用，检查配置的权限）
        self.compute_api = compute.API()

<<<<<<< HEAD
        # Look for implementation of extension point of server creation
        #装载nova.api.v21.extensions.server.create命名空间下的扩展，它们将被加
        #载及实例化至self.extension_info
        self.create_extension_manager = \
          stevedore.enabled.EnabledExtensionManager(
              namespace=self.EXTENSION_CREATE_NAMESPACE,
              check_func=_check_load_extension('server_create'),
              invoke_on_load=True,
              invoke_kwds={"extension_info": self.extension_info},
              propagate_map_exceptions=True)
        if not list(self.create_extension_manager):
            LOG.debug("Did not find any server create extensions")

        # Look for API schema of server create extension
        self.create_schema_manager = \
            stevedore.enabled.EnabledExtensionManager(
                namespace=self.EXTENSION_CREATE_NAMESPACE,
                check_func=_check_load_extension('get_server_create_schema'),
                invoke_on_load=True,
                invoke_kwds={"extension_info": self.extension_info},
                propagate_map_exceptions=True)
        if list(self.create_schema_manager):
            self.create_schema_manager.map(self._create_extension_schema,
                                           self.schema_server_create_v242,
                                           '2.42')
            self.create_schema_manager.map(self._create_extension_schema,
                                           self.schema_server_create_v237,
                                           '2.37')
            self.create_schema_manager.map(self._create_extension_schema,
                                           self.schema_server_create_v232,
                                          '2.32')
            self.create_schema_manager.map(self._create_extension_schema,
                                           self.schema_server_create_v219,
                                          '2.19')
            self.create_schema_manager.map(self._create_extension_schema,
                                           self.schema_server_create, '2.1')
            self.create_schema_manager.map(self._create_extension_schema,
                                           self.schema_server_create_v20,
                                           '2.0')
        else:
            LOG.debug("Did not find any server create schemas")
=======
        # TODO(alex_xu): The final goal is that merging all of
        # extended json-schema into server main json-schema.
        self._create_schema(self.schema_server_create_v242, '2.42')
        self._create_schema(self.schema_server_create_v237, '2.37')
        self._create_schema(self.schema_server_create_v232, '2.32')
        self._create_schema(self.schema_server_create_v219, '2.19')
        self._create_schema(self.schema_server_create, '2.1')
        self._create_schema(self.schema_server_create_v20, '2.0')
>>>>>>> 64a2519f

    @extensions.expected_errors((400, 403))
    @validation.query_schema(schema_servers.query_params_v226, '2.26')
    @validation.query_schema(schema_servers.query_params_v21, '2.1', '2.25')
    def index(self, req):
        """Returns a list of server names and ids for a given user."""
        context = req.environ['nova.context']
        context.can(server_policies.SERVERS % 'index')
        try:
            servers = self._get_servers(req, is_detail=False)
        except exception.Invalid as err:
            raise exc.HTTPBadRequest(explanation=err.format_message())
        return servers

    @extensions.expected_errors((400, 403))
    @validation.query_schema(schema_servers.query_params_v226, '2.26')
    @validation.query_schema(schema_servers.query_params_v21, '2.1', '2.25')
    def detail(self, req):
        """Returns a list of server details for a given user."""
        context = req.environ['nova.context']
        context.can(server_policies.SERVERS % 'detail')
        try:
            servers = self._get_servers(req, is_detail=True)
        except exception.Invalid as err:
            raise exc.HTTPBadRequest(explanation=err.format_message())
        return servers

    def _get_servers(self, req, is_detail):
        """Returns a list of servers, based on any search options specified."""

        search_opts = {}
        search_opts.update(req.GET)

        context = req.environ['nova.context']
        remove_invalid_options(context, search_opts,
                self._get_server_search_options(req))

        for search_opt in search_opts:
            if (search_opt in
                schema_servers.JOINED_TABLE_QUERY_PARAMS_SERVERS.keys() or
                    search_opt.startswith('_')):
                msg = _("Invalid filter field: %s.") % search_opt
                raise exc.HTTPBadRequest(explanation=msg)

        # Verify search by 'status' contains a valid status.
        # Convert it to filter by vm_state or task_state for compute_api.
        # For non-admin user, vm_state and task_state are filtered through
        # remove_invalid_options function, based on value of status field.
        # Set value to vm_state and task_state to make search simple.
        search_opts.pop('status', None)
        if 'status' in req.GET.keys():
            statuses = req.GET.getall('status')
            states = common.task_and_vm_state_from_status(statuses)
            vm_state, task_state = states
            if not vm_state and not task_state:
                if api_version_request.is_supported(req, min_version='2.38'):
                    msg = _('Invalid status value')
                    raise exc.HTTPBadRequest(explanation=msg)

                return {'servers': []}
            search_opts['vm_state'] = vm_state
            # When we search by vm state, task state will return 'default'.
            # So we don't need task_state search_opt.
            if 'default' not in task_state:
                search_opts['task_state'] = task_state

        if 'changes-since' in search_opts:
            search_opts['changes-since'] = timeutils.parse_isotime(
                search_opts['changes-since'])

        # By default, compute's get_all() will return deleted instances.
        # If an admin hasn't specified a 'deleted' search option, we need
        # to filter out deleted instances by setting the filter ourselves.
        # ... Unless 'changes-since' is specified, because 'changes-since'
        # should return recently deleted instances according to the API spec.

        if 'deleted' not in search_opts:
            if 'changes-since' not in search_opts:
                # No 'changes-since', so we only want non-deleted servers
                search_opts['deleted'] = False
        else:
            # Convert deleted filter value to a valid boolean.
            # Return non-deleted servers if an invalid value
            # is passed with deleted filter.
            search_opts['deleted'] = strutils.bool_from_string(
                search_opts['deleted'], default=False)

        if search_opts.get("vm_state") == ['deleted']:
            if context.is_admin:
                search_opts['deleted'] = True
            else:
                msg = _("Only administrators may list deleted instances")
                raise exc.HTTPForbidden(explanation=msg)

        if api_version_request.is_supported(req, min_version='2.26'):
            for tag_filter in TAG_SEARCH_FILTERS:
                if tag_filter in search_opts:
                    search_opts[tag_filter] = search_opts[
                        tag_filter].split(',')

        # If tenant_id is passed as a search parameter this should
        # imply that all_tenants is also enabled unless explicitly
        # disabled. Note that the tenant_id parameter is filtered out
        # by remove_invalid_options above unless the requestor is an
        # admin.

        # TODO(gmann): 'all_tenants' flag should not be required while
        # searching with 'tenant_id'. Ref bug# 1185290
        # +microversions to achieve above mentioned behavior by
        # uncommenting below code.

        # if 'tenant_id' in search_opts and 'all_tenants' not in search_opts:
            # We do not need to add the all_tenants flag if the tenant
            # id associated with the token is the tenant id
            # specified. This is done so a request that does not need
            # the all_tenants flag does not fail because of lack of
            # policy permission for compute:get_all_tenants when it
            # doesn't actually need it.
            # if context.project_id != search_opts.get('tenant_id'):
            #    search_opts['all_tenants'] = 1

        all_tenants = common.is_all_tenants(search_opts)
        # use the boolean from here on out so remove the entry from search_opts
        # if it's present
        search_opts.pop('all_tenants', None)

        elevated = None
        if all_tenants:
            if is_detail:
                context.can(server_policies.SERVERS % 'detail:get_all_tenants')
            else:
                context.can(server_policies.SERVERS % 'index:get_all_tenants')
            elevated = context.elevated()
        else:
            # As explained in lp:#1185290, if `all_tenants` is not passed
            # we must ignore the `tenant_id` search option. As explained
            # in a above code comment, any change to this behavior would
            # require a microversion bump.
            search_opts.pop('tenant_id', None)
            if context.project_id:
                search_opts['project_id'] = context.project_id
            else:
                search_opts['user_id'] = context.user_id

        limit, marker = common.get_limit_and_marker(req)
        sort_keys, sort_dirs = common.get_sort_params(req.params)
        sort_keys, sort_dirs = remove_invalid_sort_keys(
            context, sort_keys, sort_dirs,
            schema_servers.SERVER_LIST_IGNORE_SORT_KEY, ('host', 'node'))

        expected_attrs = []
        if is_detail:
            expected_attrs.append('services')
            if api_version_request.is_supported(req, '2.26'):
                expected_attrs.append("tags")

            # merge our expected attrs with what the view builder needs for
            # showing details
            expected_attrs = self._view_builder.get_show_expected_attrs(
                                                                expected_attrs)

        try:
            instance_list = self.compute_api.get_all(elevated or context,
                    search_opts=search_opts, limit=limit, marker=marker,
                    expected_attrs=expected_attrs,
                    sort_keys=sort_keys, sort_dirs=sort_dirs)
        except exception.MarkerNotFound:
            msg = _('marker [%s] not found') % marker
            raise exc.HTTPBadRequest(explanation=msg)
        except exception.FlavorNotFound:
            LOG.debug("Flavor '%s' could not be found ",
                      search_opts['flavor'])
            instance_list = objects.InstanceList()

        if is_detail:
            instance_list._context = context
            instance_list.fill_faults()
            response = self._view_builder.detail(req, instance_list)
        else:
            response = self._view_builder.index(req, instance_list)
        req.cache_db_instances(instance_list)
        return response

    def _get_server(self, context, req, instance_uuid, is_detail=False):
        """Utility function for looking up an instance by uuid.

        :param context: request context for auth
        :param req: HTTP request. The instance is cached in this request.
        :param instance_uuid: UUID of the server instance to get
        :param is_detail: True if you plan on showing the details of the
            instance in the response, False otherwise.
        """
        expected_attrs = ['flavor', 'numa_topology']
        if is_detail:
            if api_version_request.is_supported(req, '2.26'):
                expected_attrs.append("tags")
            expected_attrs = self._view_builder.get_show_expected_attrs(
                                                            expected_attrs)
        instance = common.get_instance(self.compute_api, context,
                                       instance_uuid,
                                       expected_attrs=expected_attrs)
        req.cache_db_instance(instance)
        return instance

    @staticmethod
    def _validate_network_id(net_id, network_uuids):
        """Validates that a requested network id.

        This method performs two checks:

        1. That the network id is in the proper uuid format.
        2. That the network is not a duplicate when using nova-network.

        :param net_id: The network id to validate.
        :param network_uuids: A running list of requested network IDs that have
            passed validation already.
        :raises: webob.exc.HTTPBadRequest if validation fails
        """
        if not uuidutils.is_uuid_like(net_id):
            # NOTE(mriedem): Neutron would allow a network id with a br- prefix
            # back in Folsom so continue to honor that.
            # TODO(mriedem): Need to figure out if this is still a valid case.
            br_uuid = net_id.split('-', 1)[-1]
            if not uuidutils.is_uuid_like(br_uuid):
                msg = _("Bad networks format: network uuid is "
                        "not in proper format (%s)") % net_id
                raise exc.HTTPBadRequest(explanation=msg)

        # duplicate networks are allowed only for neutron v2.0
        if net_id in network_uuids and not utils.is_neutron():
            expl = _("Duplicate networks (%s) are not allowed") % net_id
            raise exc.HTTPBadRequest(explanation=expl)

    def _get_requested_networks(self, requested_networks,
                                supports_device_tagging=False):
        """Create a list of requested networks from the networks attribute."""

        # Starting in the 2.37 microversion, requested_networks is either a
        # list or a string enum with value 'auto' or 'none'. The auto/none
        # values are verified via jsonschema so we don't check them again here.
        if isinstance(requested_networks, six.string_types):
            return objects.NetworkRequestList(
                objects=[objects.NetworkRequest(
                    network_id=requested_networks)])

        networks = []
        network_uuids = []
        for network in requested_networks:
            request = objects.NetworkRequest()
            try:
                # fixed IP address is optional
                # if the fixed IP address is not provided then
                # it will use one of the available IP address from the network
                request.address = network.get('fixed_ip', None)
                request.port_id = network.get('port', None)

                request.tag = network.get('tag', None)
                if request.tag and not supports_device_tagging:
                    msg = _('Network interface tags are not yet supported.')
                    raise exc.HTTPBadRequest(explanation=msg)

                if request.port_id:
                    request.network_id = None
                    if not utils.is_neutron():
                        # port parameter is only for neutron v2.0
                        msg = _("Unknown argument: port")
                        raise exc.HTTPBadRequest(explanation=msg)
                    if request.address is not None:
                        msg = _("Specified Fixed IP '%(addr)s' cannot be used "
                                "with port '%(port)s': the two cannot be "
                                "specified together.") % {
                                    "addr": request.address,
                                    "port": request.port_id}
                        raise exc.HTTPBadRequest(explanation=msg)
                else:
                    request.network_id = network['uuid']
                    self._validate_network_id(
                        request.network_id, network_uuids)
                    network_uuids.append(request.network_id)

                networks.append(request)
            except KeyError as key:
                expl = _('Bad network format: missing %s') % key
                raise exc.HTTPBadRequest(explanation=expl)
            except TypeError:
                expl = _('Bad networks format')
                raise exc.HTTPBadRequest(explanation=expl)

        return objects.NetworkRequestList(objects=networks)

    @extensions.expected_errors(404)
    def show(self, req, id):
        """Returns server details by server id."""
        context = req.environ['nova.context']
        context.can(server_policies.SERVERS % 'show')
        instance = self._get_server(context, req, id, is_detail=True)
        return self._view_builder.show(req, instance)

    @wsgi.response(202)
    @extensions.expected_errors((400, 403, 409))
    @validation.schema(schema_server_create_v20, '2.0', '2.0')
    @validation.schema(schema_server_create, '2.1', '2.18')
    @validation.schema(schema_server_create_v219, '2.19', '2.31')
    @validation.schema(schema_server_create_v232, '2.32', '2.36')
    @validation.schema(schema_server_create_v237, '2.37', '2.41')
    @validation.schema(schema_server_create_v242, '2.42')
    def create(self, req, body):
        """Creates a new server for a given user."""

        context = req.environ['nova.context']
        #取出server的配置
        server_dict = body['server']
        password = self._get_server_admin_password(server_dict)
        #server的名称
        name = common.normalize_name(server_dict['name'])

        #2.19版本中引入了description字段
        if api_version_request.is_supported(req, min_version='2.19'):
            if 'description' in server_dict:
                # This is allowed to be None
                description = server_dict['description']
            else:
                # No default description
                description = None
        else:
            description = name

        # Arguments to be passed to instance create function
        create_kwargs = {}

<<<<<<< HEAD
        # Query extensions which want to manipulate the keyword
        # arguments.
        # NOTE(cyeoh): This is the hook that extensions use
        # to replace the extension specific code below.
        # When the extensions are ported this will also result
        # in some convenience function from this class being
        # moved to the extension
        #如果我们加载了创建时的扩展，我们在这里调用这些扩展的server_create方法
        if list(self.create_extension_manager):
            self.create_extension_manager.map(self._create_extension_point,
                                              server_dict, create_kwargs, body)
=======
        # TODO(alex_xu): This is for back-compatible with stevedore
        # extension interface. But the final goal is that merging
        # all of extended code into ServersController.
        self._create_by_func_list(server_dict, create_kwargs, body)
>>>>>>> 64a2519f

        availability_zone = create_kwargs.pop("availability_zone", None)

        helpers.translate_attributes(helpers.CREATE,
                                     server_dict, create_kwargs)

        target = {
            'project_id': context.project_id,
            'user_id': context.user_id,
            'availability_zone': availability_zone}
        context.can(server_policies.SERVERS % 'create', target)

        # TODO(Shao He, Feng) move this policy check to os-availability-zone
        # extension after refactor it.
        parse_az = self.compute_api.parse_availability_zone
        try:
            availability_zone, host, node = parse_az(context,
                                                     availability_zone)
        except exception.InvalidInput as err:
            raise exc.HTTPBadRequest(explanation=six.text_type(err))
        if host or node:
            context.can(server_policies.SERVERS % 'create:forced_host', {})

        min_compute_version = objects.Service.get_minimum_version(
            nova_context.get_admin_context(), 'nova-compute')
        supports_device_tagging = (min_compute_version >=
                                   DEVICE_TAGGING_MIN_COMPUTE_VERSION)

        block_device_mapping = create_kwargs.get("block_device_mapping")
        # TODO(Shao He, Feng) move this policy check to os-block-device-mapping
        # extension after refactor it.
        if block_device_mapping:
            context.can(server_policies.SERVERS % 'create:attach_volume',
                        target)
            for bdm in block_device_mapping:
                if bdm.get('tag', None) and not supports_device_tagging:
                    msg = _('Block device tags are not yet supported.')
                    raise exc.HTTPBadRequest(explanation=msg)

        image_uuid = self._image_from_req_data(server_dict, create_kwargs)

        # NOTE(cyeoh): Although an extension can set
        # return_reservation_id in order to request that a reservation
        # id be returned to the client instead of the newly created
        # instance information we do not want to pass this parameter
        # to the compute create call which always returns both. We use
        # this flag after the instance create call to determine what
        # to return to the client
        return_reservation_id = create_kwargs.pop('return_reservation_id',
                                                  False)

        requested_networks = server_dict.get('networks', None)

        if requested_networks is not None:
            requested_networks = self._get_requested_networks(
                requested_networks, supports_device_tagging)

        # Skip policy check for 'create:attach_network' if there is no
        # network allocation request.
        if requested_networks and len(requested_networks) and \
                not requested_networks.no_allocate:
            context.can(server_policies.SERVERS % 'create:attach_network',
                        target)

        flavor_id = self._flavor_id_from_req_data(body)
        try:
            inst_type = flavors.get_flavor_by_flavor_id(
                    flavor_id, ctxt=context, read_deleted="no")
            #调用compute_api创建instances
            (instances, resv_id) = self.compute_api.create(context,
                            inst_type,
                            image_uuid,
                            display_name=name,
                            display_description=description,
                            availability_zone=availability_zone,
                            forced_host=host, forced_node=node,
                            metadata=server_dict.get('metadata', {}),
                            admin_password=password,
                            requested_networks=requested_networks,
                            check_server_group_quota=True,
                            **create_kwargs)
        except (exception.QuotaError,
                exception.PortLimitExceeded) as error:
            raise exc.HTTPForbidden(
                explanation=error.format_message())
        except exception.ImageNotFound:
            msg = _("Can not find requested image")
            raise exc.HTTPBadRequest(explanation=msg)
        except exception.KeypairNotFound:
            msg = _("Invalid key_name provided.")
            raise exc.HTTPBadRequest(explanation=msg)
        except exception.ConfigDriveInvalidValue:
            msg = _("Invalid config_drive provided.")
            raise exc.HTTPBadRequest(explanation=msg)
        except exception.ExternalNetworkAttachForbidden as error:
            raise exc.HTTPForbidden(explanation=error.format_message())
        except messaging.RemoteError as err:
            msg = "%(err_type)s: %(err_msg)s" % {'err_type': err.exc_type,
                                                 'err_msg': err.value}
            raise exc.HTTPBadRequest(explanation=msg)
        except UnicodeDecodeError as error:
            msg = "UnicodeError: %s" % error
            raise exc.HTTPBadRequest(explanation=msg)
        except (exception.CPUThreadPolicyConfigurationInvalid,
                exception.ImageNotActive,
                exception.ImageBadRequest,
                exception.ImageNotAuthorized,
                exception.FixedIpNotFoundForAddress,
                exception.FlavorNotFound,
                exception.FlavorDiskTooSmall,
                exception.FlavorMemoryTooSmall,
                exception.InvalidMetadata,
                exception.InvalidRequest,
                exception.InvalidVolume,
                exception.MultiplePortsNotApplicable,
                exception.InvalidFixedIpAndMaxCountRequest,
                exception.InstanceUserDataMalformed,
                exception.InstanceUserDataTooLarge,
                exception.PortNotFound,
                exception.FixedIpAlreadyInUse,
                exception.SecurityGroupNotFound,
                exception.PortRequiresFixedIP,
                exception.NetworkRequiresSubnet,
                exception.NetworkNotFound,
                exception.InvalidBDM,
                exception.InvalidBDMSnapshot,
                exception.InvalidBDMVolume,
                exception.InvalidBDMImage,
                exception.InvalidBDMBootSequence,
                exception.InvalidBDMLocalsLimit,
                exception.InvalidBDMVolumeNotBootable,
                exception.InvalidBDMEphemeralSize,
                exception.InvalidBDMFormat,
                exception.InvalidBDMSwapSize,
                exception.AutoDiskConfigDisabledByImage,
                exception.ImageCPUPinningForbidden,
                exception.ImageCPUThreadPolicyForbidden,
                exception.ImageNUMATopologyIncomplete,
                exception.ImageNUMATopologyForbidden,
                exception.ImageNUMATopologyAsymmetric,
                exception.ImageNUMATopologyCPUOutOfRange,
                exception.ImageNUMATopologyCPUDuplicates,
                exception.ImageNUMATopologyCPUsUnassigned,
                exception.ImageNUMATopologyMemoryOutOfRange,
                exception.InvalidNUMANodesNumber,
                exception.InstanceGroupNotFound,
                exception.MemoryPageSizeInvalid,
                exception.MemoryPageSizeForbidden,
                exception.PciRequestAliasNotDefined,
                exception.RealtimeConfigurationInvalid,
                exception.RealtimeMaskNotFoundOrInvalid,
                exception.SnapshotNotFound,
                exception.UnableToAutoAllocateNetwork) as error:
            raise exc.HTTPBadRequest(explanation=error.format_message())
        except (exception.PortInUse,
                exception.InstanceExists,
                exception.NetworkAmbiguous,
                exception.NoUniqueMatch) as error:
            raise exc.HTTPConflict(explanation=error.format_message())

        # If the caller wanted a reservation_id, return it
        if return_reservation_id:
            return wsgi.ResponseObject({'reservation_id': resv_id})

        req.cache_db_instances(instances)
        server = self._view_builder.create(req, instances[0])

        if CONF.api.enable_instance_password:
            server['server']['adminPass'] = password

        robj = wsgi.ResponseObject(server)

        return self._add_location(robj)

    # NOTE(gmann): Parameter 'req_body' is placed to handle scheduler_hint
    # extension for V2.1. No other extension supposed to use this as
    # it will be removed soon.
    def _create_by_func_list(self, server_dict,
                             create_kwargs, req_body):
        for func in self.server_create_func_list:
            func(server_dict, create_kwargs, req_body)

    def _create_schema(self, create_schema, version):
        for schema_func in self.schema_func_list:
            self._create_schema_by_func(create_schema, version, schema_func)

    def _create_schema_by_func(self, create_schema, version, schema_func):
        schema = schema_func(version)

        if (schema_func.__module__ ==
                'nova.api.openstack.compute.scheduler_hints'):
            # NOTE(oomichi): The request parameter position of scheduler-hint
            # extension is different from the other extensions, so here handles
            # the difference.
            create_schema['properties'].update(schema)
        else:
            create_schema['properties']['server']['properties'].update(schema)

    def _delete(self, context, req, instance_uuid):
        instance = self._get_server(context, req, instance_uuid)
        context.can(server_policies.SERVERS % 'delete',
                    target={'user_id': instance.user_id,
                            'project_id': instance.project_id})
        if CONF.reclaim_instance_interval:
            try:
                self.compute_api.soft_delete(context, instance)
            except exception.InstanceInvalidState:
                # Note(yufang521247): instance which has never been active
                # is not allowed to be soft_deleted. Thus we have to call
                # delete() to clean up the instance.
                self.compute_api.delete(context, instance)
        else:
            self.compute_api.delete(context, instance)

    @extensions.expected_errors((400, 404))
    @validation.schema(schema_server_update_v20, '2.0', '2.0')
    @validation.schema(schema_server_update, '2.1', '2.18')
    @validation.schema(schema_server_update_v219, '2.19')
    def update(self, req, id, body):
        """Update server then pass on to version-specific controller."""

        ctxt = req.environ['nova.context']
        update_dict = {}
        instance = self._get_server(ctxt, req, id, is_detail=True)
        ctxt.can(server_policies.SERVERS % 'update',
                 target={'user_id': instance.user_id,
                         'project_id': instance.project_id})

        server = body['server']

        if 'name' in server:
            update_dict['display_name'] = common.normalize_name(
                server['name'])

        if 'description' in server:
            # This is allowed to be None (remove description)
            update_dict['display_description'] = server['description']

        helpers.translate_attributes(helpers.UPDATE, server, update_dict)

        try:
            instance = self.compute_api.update_instance(ctxt, instance,
                                                        update_dict)
            return self._view_builder.show(req, instance,
                                           extend_address=False)
        except exception.InstanceNotFound:
            msg = _("Instance could not be found")
            raise exc.HTTPNotFound(explanation=msg)

    # NOTE(gmann): Returns 204 for backwards compatibility but should be 202
    # for representing async API as this API just accepts the request and
    # request hypervisor driver to complete the same in async mode.
    @wsgi.response(204)
    @extensions.expected_errors((400, 404, 409))
    @wsgi.action('confirmResize')
    def _action_confirm_resize(self, req, id, body):
        context = req.environ['nova.context']
        context.can(server_policies.SERVERS % 'confirm_resize')
        instance = self._get_server(context, req, id)
        try:
            self.compute_api.confirm_resize(context, instance)
        except exception.InstanceUnknownCell as e:
            raise exc.HTTPNotFound(explanation=e.format_message())
        except exception.MigrationNotFound:
            msg = _("Instance has not been resized.")
            raise exc.HTTPBadRequest(explanation=msg)
        except exception.InstanceIsLocked as e:
            raise exc.HTTPConflict(explanation=e.format_message())
        except exception.InstanceInvalidState as state_error:
            common.raise_http_conflict_for_instance_invalid_state(state_error,
                    'confirmResize', id)

    @wsgi.response(202)
    @extensions.expected_errors((400, 404, 409))
    @wsgi.action('revertResize')
    def _action_revert_resize(self, req, id, body):
        context = req.environ['nova.context']
        context.can(server_policies.SERVERS % 'revert_resize')
        instance = self._get_server(context, req, id)
        try:
            self.compute_api.revert_resize(context, instance)
        except exception.InstanceUnknownCell as e:
            raise exc.HTTPNotFound(explanation=e.format_message())
        except exception.MigrationNotFound:
            msg = _("Instance has not been resized.")
            raise exc.HTTPBadRequest(explanation=msg)
        except exception.FlavorNotFound:
            msg = _("Flavor used by the instance could not be found.")
            raise exc.HTTPBadRequest(explanation=msg)
        except exception.InstanceIsLocked as e:
            raise exc.HTTPConflict(explanation=e.format_message())
        except exception.InstanceInvalidState as state_error:
            common.raise_http_conflict_for_instance_invalid_state(state_error,
                    'revertResize', id)

    @wsgi.response(202)
    @extensions.expected_errors((404, 409))
    @wsgi.action('reboot')
    @validation.schema(schema_servers.reboot)
    def _action_reboot(self, req, id, body):

        reboot_type = body['reboot']['type'].upper()
        context = req.environ['nova.context']
        context.can(server_policies.SERVERS % 'reboot')
        instance = self._get_server(context, req, id)

        try:
            self.compute_api.reboot(context, instance, reboot_type)
        except exception.InstanceIsLocked as e:
            raise exc.HTTPConflict(explanation=e.format_message())
        except exception.InstanceInvalidState as state_error:
            common.raise_http_conflict_for_instance_invalid_state(state_error,
                    'reboot', id)

    def _resize(self, req, instance_id, flavor_id, **kwargs):
        """Begin the resize process with given instance/flavor."""
        context = req.environ["nova.context"]
        instance = self._get_server(context, req, instance_id)
        context.can(server_policies.SERVERS % 'resize',
                    target={'user_id': instance.user_id,
                            'project_id': instance.project_id})

        try:
            self.compute_api.resize(context, instance, flavor_id, **kwargs)
        except exception.InstanceUnknownCell as e:
            raise exc.HTTPNotFound(explanation=e.format_message())
        except exception.QuotaError as error:
            raise exc.HTTPForbidden(
                explanation=error.format_message())
        except exception.InstanceIsLocked as e:
            raise exc.HTTPConflict(explanation=e.format_message())
        except exception.InstanceInvalidState as state_error:
            common.raise_http_conflict_for_instance_invalid_state(state_error,
                    'resize', instance_id)
        except exception.ImageNotAuthorized:
            msg = _("You are not authorized to access the image "
                    "the instance was started with.")
            raise exc.HTTPUnauthorized(explanation=msg)
        except exception.ImageNotFound:
            msg = _("Image that the instance was started "
                    "with could not be found.")
            raise exc.HTTPBadRequest(explanation=msg)
        except (exception.AutoDiskConfigDisabledByImage,
                exception.CannotResizeDisk,
                exception.CannotResizeToSameFlavor,
                exception.FlavorNotFound,
                exception.NoValidHost,
                exception.PciRequestAliasNotDefined) as e:
            raise exc.HTTPBadRequest(explanation=e.format_message())
        except exception.Invalid:
            msg = _("Invalid instance image.")
            raise exc.HTTPBadRequest(explanation=msg)

    @wsgi.response(204)
    @extensions.expected_errors((404, 409))
    def delete(self, req, id):
        """Destroys a server."""
        try:
            self._delete(req.environ['nova.context'], req, id)
        except exception.InstanceNotFound:
            msg = _("Instance could not be found")
            raise exc.HTTPNotFound(explanation=msg)
        except exception.InstanceUnknownCell as e:
            raise exc.HTTPNotFound(explanation=e.format_message())
        except exception.InstanceIsLocked as e:
            raise exc.HTTPConflict(explanation=e.format_message())
        except exception.InstanceInvalidState as state_error:
            common.raise_http_conflict_for_instance_invalid_state(state_error,
                    'delete', id)

    def _image_from_req_data(self, server_dict, create_kwargs):
        """Get image data from the request or raise appropriate
        exceptions.

        The field imageRef is mandatory when no block devices have been
        defined and must be a proper uuid when present.
        """
        image_href = server_dict.get('imageRef')

        if not image_href and create_kwargs.get('block_device_mapping'):
            return ''
        elif image_href:
            return image_href
        else:
            msg = _("Missing imageRef attribute")
            raise exc.HTTPBadRequest(explanation=msg)

    def _flavor_id_from_req_data(self, data):
        flavor_ref = data['server']['flavorRef']
        return common.get_id_from_href(flavor_ref)

    @wsgi.response(202)
    @extensions.expected_errors((400, 401, 403, 404, 409))
    @wsgi.action('resize')
    @validation.schema(schema_servers.resize)
    def _action_resize(self, req, id, body):
        """Resizes a given instance to the flavor size requested."""
        resize_dict = body['resize']
        flavor_ref = str(resize_dict["flavorRef"])

        kwargs = {}
        helpers.translate_attributes(helpers.RESIZE, resize_dict, kwargs)

        self._resize(req, id, flavor_ref, **kwargs)

    @wsgi.response(202)
    @extensions.expected_errors((400, 403, 404, 409))
    @wsgi.action('rebuild')
    @validation.schema(schema_server_rebuild_v20, '2.0', '2.0')
    @validation.schema(schema_server_rebuild, '2.1', '2.18')
    @validation.schema(schema_server_rebuild_v219, '2.19')
    def _action_rebuild(self, req, id, body):
        """Rebuild an instance with the given attributes."""
        rebuild_dict = body['rebuild']

        image_href = rebuild_dict["imageRef"]

        password = self._get_server_admin_password(rebuild_dict)

        context = req.environ['nova.context']
        instance = self._get_server(context, req, id)
        context.can(server_policies.SERVERS % 'rebuild',
                    target={'user_id': instance.user_id,
                            'project_id': instance.project_id})
        attr_map = {
            'name': 'display_name',
            'description': 'display_description',
            'metadata': 'metadata',
        }

        kwargs = {}

        helpers.translate_attributes(helpers.REBUILD, rebuild_dict, kwargs)

        for request_attribute, instance_attribute in attr_map.items():
            try:
                if request_attribute == 'name':
                    kwargs[instance_attribute] = common.normalize_name(
                        rebuild_dict[request_attribute])
                else:
                    kwargs[instance_attribute] = rebuild_dict[
                        request_attribute]
            except (KeyError, TypeError):
                pass

        try:
            self.compute_api.rebuild(context,
                                     instance,
                                     image_href,
                                     password,
                                     **kwargs)
        except exception.InstanceIsLocked as e:
            raise exc.HTTPConflict(explanation=e.format_message())
        except exception.InstanceInvalidState as state_error:
            common.raise_http_conflict_for_instance_invalid_state(state_error,
                    'rebuild', id)
        except exception.InstanceNotFound:
            msg = _("Instance could not be found")
            raise exc.HTTPNotFound(explanation=msg)
        except exception.InstanceUnknownCell as e:
            raise exc.HTTPNotFound(explanation=e.format_message())
        except exception.ImageNotFound:
            msg = _("Cannot find image for rebuild")
            raise exc.HTTPBadRequest(explanation=msg)
        except exception.QuotaError as error:
            raise exc.HTTPForbidden(explanation=error.format_message())
        except (exception.ImageNotActive,
                exception.FlavorDiskTooSmall,
                exception.FlavorMemoryTooSmall,
                exception.InvalidMetadata,
                exception.AutoDiskConfigDisabledByImage) as error:
            raise exc.HTTPBadRequest(explanation=error.format_message())

        instance = self._get_server(context, req, id, is_detail=True)

        view = self._view_builder.show(req, instance, extend_address=False)

        # Add on the admin_password attribute since the view doesn't do it
        # unless instance passwords are disabled
        if CONF.api.enable_instance_password:
            view['server']['adminPass'] = password

        robj = wsgi.ResponseObject(view)
        return self._add_location(robj)

    @wsgi.response(202)
    @extensions.expected_errors((400, 403, 404, 409))
    @wsgi.action('createImage')
    @common.check_snapshots_enabled
    @validation.schema(schema_servers.create_image, '2.0', '2.0')
    @validation.schema(schema_servers.create_image, '2.1')
    def _action_create_image(self, req, id, body):
        """Snapshot a server instance."""
        context = req.environ['nova.context']
        context.can(server_policies.SERVERS % 'create_image')

        entity = body["createImage"]
        image_name = common.normalize_name(entity["name"])
        metadata = entity.get('metadata', {})

        # Starting from microversion 2.39 we don't check quotas on createImage
        if api_version_request.is_supported(
                req, max_version=
                api_version_request.MAX_IMAGE_META_PROXY_API_VERSION):
            common.check_img_metadata_properties_quota(context, metadata)

        instance = self._get_server(context, req, id)

        bdms = objects.BlockDeviceMappingList.get_by_instance_uuid(
                    context, instance.uuid)

        try:
            if compute_utils.is_volume_backed_instance(context, instance,
                                                          bdms):
                context.can(server_policies.SERVERS %
                    'create_image:allow_volume_backed')
                image = self.compute_api.snapshot_volume_backed(
                                                       context,
                                                       instance,
                                                       image_name,
                                                       extra_properties=
                                                       metadata)
            else:
                image = self.compute_api.snapshot(context,
                                                  instance,
                                                  image_name,
                                                  extra_properties=metadata)
        except exception.InstanceUnknownCell as e:
            raise exc.HTTPNotFound(explanation=e.format_message())
        except exception.InstanceInvalidState as state_error:
            common.raise_http_conflict_for_instance_invalid_state(state_error,
                        'createImage', id)
        except exception.Invalid as err:
            raise exc.HTTPBadRequest(explanation=err.format_message())
        except exception.OverQuota as e:
            raise exc.HTTPForbidden(explanation=e.format_message())

        # Starting with microversion 2.45 we return a response body containing
        # the snapshot image id without the Location header.
        if api_version_request.is_supported(req, '2.45'):
            return {'image_id': image['id']}

        # build location of newly-created image entity
        image_id = str(image['id'])
        image_ref = glance.generate_image_url(image_id)

        resp = webob.Response(status_int=202)
        resp.headers['Location'] = image_ref
        return resp

    def _get_server_admin_password(self, server):
        """Determine the admin password for a server on creation."""
        if 'adminPass' in server:
            password = server['adminPass']
        else:
            password = utils.generate_password()
        return password

    def _get_server_search_options(self, req):
        """Return server search options allowed by non-admin."""
        opt_list = ('reservation_id', 'name', 'status', 'image', 'flavor',
                    'ip', 'changes-since', 'all_tenants')
        if api_version_request.is_supported(req, min_version='2.5'):
            opt_list += ('ip6',)
        if api_version_request.is_supported(req, min_version='2.26'):
            opt_list += TAG_SEARCH_FILTERS
        return opt_list

    def _get_instance(self, context, instance_uuid):
        try:
            attrs = ['system_metadata', 'metadata']
            if not CONF.cells.enable:
                # NOTE(danms): We can't target a cell database if we're
                # in cellsv1 otherwise we'll short-circuit the replication.
                mapping = objects.InstanceMapping.get_by_instance_uuid(
                    context, instance_uuid)
                nova_context.set_target_cell(context, mapping.cell_mapping)
            return objects.Instance.get_by_uuid(
                context, instance_uuid, expected_attrs=attrs)
        except (exception.InstanceNotFound,
                exception.InstanceMappingNotFound) as e:
            raise webob.exc.HTTPNotFound(explanation=e.format_message())

    @wsgi.response(202)
    @extensions.expected_errors((404, 409))
    @wsgi.action('os-start')
    def _start_server(self, req, id, body):
        """Start an instance."""
        context = req.environ['nova.context']
        instance = self._get_instance(context, id)
        context.can(server_policies.SERVERS % 'start', instance)
        try:
            self.compute_api.start(context, instance)
        except (exception.InstanceNotReady, exception.InstanceIsLocked) as e:
            raise webob.exc.HTTPConflict(explanation=e.format_message())
        except exception.InstanceUnknownCell as e:
            raise exc.HTTPNotFound(explanation=e.format_message())
        except exception.InstanceInvalidState as state_error:
            common.raise_http_conflict_for_instance_invalid_state(state_error,
                'start', id)

    @wsgi.response(202)
    @extensions.expected_errors((404, 409))
    @wsgi.action('os-stop')
    def _stop_server(self, req, id, body):
        """Stop an instance."""
        context = req.environ['nova.context']
        instance = self._get_instance(context, id)
        context.can(server_policies.SERVERS % 'stop',
                    target={'user_id': instance.user_id,
                            'project_id': instance.project_id})
        try:
            self.compute_api.stop(context, instance)
        except (exception.InstanceNotReady, exception.InstanceIsLocked) as e:
            raise webob.exc.HTTPConflict(explanation=e.format_message())
        except exception.InstanceUnknownCell as e:
            raise exc.HTTPNotFound(explanation=e.format_message())
        except exception.InstanceInvalidState as state_error:
            common.raise_http_conflict_for_instance_invalid_state(state_error,
                'stop', id)

    @wsgi.Controller.api_version("2.17")
    @wsgi.response(202)
    @extensions.expected_errors((400, 404, 409))
    @wsgi.action('trigger_crash_dump')
    @validation.schema(schema_servers.trigger_crash_dump)
    def _action_trigger_crash_dump(self, req, id, body):
        """Trigger crash dump in an instance"""
        context = req.environ['nova.context']
        instance = self._get_instance(context, id)
        context.can(server_policies.SERVERS % 'trigger_crash_dump',
                    target={'user_id': instance.user_id,
                            'project_id': instance.project_id})
        try:
            self.compute_api.trigger_crash_dump(context, instance)
        except (exception.InstanceNotReady, exception.InstanceIsLocked) as e:
            raise webob.exc.HTTPConflict(explanation=e.format_message())
        except exception.InstanceInvalidState as state_error:
            common.raise_http_conflict_for_instance_invalid_state(state_error,
                'trigger_crash_dump', id)
        except exception.TriggerCrashDumpNotSupported as e:
            raise webob.exc.HTTPBadRequest(explanation=e.format_message())


def remove_invalid_options(context, search_options, allowed_search_options):
    """Remove search options that are not valid for non-admin API/context."""
    if context.is_admin:
        # Only remove parameters for sorting and pagination
        for key in ('sort_key', 'sort_dir', 'limit', 'marker'):
            search_options.pop(key, None)
        return
    # Otherwise, strip out all unknown options
    unknown_options = [opt for opt in search_options
                        if opt not in allowed_search_options]
    if unknown_options:
        LOG.debug("Removing options '%s' from query",
                  ", ".join(unknown_options))
        for opt in unknown_options:
            search_options.pop(opt, None)


def remove_invalid_sort_keys(context, sort_keys, sort_dirs,
                             blacklist, admin_only_fields):
    key_list = copy.deepcopy(sort_keys)
    for key in key_list:
        # NOTE(Kevin Zheng): We are intend to remove the sort_key
        # in the blacklist and its' corresponding sort_dir, since
        # the sort_key and sort_dir are not strict to be provide
        # in pairs in the current implement, sort_dirs could be
        # less than sort_keys, in order to avoid IndexError, we
        # only pop sort_dir when number of sort_dirs is no less
        # than the sort_key index.
        if key in blacklist:
            if len(sort_dirs) > sort_keys.index(key):
                sort_dirs.pop(sort_keys.index(key))
            sort_keys.pop(sort_keys.index(key))
        elif key in admin_only_fields and not context.is_admin:
            msg = _("Only administrators can sort servers "
                    "by %s") % key
            raise exc.HTTPForbidden(explanation=msg)

    return sort_keys, sort_dirs<|MERGE_RESOLUTION|>--- conflicted
+++ resolved
@@ -134,49 +134,6 @@
         #实现api的转换，实现扩展的调用，检查配置的权限）
         self.compute_api = compute.API()
 
-<<<<<<< HEAD
-        # Look for implementation of extension point of server creation
-        #装载nova.api.v21.extensions.server.create命名空间下的扩展，它们将被加
-        #载及实例化至self.extension_info
-        self.create_extension_manager = \
-          stevedore.enabled.EnabledExtensionManager(
-              namespace=self.EXTENSION_CREATE_NAMESPACE,
-              check_func=_check_load_extension('server_create'),
-              invoke_on_load=True,
-              invoke_kwds={"extension_info": self.extension_info},
-              propagate_map_exceptions=True)
-        if not list(self.create_extension_manager):
-            LOG.debug("Did not find any server create extensions")
-
-        # Look for API schema of server create extension
-        self.create_schema_manager = \
-            stevedore.enabled.EnabledExtensionManager(
-                namespace=self.EXTENSION_CREATE_NAMESPACE,
-                check_func=_check_load_extension('get_server_create_schema'),
-                invoke_on_load=True,
-                invoke_kwds={"extension_info": self.extension_info},
-                propagate_map_exceptions=True)
-        if list(self.create_schema_manager):
-            self.create_schema_manager.map(self._create_extension_schema,
-                                           self.schema_server_create_v242,
-                                           '2.42')
-            self.create_schema_manager.map(self._create_extension_schema,
-                                           self.schema_server_create_v237,
-                                           '2.37')
-            self.create_schema_manager.map(self._create_extension_schema,
-                                           self.schema_server_create_v232,
-                                          '2.32')
-            self.create_schema_manager.map(self._create_extension_schema,
-                                           self.schema_server_create_v219,
-                                          '2.19')
-            self.create_schema_manager.map(self._create_extension_schema,
-                                           self.schema_server_create, '2.1')
-            self.create_schema_manager.map(self._create_extension_schema,
-                                           self.schema_server_create_v20,
-                                           '2.0')
-        else:
-            LOG.debug("Did not find any server create schemas")
-=======
         # TODO(alex_xu): The final goal is that merging all of
         # extended json-schema into server main json-schema.
         self._create_schema(self.schema_server_create_v242, '2.42')
@@ -185,7 +142,6 @@
         self._create_schema(self.schema_server_create_v219, '2.19')
         self._create_schema(self.schema_server_create, '2.1')
         self._create_schema(self.schema_server_create_v20, '2.0')
->>>>>>> 64a2519f
 
     @extensions.expected_errors((400, 403))
     @validation.query_schema(schema_servers.query_params_v226, '2.26')
@@ -516,24 +472,10 @@
         # Arguments to be passed to instance create function
         create_kwargs = {}
 
-<<<<<<< HEAD
-        # Query extensions which want to manipulate the keyword
-        # arguments.
-        # NOTE(cyeoh): This is the hook that extensions use
-        # to replace the extension specific code below.
-        # When the extensions are ported this will also result
-        # in some convenience function from this class being
-        # moved to the extension
-        #如果我们加载了创建时的扩展，我们在这里调用这些扩展的server_create方法
-        if list(self.create_extension_manager):
-            self.create_extension_manager.map(self._create_extension_point,
-                                              server_dict, create_kwargs, body)
-=======
         # TODO(alex_xu): This is for back-compatible with stevedore
         # extension interface. But the final goal is that merging
         # all of extended code into ServersController.
         self._create_by_func_list(server_dict, create_kwargs, body)
->>>>>>> 64a2519f
 
         availability_zone = create_kwargs.pop("availability_zone", None)
 
