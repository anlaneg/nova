--- conflicted
+++ resolved
@@ -14,34 +14,8 @@
 #    License for the specific language governing permissions and limitations
 #    under the License.
 
-<<<<<<< HEAD
-"""
-WSGI middleware for OpenStack Compute API.
-"""
-
-import nova.api.openstack
-from nova.api.openstack.compute import extension_info
-
-
-class APIRouterV21(nova.api.openstack.APIRouterV21):
-    """Routes requests on the OpenStack API to the appropriate controller
-    and method.
-    """
-    def __init__(self):
-        self._loaded_extension_info = extension_info.LoadedExtensionInfo()
-        super(APIRouterV21, self).__init__()
-
-    #注册扩展信息(底层类将此函数实现为空）
-    def _register_extension(self, ext):
-        return self.loaded_extension_info.register_extension(ext.obj)
-
-    @property
-    def loaded_extension_info(self):
-        return self._loaded_extension_info
-=======
 # The APIRouterV21 moves down to the 'nova.api.openstack.compute.routes' for
 # circle reference problem. Import the APIRouterV21 is for the api-paste.ini
 # works correctly without modification. We still looking for a chance to move
 # the APIRouterV21 back to here after cleanups.
-from nova.api.openstack.compute.routes import APIRouterV21  # noqa
->>>>>>> 64a2519f
+from nova.api.openstack.compute.routes import APIRouterV21  # noqa