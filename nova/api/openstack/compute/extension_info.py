# Copyright 2013 IBM Corp.
#
#    Licensed under the Apache License, Version 2.0 (the "License"); you may
#    not use this file except in compliance with the License. You may obtain
#    a copy of the License at
#
#         http://www.apache.org/licenses/LICENSE-2.0
#
#    Unless required by applicable law or agreed to in writing, software
#    distributed under the License is distributed on an "AS IS" BASIS, WITHOUT
#    WARRANTIES OR CONDITIONS OF ANY KIND, either express or implied. See the
#    License for the specific language governing permissions and limitations
#    under the License.

import webob.exc

from nova.api.openstack import wsgi
from nova.policies import extensions as ext_policies


EXTENSION_LIST = [
    {
        "alias": "NMN",
        "description": "Multiple network support.",
        "links": [],
        "name": "Multinic",
        "namespace": "http://docs.openstack.org/compute/ext/fake_xml",
        "updated": "2014-12-03T00:00:00Z"
    },
    {
        "alias": "OS-DCF",
        "description": "Disk Management Extension.",
        "links": [],
        "name": "DiskConfig",
        "namespace": "http://docs.openstack.org/compute/ext/fake_xml",
        "updated": "2014-12-03T00:00:00Z"
    },
    {
        "alias": "OS-EXT-AZ",
        "description": "Extended Availability Zone support.",
        "links": [],
        "name": "ExtendedAvailabilityZone",
        "namespace": "http://docs.openstack.org/compute/ext/fake_xml",
        "updated": "2014-12-03T00:00:00Z"
    },
    {
        "alias": "OS-EXT-IMG-SIZE",
        "description": "Adds image size to image listings.",
        "links": [],
        "name": "ImageSize",
        "namespace": "http://docs.openstack.org/compute/ext/fake_xml",
        "updated": "2014-12-03T00:00:00Z"
    },
    {
        "alias": "OS-EXT-IPS",
        "description": "Adds type parameter to the ip list.",
        "links": [],
        "name": "ExtendedIps",
        "namespace": "http://docs.openstack.org/compute/ext/fake_xml",
        "updated": "2014-12-03T00:00:00Z"
    },
    {
        "alias": "OS-EXT-IPS-MAC",
        "description": "Adds mac address parameter to the ip list.",
        "links": [],
        "name": "ExtendedIpsMac",
        "namespace": "http://docs.openstack.org/compute/ext/fake_xml",
        "updated": "2014-12-03T00:00:00Z"
    },
    {
        "alias": "OS-EXT-SRV-ATTR",
        "description": "Extended Server Attributes support.",
        "links": [],
        "name": "ExtendedServerAttributes",
        "namespace": "http://docs.openstack.org/compute/ext/fake_xml",
        "updated": "2014-12-03T00:00:00Z"
    },
    {
        "alias": "OS-EXT-STS",
        "description": "Extended Status support.",
        "links": [],
        "name": "ExtendedStatus",
        "namespace": "http://docs.openstack.org/compute/ext/fake_xml",
        "updated": "2014-12-03T00:00:00Z"
    },
    {
        "alias": "OS-FLV-DISABLED",
        "description": "Support to show the disabled status of a flavor.",
        "links": [],
        "name": "FlavorDisabled",
        "namespace": "http://docs.openstack.org/compute/ext/fake_xml",
        "updated": "2014-12-03T00:00:00Z"
    },
    {
        "alias": "OS-FLV-EXT-DATA",
        "description": "Provide additional data for flavors.",
        "links": [],
        "name": "FlavorExtraData",
        "namespace": "http://docs.openstack.org/compute/ext/fake_xml",
        "updated": "2014-12-03T00:00:00Z"
    },
    {
        "alias": "OS-SCH-HNT",
        "description": "Pass arbitrary key/value pairs to the scheduler.",
        "links": [],
        "name": "SchedulerHints",
        "namespace": "http://docs.openstack.org/compute/ext/fake_xml",
        "updated": "2014-12-03T00:00:00Z"
    },
    {
        "alias": "OS-SRV-USG",
        "description": "Adds launched_at and terminated_at on Servers.",
        "links": [],
        "name": "ServerUsage",
        "namespace": "http://docs.openstack.org/compute/ext/fake_xml",
        "updated": "2014-12-03T00:00:00Z"
    },
    {
        "alias": "os-access-ips",
        "description": "Access IPs support.",
        "links": [],
        "name": "AccessIPs",
        "namespace": "http://docs.openstack.org/compute/ext/fake_xml",
        "updated": "2014-12-03T00:00:00Z"
    },
    {
        "alias": "os-admin-actions",
        "description": "Enable admin-only server actions\n\n    "
                       "Actions include: resetNetwork, injectNetworkInfo, "
                        "os-resetState\n    ",
        "links": [],
        "name": "AdminActions",
        "namespace": "http://docs.openstack.org/compute/ext/fake_xml",
        "updated": "2014-12-03T00:00:00Z"
    },
    {
        "alias": "os-admin-password",
        "description": "Admin password management support.",
        "links": [],
        "name": "AdminPassword",
        "namespace": "http://docs.openstack.org/compute/ext/fake_xml",
        "updated": "2014-12-03T00:00:00Z"
    },
    {
        "alias": "os-agents",
        "description": "Agents support.",
        "links": [],
        "name": "Agents",
        "namespace": "http://docs.openstack.org/compute/ext/fake_xml",
        "updated": "2014-12-03T00:00:00Z"
    },
    {
        "alias": "os-aggregates",
        "description": "Admin-only aggregate administration.",
        "links": [],
        "name": "Aggregates",
        "namespace": "http://docs.openstack.org/compute/ext/fake_xml",
        "updated": "2014-12-03T00:00:00Z"
    },
    {
        "alias": "os-assisted-volume-snapshots",
        "description": "Assisted volume snapshots.",
        "links": [],
        "name": "AssistedVolumeSnapshots",
        "namespace": "http://docs.openstack.org/compute/ext/fake_xml",
        "updated": "2014-12-03T00:00:00Z"
    },
    {
        "alias": "os-attach-interfaces",
        "description": "Attach interface support.",
        "links": [],
        "name": "AttachInterfaces",
        "namespace": "http://docs.openstack.org/compute/ext/fake_xml",
        "updated": "2014-12-03T00:00:00Z"
    },
    {
        "alias": "os-availability-zone",
        "description": "1. Add availability_zone to the Create Server "
                       "API.\n       2. Add availability zones "
                       "describing.\n    ",
        "links": [],
        "name": "AvailabilityZone",
        "namespace": "http://docs.openstack.org/compute/ext/fake_xml",
        "updated": "2014-12-03T00:00:00Z"
    },
    {
        "alias": "os-baremetal-ext-status",
        "description": "Add extended status in Baremetal Nodes v2 API.",
        "links": [],
        "name": "BareMetalExtStatus",
        "namespace": "http://docs.openstack.org/compute/ext/fake_xml",
        "updated": "2014-12-03T00:00:00Z"
    },
    {
        "alias": "os-baremetal-nodes",
        "description": "Admin-only bare-metal node administration.",
        "links": [],
        "name": "BareMetalNodes",
        "namespace": "http://docs.openstack.org/compute/ext/fake_xml",
        "updated": "2014-12-03T00:00:00Z"
    },
    {
        "alias": "os-block-device-mapping",
        "description": "Block device mapping boot support.",
        "links": [],
        "name": "BlockDeviceMapping",
        "namespace": "http://docs.openstack.org/compute/ext/fake_xml",
        "updated": "2014-12-03T00:00:00Z"
    },
    {
        "alias": "os-block-device-mapping-v2-boot",
        "description": "Allow boot with the new BDM data format.",
        "links": [],
        "name": "BlockDeviceMappingV2Boot",
        "namespace": "http://docs.openstack.org/compute/ext/fake_xml",
        "updated": "2014-12-03T00:00:00Z"
    },
    {
        "alias": "os-cell-capacities",
        "description": "Adding functionality to get cell capacities.",
        "links": [],
        "name": "CellCapacities",
        "namespace": "http://docs.openstack.org/compute/ext/fake_xml",
        "updated": "2014-12-03T00:00:00Z"
    },
    {
        "alias": "os-cells",
        "description": "Enables cells-related functionality such as adding "
                       "neighbor cells,\n    listing neighbor cells, "
                       "and getting the capabilities of the local cell.\n    ",
        "links": [],
        "name": "Cells",
        "namespace": "http://docs.openstack.org/compute/ext/fake_xml",
        "updated": "2014-12-03T00:00:00Z"
    },
    {
        "alias": "os-certificates",
        "description": "Certificates support.",
        "links": [],
        "name": "Certificates",
        "namespace": "http://docs.openstack.org/compute/ext/fake_xml",
        "updated": "2014-12-03T00:00:00Z"
    },
    {
        "alias": "os-cloudpipe",
        "description": "Adds actions to create cloudpipe instances.\n\n    "
                       "When running with the Vlan network mode, you need a "
                       "mechanism to route\n    from the public Internet to "
                       "your vlans.  This mechanism is known as a\n    "
                       "cloudpipe.\n\n    At the time of creating this class, "
                       "only OpenVPN is supported.  Support for\n    a SSH "
                       "Bastion host is forthcoming.\n    ",
        "links": [],
        "name": "Cloudpipe",
        "namespace": "http://docs.openstack.org/compute/ext/fake_xml",
        "updated": "2014-12-03T00:00:00Z"
    },
    {
        "alias": "os-cloudpipe-update",
        "description": "Adds the ability to set the vpn ip/port for cloudpipe "
                       "instances.",
        "links": [],
        "name": "CloudpipeUpdate",
        "namespace": "http://docs.openstack.org/compute/ext/fake_xml",
        "updated": "2014-12-03T00:00:00Z"
    },
    {
        "alias": "os-config-drive",
        "description": "Config Drive Extension.",
        "links": [],
        "name": "ConfigDrive",
        "namespace": "http://docs.openstack.org/compute/ext/fake_xml",
        "updated": "2014-12-03T00:00:00Z"
    },
    {
        "alias": "os-console-auth-tokens",
        "description": "Console token authentication support.",
        "links": [],
        "name": "ConsoleAuthTokens",
        "namespace": "http://docs.openstack.org/compute/ext/fake_xml",
        "updated": "2014-12-03T00:00:00Z"
    },
    {
        "alias": "os-console-output",
        "description": "Console log output support, with tailing ability.",
        "links": [],
        "name": "ConsoleOutput",
        "namespace": "http://docs.openstack.org/compute/ext/fake_xml",
        "updated": "2014-12-03T00:00:00Z"
    },
    {
        "alias": "os-consoles",
        "description": "Interactive Console support.",
        "links": [],
        "name": "Consoles",
        "namespace": "http://docs.openstack.org/compute/ext/fake_xml",
        "updated": "2014-12-03T00:00:00Z"
    },
    {
        "alias": "os-create-backup",
        "description": "Create a backup of a server.",
        "links": [],
        "name": "CreateBackup",
        "namespace": "http://docs.openstack.org/compute/ext/fake_xml",
        "updated": "2014-12-03T00:00:00Z"
    },
    {
        "alias": "os-create-server-ext",
        "description": "Extended support to the Create Server v1.1 API.",
        "links": [],
        "name": "Createserverext",
        "namespace": "http://docs.openstack.org/compute/ext/fake_xml",
        "updated": "2014-12-03T00:00:00Z"
    },
    {
        "alias": "os-deferred-delete",
        "description": "Instance deferred delete.",
        "links": [],
        "name": "DeferredDelete",
        "namespace": "http://docs.openstack.org/compute/ext/fake_xml",
        "updated": "2014-12-03T00:00:00Z"
    },
    {
        "alias": "os-evacuate",
        "description": "Enables server evacuation.",
        "links": [],
        "name": "Evacuate",
        "namespace": "http://docs.openstack.org/compute/ext/fake_xml",
        "updated": "2014-12-03T00:00:00Z"
    },
    {
        "alias": "os-extended-evacuate-find-host",
        "description": "Enables server evacuation without target host. "
                       "Scheduler will select one to target.",
        "links": [],
        "name": "ExtendedEvacuateFindHost",
        "namespace": "http://docs.openstack.org/compute/ext/fake_xml",
        "updated": "2014-12-03T00:00:00Z"
    },
    {
        "alias": "os-extended-floating-ips",
        "description": "Adds optional fixed_address to the add floating IP "
                       "command.",
        "links": [],
        "name": "ExtendedFloatingIps",
        "namespace": "http://docs.openstack.org/compute/ext/fake_xml",
        "updated": "2014-12-03T00:00:00Z"
    },
    {
        "alias": "os-extended-hypervisors",
        "description": "Extended hypervisors support.",
        "links": [],
        "name": "ExtendedHypervisors",
        "namespace": "http://docs.openstack.org/compute/ext/fake_xml",
        "updated": "2014-12-03T00:00:00Z"
    },
    {
        "alias": "os-extended-networks",
        "description": "Adds additional fields to networks.",
        "links": [],
        "name": "ExtendedNetworks",
        "namespace": "http://docs.openstack.org/compute/ext/fake_xml",
        "updated": "2014-12-03T00:00:00Z"
    },
    {
        "alias": "os-extended-quotas",
        "description": "Adds ability for admins to delete quota and "
                       "optionally force the update Quota command.",
        "links": [],
        "name": "ExtendedQuotas",
        "namespace": "http://docs.openstack.org/compute/ext/fake_xml",
        "updated": "2014-12-03T00:00:00Z"
    },
    {
        "alias": "os-extended-rescue-with-image",
        "description": "Allow the user to specify the image to use for "
                       "rescue.",
        "links": [],
        "name": "ExtendedRescueWithImage",
        "namespace": "http://docs.openstack.org/compute/ext/fake_xml",
        "updated": "2014-12-03T00:00:00Z"
    },
    {
        "alias": "os-extended-services",
        "description": "Extended services support.",
        "links": [],
        "name": "ExtendedServices",
        "namespace": "http://docs.openstack.org/compute/ext/fake_xml",
        "updated": "2014-12-03T00:00:00Z"
    },
    {
        "alias": "os-extended-services-delete",
        "description": "Extended services deletion support.",
        "links": [],
        "name": "ExtendedServicesDelete",
        "namespace": "http://docs.openstack.org/compute/ext/fake_xml",
        "updated": "2014-12-03T00:00:00Z"
    },
    {
        "alias": "os-extended-status",
        "description": "Extended Status support.",
        "links": [],
        "name": "ExtendedStatus",
        "namespace": "http://docs.openstack.org/compute/ext/fake_xml",
        "updated": "2014-12-03T00:00:00Z"
    },
    {
        "alias": "os-extended-volumes",
        "description": "Extended Volumes support.",
        "links": [],
        "name": "ExtendedVolumes",
        "namespace": "http://docs.openstack.org/compute/ext/fake_xml",
        "updated": "2014-12-03T00:00:00Z"
    },
    {
        "alias": "os-fixed-ips",
        "description": "Fixed IPs support.",
        "links": [],
        "name": "FixedIPs",
        "namespace": "http://docs.openstack.org/compute/ext/fake_xml",
        "updated": "2014-12-03T00:00:00Z"
    },
    {
        "alias": "os-flavor-access",
        "description": "Flavor access support.",
        "links": [],
        "name": "FlavorAccess",
        "namespace": "http://docs.openstack.org/compute/ext/fake_xml",
        "updated": "2014-12-03T00:00:00Z"
    },
    {
        "alias": "os-flavor-extra-specs",
        "description": "Flavors extra specs support.",
        "links": [],
        "name": "FlavorExtraSpecs",
        "namespace": "http://docs.openstack.org/compute/ext/fake_xml",
        "updated": "2014-12-03T00:00:00Z"
    },
    {
        "alias": "os-flavor-manage",
        "description": "Flavor create/delete API support.",
        "links": [],
        "name": "FlavorManage",
        "namespace": "http://docs.openstack.org/compute/ext/fake_xml",
        "updated": "2014-12-03T00:00:00Z"
    },
    {
        "alias": "os-flavor-rxtx",
        "description": "Support to show the rxtx status of a flavor.",
        "links": [],
        "name": "FlavorRxtx",
        "namespace": "http://docs.openstack.org/compute/ext/fake_xml",
        "updated": "2014-12-03T00:00:00Z"
    },
    {
        "alias": "os-flavor-swap",
        "description": "Support to show the swap status of a flavor.",
        "links": [],
        "name": "FlavorSwap",
        "namespace": "http://docs.openstack.org/compute/ext/fake_xml",
        "updated": "2014-12-03T00:00:00Z"
    },
    {
        "alias": "os-floating-ip-dns",
        "description": "Floating IP DNS support.",
        "links": [],
        "name": "FloatingIpDns",
        "namespace": "http://docs.openstack.org/compute/ext/fake_xml",
        "updated": "2014-12-03T00:00:00Z"
    },
    {
        "alias": "os-floating-ip-pools",
        "description": "Floating IPs support.",
        "links": [],
        "name": "FloatingIpPools",
        "namespace": "http://docs.openstack.org/compute/ext/fake_xml",
        "updated": "2014-12-03T00:00:00Z"
    },
    {
        "alias": "os-floating-ips",
        "description": "Floating IPs support.",
        "links": [],
        "name": "FloatingIps",
        "namespace": "http://docs.openstack.org/compute/ext/fake_xml",
        "updated": "2014-12-03T00:00:00Z"
    },
    {
        "alias": "os-floating-ips-bulk",
        "description": "Bulk handling of Floating IPs.",
        "links": [],
        "name": "FloatingIpsBulk",
        "namespace": "http://docs.openstack.org/compute/ext/fake_xml",
        "updated": "2014-12-03T00:00:00Z"
    },
    {
        "alias": "os-fping",
        "description": "Fping Management Extension.",
        "links": [],
        "name": "Fping",
        "namespace": "http://docs.openstack.org/compute/ext/fake_xml",
        "updated": "2014-12-03T00:00:00Z"
    },
    {
        "alias": "os-hide-server-addresses",
        "description": "Support hiding server addresses in certain states.",
        "links": [],
        "name": "HideServerAddresses",
        "namespace": "http://docs.openstack.org/compute/ext/fake_xml",
        "updated": "2014-12-03T00:00:00Z"
    },
    {
        "alias": "os-hosts",
        "description": "Admin-only host administration.",
        "links": [],
        "name": "Hosts",
        "namespace": "http://docs.openstack.org/compute/ext/fake_xml",
        "updated": "2014-12-03T00:00:00Z"
    },
    {
        "alias": "os-hypervisor-status",
        "description": "Show hypervisor status.",
        "links": [],
        "name": "HypervisorStatus",
        "namespace": "http://docs.openstack.org/compute/ext/fake_xml",
        "updated": "2014-12-03T00:00:00Z"
    },
    {
        "alias": "os-hypervisors",
        "description": "Admin-only hypervisor administration.",
        "links": [],
        "name": "Hypervisors",
        "namespace": "http://docs.openstack.org/compute/ext/fake_xml",
        "updated": "2014-12-03T00:00:00Z"
    },
    {
        "alias": "os-instance-actions",
        "description": "View a log of actions and events taken on an "
                       "instance.",
        "links": [],
        "name": "InstanceActions",
        "namespace": "http://docs.openstack.org/compute/ext/fake_xml",
        "updated": "2014-12-03T00:00:00Z"
    },
    {
        "alias": "os-instance_usage_audit_log",
        "description": "Admin-only Task Log Monitoring.",
        "links": [],
        "name": "OSInstanceUsageAuditLog",
        "namespace": "http://docs.openstack.org/compute/ext/fake_xml",
        "updated": "2014-12-03T00:00:00Z"
    },
    {
        "alias": "os-keypairs",
        "description": "Keypair Support.",
        "links": [],
        "name": "Keypairs",
        "namespace": "http://docs.openstack.org/compute/ext/fake_xml",
        "updated": "2014-12-03T00:00:00Z"
    },
    {
        "alias": "os-lock-server",
        "description": "Enable lock/unlock server actions.",
        "links": [],
        "name": "LockServer",
        "namespace": "http://docs.openstack.org/compute/ext/fake_xml",
        "updated": "2014-12-03T00:00:00Z"
    },
    {
        "alias": "os-migrate-server",
        "description": "Enable migrate and live-migrate server actions.",
        "links": [],
        "name": "MigrateServer",
        "namespace": "http://docs.openstack.org/compute/ext/fake_xml",
        "updated": "2014-12-03T00:00:00Z"
    },
    {
        "alias": "os-migrations",
        "description": "Provide data on migrations.",
        "links": [],
        "name": "Migrations",
        "namespace": "http://docs.openstack.org/compute/ext/fake_xml",
        "updated": "2014-12-03T00:00:00Z"
    },
    {
        "alias": "os-multiple-create",
        "description": "Allow multiple create in the Create Server v2.1 API.",
        "links": [],
        "name": "MultipleCreate",
        "namespace": "http://docs.openstack.org/compute/ext/fake_xml",
        "updated": "2014-12-03T00:00:00Z"
    },
    {
        "alias": "os-networks",
        "description": "Admin-only Network Management Extension.",
        "links": [],
        "name": "Networks",
        "namespace": "http://docs.openstack.org/compute/ext/fake_xml",
        "updated": "2014-12-03T00:00:00Z"
    },
    {
        "alias": "os-networks-associate",
        "description": "Network association support.",
        "links": [],
        "name": "NetworkAssociationSupport",
        "namespace": "http://docs.openstack.org/compute/ext/fake_xml",
        "updated": "2014-12-03T00:00:00Z"
    },
    {
        "alias": "os-pause-server",
        "description": "Enable pause/unpause server actions.",
        "links": [],
        "name": "PauseServer",
        "namespace": "http://docs.openstack.org/compute/ext/fake_xml",
        "updated": "2014-12-03T00:00:00Z"
    },
    {
        "alias": "os-personality",
        "description": "Personality support.",
        "links": [],
        "name": "Personality",
        "namespace": "http://docs.openstack.org/compute/ext/fake_xml",
        "updated": "2014-12-03T00:00:00Z"
    },
    {
        "alias": "os-preserve-ephemeral-rebuild",
        "description": "Allow preservation of the ephemeral partition on "
                       "rebuild.",
        "links": [],
        "name": "PreserveEphemeralOnRebuild",
        "namespace": "http://docs.openstack.org/compute/ext/fake_xml",
        "updated": "2014-12-03T00:00:00Z"
    },
    {
        "alias": "os-quota-class-sets",
        "description": "Quota classes management support.",
        "links": [],
        "name": "QuotaClasses",
        "namespace": "http://docs.openstack.org/compute/ext/fake_xml",
        "updated": "2014-12-03T00:00:00Z"
    },
    {
        "alias": "os-quota-sets",
        "description": "Quotas management support.",
        "links": [],
        "name": "Quotas",
        "namespace": "http://docs.openstack.org/compute/ext/fake_xml",
        "updated": "2014-12-03T00:00:00Z"
    },
    {
        "alias": "os-rescue",
        "description": "Instance rescue mode.",
        "links": [],
        "name": "Rescue",
        "namespace": "http://docs.openstack.org/compute/ext/fake_xml",
        "updated": "2014-12-03T00:00:00Z"
    },
    {
        "alias": "os-security-group-default-rules",
        "description": "Default rules for security group support.",
        "links": [],
        "name": "SecurityGroupDefaultRules",
        "namespace": "http://docs.openstack.org/compute/ext/fake_xml",
        "updated": "2014-12-03T00:00:00Z"
    },
    {
        "alias": "os-security-groups",
        "description": "Security group support.",
        "links": [],
        "name": "SecurityGroups",
        "namespace": "http://docs.openstack.org/compute/ext/fake_xml",
        "updated": "2014-12-03T00:00:00Z"
    },
    {
        "alias": "os-server-diagnostics",
        "description": "Allow Admins to view server diagnostics through "
                       "server action.",
        "links": [],
        "name": "ServerDiagnostics",
        "namespace": "http://docs.openstack.org/compute/ext/fake_xml",
        "updated": "2014-12-03T00:00:00Z"
    },
    {
        "alias": "os-server-external-events",
        "description": "Server External Event Triggers.",
        "links": [],
        "name": "ServerExternalEvents",
        "namespace": "http://docs.openstack.org/compute/ext/fake_xml",
        "updated": "2014-12-03T00:00:00Z"
    },
    {
        "alias": "os-server-group-quotas",
        "description": "Adds quota support to server groups.",
        "links": [],
        "name": "ServerGroupQuotas",
        "namespace": "http://docs.openstack.org/compute/ext/fake_xml",
        "updated": "2014-12-03T00:00:00Z"
    },
    {
        "alias": "os-server-groups",
        "description": "Server group support.",
        "links": [],
        "name": "ServerGroups",
        "namespace": "http://docs.openstack.org/compute/ext/fake_xml",
        "updated": "2014-12-03T00:00:00Z"
    },
    {
        "alias": "os-server-list-multi-status",
        "description": "Allow to filter the servers by a set of status "
                       "values.",
        "links": [],
        "name": "ServerListMultiStatus",
        "namespace": "http://docs.openstack.org/compute/ext/fake_xml",
        "updated": "2014-12-03T00:00:00Z"
    },
    {
        "alias": "os-server-password",
        "description": "Server password support.",
        "links": [],
        "name": "ServerPassword",
        "namespace": "http://docs.openstack.org/compute/ext/fake_xml",
        "updated": "2014-12-03T00:00:00Z"
    },
    {
        "alias": "os-server-sort-keys",
        "description": "Add sorting support in get Server v2 API.",
        "links": [],
        "name": "ServerSortKeys",
        "namespace": "http://docs.openstack.org/compute/ext/fake_xml",
        "updated": "2014-12-03T00:00:00Z"
    },
    {
        "alias": "os-server-start-stop",
        "description": "Start/Stop instance compute API support.",
        "links": [],
        "name": "ServerStartStop",
        "namespace": "http://docs.openstack.org/compute/ext/fake_xml",
        "updated": "2014-12-03T00:00:00Z"
    },
    {
        "alias": "os-services",
        "description": "Services support.",
        "links": [],
        "name": "Services",
        "namespace": "http://docs.openstack.org/compute/ext/fake_xml",
        "updated": "2014-12-03T00:00:00Z"
    },
    {
        "alias": "os-shelve",
        "description": "Instance shelve mode.",
        "links": [],
        "name": "Shelve",
        "namespace": "http://docs.openstack.org/compute/ext/fake_xml",
        "updated": "2014-12-03T00:00:00Z"
    },
    {
        "alias": "os-simple-tenant-usage",
        "description": "Simple tenant usage extension.",
        "links": [],
        "name": "SimpleTenantUsage",
        "namespace": "http://docs.openstack.org/compute/ext/fake_xml",
        "updated": "2014-12-03T00:00:00Z"
    },
    {
        "alias": "os-suspend-server",
        "description": "Enable suspend/resume server actions.",
        "links": [],
        "name": "SuspendServer",
        "namespace": "http://docs.openstack.org/compute/ext/fake_xml",
        "updated": "2014-12-03T00:00:00Z"
    },
    {
        "alias": "os-tenant-networks",
        "description": "Tenant-based Network Management Extension.",
        "links": [],
        "name": "OSTenantNetworks",
        "namespace": "http://docs.openstack.org/compute/ext/fake_xml",
        "updated": "2014-12-03T00:00:00Z"
    },
    {
        "alias": "os-used-limits",
        "description": "Provide data on limited resources that are being "
                       "used.",
        "links": [],
        "name": "UsedLimits",
        "namespace": "http://docs.openstack.org/compute/ext/fake_xml",
        "updated": "2014-12-03T00:00:00Z"
    },
    {
        "alias": "os-used-limits-for-admin",
        "description": "Provide data to admin on limited resources used by "
                       "other tenants.",
        "links": [],
        "name": "UsedLimitsForAdmin",
        "namespace": "http://docs.openstack.org/compute/ext/fake_xml",
        "updated": "2014-12-03T00:00:00Z"
    },
    {
        "alias": "os-user-data",
        "description": "Add user_data to the Create Server API.",
        "links": [],
        "name": "UserData",
        "namespace": "http://docs.openstack.org/compute/ext/fake_xml",
        "updated": "2014-12-03T00:00:00Z"
    },
    {
        "alias": "os-user-quotas",
        "description": "Project user quota support.",
        "links": [],
        "name": "UserQuotas",
        "namespace": "http://docs.openstack.org/compute/ext/fake_xml",
        "updated": "2014-12-03T00:00:00Z"
    },
    {
        "alias": "os-virtual-interfaces",
        "description": "Virtual interface support.",
        "links": [],
        "name": "VirtualInterfaces",
        "namespace": "http://docs.openstack.org/compute/ext/fake_xml",
        "updated": "2014-12-03T00:00:00Z"
    },
    {
        "alias": "os-volume-attachment-update",
        "description": "Support for updating a volume attachment.",
        "links": [],
        "name": "VolumeAttachmentUpdate",
        "namespace": "http://docs.openstack.org/compute/ext/fake_xml",
        "updated": "2014-12-03T00:00:00Z"
    },
    {
        "alias": "os-volumes",
        "description": "Volumes support.",
        "links": [],
        "name": "Volumes",
        "namespace": "http://docs.openstack.org/compute/ext/fake_xml",
        "updated": "2014-12-03T00:00:00Z"
    }
]


EXTENSION_LIST_LEGACY_V2_COMPATIBLE = EXTENSION_LIST[:]
EXTENSION_LIST_LEGACY_V2_COMPATIBLE.append({
    'alias': 'OS-EXT-VIF-NET',
    'description': 'Adds network id parameter to the virtual interface list.',
    'links': [],
    'name': 'ExtendedVIFNet',
    'namespace': 'http://docs.openstack.org/compute/ext/fake_xml',
    "updated": "2014-12-03T00:00:00Z"
})
EXTENSION_LIST_LEGACY_V2_COMPATIBLE = sorted(
    EXTENSION_LIST_LEGACY_V2_COMPATIBLE, key=lambda x: x['alias'])


class ExtensionInfoController(wsgi.Controller):

    def _add_vif_extension(self, all_extensions):
        vif_extension_info = {'name': 'ExtendedVIFNet',
                              'alias': 'OS-EXT-VIF-NET',
                              'description': 'Adds network id parameter'
                                  ' to the virtual interface list.'}
        all_extensions.append(vif_extension_info)

    @wsgi.expected_errors(())
    def index(self, req):
        context = req.environ['nova.context']
        context.can(ext_policies.BASE_POLICY_NAME)

        # NOTE(gmann): This is for v2.1 compatible mode where
        # extension list should show all extensions as shown by v2.
        if req.is_legacy_v2():
            return dict(extensions=EXTENSION_LIST_LEGACY_V2_COMPATIBLE)

        return dict(extensions=EXTENSION_LIST)

    @wsgi.expected_errors(404)
    def show(self, req, id):
        context = req.environ['nova.context']
        context.can(ext_policies.BASE_POLICY_NAME)
        all_exts = EXTENSION_LIST
        # NOTE(gmann): This is for v2.1 compatible mode where
        # extension list should show all extensions as shown by v2.
        if req.is_legacy_v2():
            all_exts = EXTENSION_LIST_LEGACY_V2_COMPATIBLE

        # NOTE(dprince): the extensions alias is used as the 'id' for show
        for ext in all_exts:
            if ext['alias'] == id:
                return dict(extension=ext)

<<<<<<< HEAD
        raise webob.exc.HTTPNotFound()


class ExtensionInfo(extensions.V21APIExtensionBase):
    """Extension information."""

    name = "Extensions"
    alias = ALIAS
    version = 1

    def get_resources(self):
        resources = [
            extensions.ResourceExtension(
                ALIAS, ExtensionInfoController(self.extension_info),
                member_name='extension')]
        return resources

    def get_controller_extensions(self):
        return []


#负责保存api对应的扩展信息
class LoadedExtensionInfo(object):
    """Keep track of all loaded API extensions."""

    def __init__(self):
        #保存扩展
        self.extensions = {}

    def register_extension(self, ext):
        #必须要有is-valid函数
        if not self._check_extension(ext):
            return False

        #取它的别名
        alias = ext.alias

        #排除已存在
        if alias in self.extensions:
            raise exception.NovaException("Found duplicate extension: %s"
                                          % alias)
        self.extensions[alias] = ext
        return True

    #如果extension有is-valid函数，则返回True
    def _check_extension(self, extension):
        """Checks for required methods in extension objects."""
        try:
            extension.is_valid()
        except AttributeError:
            LOG.exception("Exception loading extension")
            return False

        return True

    #返回注册的扩展信息
    def get_extensions(self):
        return self.extensions
=======
        raise webob.exc.HTTPNotFound()
>>>>>>> c7b54a80
<|MERGE_RESOLUTION|>--- conflicted
+++ resolved
@@ -886,65 +886,4 @@
             if ext['alias'] == id:
                 return dict(extension=ext)
 
-<<<<<<< HEAD
-        raise webob.exc.HTTPNotFound()
-
-
-class ExtensionInfo(extensions.V21APIExtensionBase):
-    """Extension information."""
-
-    name = "Extensions"
-    alias = ALIAS
-    version = 1
-
-    def get_resources(self):
-        resources = [
-            extensions.ResourceExtension(
-                ALIAS, ExtensionInfoController(self.extension_info),
-                member_name='extension')]
-        return resources
-
-    def get_controller_extensions(self):
-        return []
-
-
-#负责保存api对应的扩展信息
-class LoadedExtensionInfo(object):
-    """Keep track of all loaded API extensions."""
-
-    def __init__(self):
-        #保存扩展
-        self.extensions = {}
-
-    def register_extension(self, ext):
-        #必须要有is-valid函数
-        if not self._check_extension(ext):
-            return False
-
-        #取它的别名
-        alias = ext.alias
-
-        #排除已存在
-        if alias in self.extensions:
-            raise exception.NovaException("Found duplicate extension: %s"
-                                          % alias)
-        self.extensions[alias] = ext
-        return True
-
-    #如果extension有is-valid函数，则返回True
-    def _check_extension(self, extension):
-        """Checks for required methods in extension objects."""
-        try:
-            extension.is_valid()
-        except AttributeError:
-            LOG.exception("Exception loading extension")
-            return False
-
-        return True
-
-    #返回注册的扩展信息
-    def get_extensions(self):
-        return self.extensions
-=======
-        raise webob.exc.HTTPNotFound()
->>>>>>> c7b54a80
+        raise webob.exc.HTTPNotFound()